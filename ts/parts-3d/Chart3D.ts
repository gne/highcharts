--- conflicted
+++ resolved
@@ -15,16 +15,12 @@
 import Axis from '../parts/Axis.js';
 import Axis3D from './Axis3D.js';
 import Chart from '../parts/Chart.js';
-<<<<<<< HEAD
 import H from '../Core/Globals.js';
-=======
-import H from '../parts/Globals.js';
 import Math3D from '../parts-3d/Math.js';
 const {
     perspective,
     shapeArea3D
 } = Math3D;
->>>>>>> e38005e9
 import O from '../parts/Options.js';
 const {
     defaultOptions: genericDefaultOptions
