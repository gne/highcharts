/* *
 *
 *  Popup generator for Stock tools
 *
 *  (c) 2009-2017 Sebastian Bochan
 *
 *  License: www.highcharts.com/license
 *
 *  !!!!!!! SOURCE GETS TRANSPILED BY TYPESCRIPT. EDIT TS FILE ONLY. !!!!!!!
 *
 * */

'use strict';

import type Annotation from './annotations.src';
import H from '../parts/Globals.js';
import U from '../parts/Utilities.js';
const {
    addEvent,
    createElement,
    defined,
    isArray,
    isObject,
    isString,
    objectEach,
    pick,
    wrap
} = U;

/**
 * Internal types.
 * @private
 */
declare global {
    namespace Highcharts {
        class Popup {
            public constructor(parentDiv: HTMLDOMElement, iconsURL: string);
            public annotations: PopupAnnotationsObject;
            public container: HTMLDOMElement;
            public iconsURL: string;
            public indicators: PopupIndicatorsObject;
            public lang: Dictionary<string>;
            public popup: Popup;
            public tabs: PopupTabsObject;
            public addButton (
                parentDiv: HTMLDOMElement,
                label: string,
                type: string,
                callback: Function,
                fieldsDiv: HTMLDOMElement
            ): HTMLDOMElement;
            public addCloseBtn(): void;
            public addColsContainer(container: HTMLDOMElement): Dictionary<HTMLDOMElement>;
            public addInput(option: string, type: string, parentDiv: HTMLDOMElement, value: string): void;
            public closePopup(): void;
            public deselectAll(): void;
            public getFields(parentDiv: HTMLDOMElement, type: string): PopupFieldsObject;
            public getLangpack(): Dictionary<string>;
            public init(parentDiv: HTMLDOMElement, iconsURL: string): void;
            public showForm(
                type: string,
                chart: AnnotationChart,
                options: AnnotationsOptions,
                callback: Function
            ): void;
            public showPopup(): void;
        }
        interface PopupAnnotationsObject {
            addForm(
                this: Popup,
                chart: AnnotationChart,
                options: AnnotationsOptions,
                callback: Function,
                isInit?: boolean
            ): void;
            addFormFields(
                this: Popup,
                parentDiv: HTMLDOMElement,
                chart: AnnotationChart,
                parentNode: string,
                options: AnnotationsOptions,
                storage: Array<unknown>,
                isRoot?: boolean
            ): void;
            addToolbar(this: Popup, chart: AnnotationChart, options: AnnotationsOptions, callback: Function): void;
        }
        interface PopupConfigObject {
            annotation: Annotation;
            formType: string;
            onSubmit: Function;
            options: AnnotationsOptions;
        }
        type PopupFieldsDictionary<T> = Dictionary<(T|PopupFieldsDictionary<T>)>;
        interface PopupFieldsObject {
            actionType: string;
            fields: PopupFieldsDictionary<string>;
            linkedTo?: string;
            seriesId?: string;
            type?: string;
        }
        interface PopupIndicatorsObject {
            addForm(this: Popup, chart: AnnotationChart, options: AnnotationsOptions, callback: Function): void;
            addFormFields(
                this: Popup,
                chart: AnnotationChart,
                series: SMAIndicator,
                seriesType: string,
                rhsColWrapper: HTMLDOMElement
            ): void;
            addIndicatorList(this: Popup, chart: AnnotationChart, parentDiv: HTMLDOMElement, listType: string): void;
            addParamInputs(
                this: Popup,
                chart: AnnotationChart,
                parentNode: string,
                fields: PopupFieldsDictionary<string>,
                type: string,
                parentDiv: HTMLDOMElement
            ): void;
            getAmount(this: Chart): number;
            getNameType(series: SMAIndicator, type: string): Dictionary<string>;
            listAllSeries(
                this: Popup,
                type: string,
                optionName: string,
                chart: AnnotationChart,
                parentDiv: HTMLDOMElement,
                selectedOption: string
            ): void;
        }
        interface PopupTabsObject {
            addContentItem(): HTMLDOMElement;
            addMenuItem(this: Popup, tabName: string, disableTab?: number): HTMLDOMElement;
            deselectAll(this: Popup): void;
            init(this: Popup, chart: AnnotationChart): void;
            selectTab(this: Popup, tab: Element, index: number): void;
            switchTabs(this: Popup, disableTab: number): void;
        }
    }
}

<<<<<<< HEAD
=======
import NavigationBindings from '../annotations/navigationBindings.js';
import U from '../parts/Utilities.js';

const {
    addEvent,
    createElement,
    defined,
    isArray,
    isObject,
    isString,
    objectEach,
    pick,
    wrap
} = U;

>>>>>>> 8ccd6211
var indexFilter = /\d/g,
    PREFIX = 'highcharts-',
    DIV = 'div',
    INPUT = 'input',
    LABEL = 'label',
    BUTTON = 'button',
    SELECT = 'select',
    OPTION = 'option',
    SPAN = 'span',
    UL = 'ul',
    LI = 'li',
    H3 = 'h3';

/* eslint-disable no-invalid-this, valid-jsdoc */

// onContainerMouseDown blocks internal popup events, due to e.preventDefault.
// Related issue #4606

wrap(H.Pointer.prototype, 'onContainerMouseDown', function (this: Highcharts.Pointer, proceed: Function, e): void {

    var popupClass = e.target && e.target.className;

    // elements is not in popup
    if (!(isString(popupClass) &&
        popupClass.indexOf(PREFIX + 'popup-field') >= 0)
    ) {
        proceed.apply(this, Array.prototype.slice.call(arguments, 1));
    }
});

H.Popup = function (this: Highcharts.Popup, parentDiv: Highcharts.HTMLDOMElement, iconsURL: string): void {
    this.init(parentDiv, iconsURL);
} as any;

H.Popup.prototype = {
    /**
     * Initialize the popup. Create base div and add close button.
     * @private
     * @param {Highcharts.HTMLDOMElement} parentDiv
     * Container where popup should be placed
     * @param {string} iconsURL
     * Icon URL
     */
    init: function (parentDiv: Highcharts.HTMLDOMElement, iconsURL: string): void {

        // create popup div
        this.container = createElement(DIV, {
            className: PREFIX + 'popup'
        }, null as any, parentDiv);

        this.lang = this.getLangpack();
        this.iconsURL = iconsURL;

        // add close button
        this.addCloseBtn();
    },
    /**
     * Create HTML element and attach click event (close popup).
     * @private
     */
    addCloseBtn: function (): void {
        var _self = this,
            closeBtn: Highcharts.HTMLDOMElement;

        // create close popup btn
        closeBtn = createElement(DIV, {
            className: PREFIX + 'popup-close'
        }, null as any, this.container);

        closeBtn.style['background-image' as any] = 'url(' +
                this.iconsURL + 'close.svg)';

        ['click', 'touchstart'].forEach(function (eventName: string): void {
            addEvent(closeBtn, eventName, function (): void {
                _self.closePopup();
            });
        });
    },
    /**
     * Create two columns (divs) in HTML.
     * @private
     * @param {Highcharts.HTMLDOMElement} container
     * Container of columns
     * @return {Highcharts.Dictionary<Highcharts.HTMLDOMElement>}
     * Reference to two HTML columns (lhsCol, rhsCol)
     */
    addColsContainer: function (
        container: Highcharts.HTMLDOMElement
    ): Highcharts.Dictionary<Highcharts.HTMLDOMElement> {
        var rhsCol,
            lhsCol;

        // left column
        lhsCol = createElement(DIV, {
            className: PREFIX + 'popup-lhs-col'
        }, null as any, container);

        // right column
        rhsCol = createElement(DIV, {
            className: PREFIX + 'popup-rhs-col'
        }, null as any, container);

        // wrapper content
        createElement(DIV, {
            className: PREFIX + 'popup-rhs-col-wrapper'
        }, null as any, rhsCol);

        return {
            lhsCol: lhsCol,
            rhsCol: rhsCol
        };
    },
    /**
     * Create input with label.
     * @private
     * @param {string} option
     * Chain of fields i.e params.styles.fontSize
     * @param {string} type
     * Indicator type
     * @param {Highhcharts.HTMLDOMElement}
     * Container where elements should be added
     * @param {string} value
     * Default value of input i.e period value is 14, extracted from
     * defaultOptions (ADD mode) or series options (EDIT mode)
     */
    addInput: function (option: string, type: string, parentDiv: Highcharts.HTMLDOMElement, value: string): void {
        var optionParamList = option.split('.'),
            optionName = optionParamList[optionParamList.length - 1],
            lang = this.lang,
            inputName = PREFIX + type + '-' + optionName;

        if (!inputName.match(indexFilter)) {
            // add label
            createElement(
                LABEL, {
                    innerHTML: lang[optionName] || optionName,
                    htmlFor: inputName
                },
                null as any,
                parentDiv
            );
        }

        // add input
        createElement(
            INPUT,
            {
                name: inputName,
                value: value[0],
                type: value[1],
                className: PREFIX + 'popup-field'
            },
            null as any,
            parentDiv
        ).setAttribute(PREFIX + 'data-name', option);
    },
    /**
     * Create button.
     * @private
     * @param {Highcharts.HTMLDOMElement} parentDiv
     * Container where elements should be added
     * @param {string} label
     * Text placed as button label
     * @param {string} type
     * add | edit | remove
     * @param {Function} callback
     * On click callback
     * @param {Highcharts.HTMLDOMElement} fieldsDiv
     * Container where inputs are generated
     * @return {Highcharts.HTMLDOMElement}
     * HTML button
     */
    addButton: function (
        parentDiv: Highcharts.HTMLDOMElement,
        label: string,
        type: string,
        callback: Function,
        fieldsDiv: Highcharts.HTMLDOMElement
    ): Highcharts.HTMLDOMElement {
        var _self = this,
            closePopup = this.closePopup,
            getFields = this.getFields,
            button: Highcharts.HTMLDOMElement;

        button = createElement(BUTTON, {
            innerHTML: label
        }, null as any, parentDiv);

        ['click', 'touchstart'].forEach(function (eventName: string): void {
            addEvent(button, eventName, function (): void {
                closePopup.call(_self);

                return callback(
                    getFields(fieldsDiv, type)
                );
            });
        });

        return button;
    },
    /**
     * Get values from all inputs and create JSON.
     * @private
     * @param {Highcharts.HTMLDOMElement} - container where inputs are created
     * @param {string} - add | edit | remove
     * @return {Highcharts.PopupFieldsObject} - fields
     */
    getFields: function (parentDiv: Highcharts.HTMLDOMElement, type: string): Highcharts.PopupFieldsObject {

        var inputList = parentDiv.querySelectorAll('input'),
            optionSeries = '#' + PREFIX + 'select-series > option:checked',
            optionVolume = '#' + PREFIX + 'select-volume > option:checked',
            linkedTo = parentDiv.querySelectorAll(optionSeries)[0],
            volumeTo = parentDiv.querySelectorAll(optionVolume)[0],
            seriesId,
            param,
            fieldsOutput: Highcharts.PopupFieldsObject;

        fieldsOutput = {
            actionType: type,
            linkedTo: linkedTo && linkedTo.getAttribute('value'),
            fields: { }
        } as any;

        [].forEach.call(inputList, function (input: HTMLInputElement): void {
            param = input.getAttribute(PREFIX + 'data-name');
            seriesId = input.getAttribute(PREFIX + 'data-series-id');

            // params
            if (seriesId) {
                fieldsOutput.seriesId = input.value;
            } else if (param) {
                fieldsOutput.fields[param] = input.value;
            } else {
                // type like sma / ema
                fieldsOutput.type = input.value;
            }
        });

        if (volumeTo) {
            fieldsOutput.fields['params.volumeSeriesID'] = volumeTo.getAttribute('value') as any;
        }

        return fieldsOutput as any;
    },
    /**
     * Reset content of the current popup and show.
     * @private
     */
    showPopup: function (): void {

        var popupDiv = this.container,
            toolbarClass = PREFIX + 'annotation-toolbar',
            popupCloseBtn = popupDiv
                .querySelectorAll('.' + PREFIX + 'popup-close')[0];

        // reset content
        popupDiv.innerHTML = '';

        // reset toolbar styles if exists
        if (popupDiv.className.indexOf(toolbarClass) >= 0) {
            popupDiv.classList.remove(toolbarClass);

            // reset toolbar inline styles
            popupDiv.removeAttribute('style');
        }

        // add close button
        popupDiv.appendChild(popupCloseBtn);
        popupDiv.style.display = 'block';
    },
    /**
     * Hide popup.
     * @private
     */
    closePopup: function (): void {
        this.popup.container.style.display = 'none';
    },
    /**
     * Create content and show popup.
     * @private
     * @param {string} - type of popup i.e indicators
     * @param {Highcharts.Chart} - chart
     * @param {Highcharts.AnnotationsOptions} - options
     * @param {Function} - on click callback
     */
    showForm: function (
        type: string,
        chart: Highcharts.AnnotationChart,
        options: Highcharts.AnnotationsOptions,
        callback: Function
    ): void {

        this.popup = chart.navigationBindings.popup;

        // show blank popup
        this.showPopup();

        // indicator form
        if (type === 'indicators') {
            this.indicators.addForm.call(this, chart, options, callback);
        }

        // annotation small toolbar
        if (type === 'annotation-toolbar') {
            this.annotations.addToolbar.call(this, chart, options, callback);
        }

        // annotation edit form
        if (type === 'annotation-edit') {
            this.annotations.addForm.call(this, chart, options, callback);
        }

        // flags form - add / edit
        if (type === 'flag') {
            this.annotations.addForm.call(this, chart, options, callback, true);
        }
    },
    /**
     * Return lang definitions for popup.
     * @private
     * @return {Highcharts.Dictionary<string>} - elements translations.
     */
    getLangpack: function (this: Highcharts.Popup): Highcharts.Dictionary<string> {
        return (H.getOptions().lang as any).navigation.popup;
    },
    annotations: {
        /**
         * Create annotation simple form. It contains two buttons
         * (edit / remove) and text label.
         * @private
         * @param {Highcharts.Chart} - chart
         * @param {Highcharts.AnnotationsOptions} - options
         * @param {Function} - on click callback
         */
        addToolbar: function (
            this: Highcharts.Popup,
            chart: Highcharts.AnnotationChart,
            options: Highcharts.AnnotationsOptions,
            callback: Function
        ): void {
            var _self = this,
                lang = this.lang,
                popupDiv = this.popup.container,
                showForm = this.showForm,
                toolbarClass = PREFIX + 'annotation-toolbar',
                button;

            // set small size
            if (popupDiv.className.indexOf(toolbarClass) === -1) {
                popupDiv.className += ' ' + toolbarClass;
            }

            // set position
            popupDiv.style.top = chart.plotTop + 10 + 'px';

            // create label
            createElement(SPAN, {
                innerHTML: pick(
                    // Advanced annotations:
                    lang[options.langKey as any] || options.langKey,
                    // Basic shapes:
                    options.shapes && options.shapes[0].type
                )
            }, null as any, popupDiv);

            // add buttons
            button = this.addButton(
                popupDiv,
                lang.removeButton || 'remove',
                'remove',
                callback,
                popupDiv
            );

            button.className += ' ' + PREFIX + 'annotation-remove-button';
            button.style['background-image' as any] = 'url(' +
                this.iconsURL + 'destroy.svg)';

            button = this.addButton(
                popupDiv,
                lang.editButton || 'edit',
                'edit',
                function (): void {
                    showForm.call(
                        _self,
                        'annotation-edit',
                        chart,
                        options,
                        callback
                    );
                },
                popupDiv
            );

            button.className += ' ' + PREFIX + 'annotation-edit-button';
            button.style['background-image' as any] = 'url(' +
                this.iconsURL + 'edit.svg)';

        },
        /**
         * Create annotation simple form.
         * It contains fields with param names.
         * @private
         * @param {Highcharts.Chart} chart
         * Chart
         * @param {Object} options
         * Options
         * @param {Function} callback
         * On click callback
         * @param {boolean} [isInit]
         * If it is a form declared for init annotation
         */
        addForm: function (
            this: Highcharts.Popup,
            chart: Highcharts.AnnotationChart,
            options: Highcharts.AnnotationsOptions,
            callback: Function,
            isInit?: boolean
        ): void {
            var popupDiv = this.popup.container,
                lang = this.lang,
                bottomRow,
                lhsCol;

            // create title of annotations
            lhsCol = createElement('h2', {
                innerHTML: lang[options.langKey as any] || options.langKey,
                className: PREFIX + 'popup-main-title'
            }, null as any, popupDiv);

            // left column
            lhsCol = createElement(DIV, {
                className: PREFIX + 'popup-lhs-col ' + PREFIX + 'popup-lhs-full'
            }, null as any, popupDiv);

            bottomRow = createElement(DIV, {
                className: PREFIX + 'popup-bottom-row'
            }, null as any, popupDiv);

            this.annotations.addFormFields.call(
                this,
                lhsCol,
                chart,
                '',
                options,
                [],
                true
            );

            this.addButton(
                bottomRow,
                isInit ?
                    (lang.addButton || 'add') :
                    (lang.saveButton || 'save'),
                isInit ? 'add' : 'save',
                callback,
                popupDiv
            );
        },
        /**
         * Create annotation's form fields.
         * @private
         * @param {Highcharts.HTMLDOMElement} parentDiv
         * Div where inputs are placed
         * @param {Highcharts.Chart} chart
         * Chart
         * @param {string} parentNode
         * Name of parent to create chain of names
         * @param {Highcharts.AnnotationsOptions} options
         * Options
         * @param {Array<unknown>} storage
         * Array where all items are stored
         * @param {boolean} [isRoot]
         * Recursive flag for root
         */
        addFormFields: function (
            this: Highcharts.Popup,
            parentDiv: Highcharts.HTMLDOMElement,
            chart: Highcharts.AnnotationChart,
            parentNode: string,
            options: Highcharts.AnnotationsOptions,
            storage: Array<unknown>,
            isRoot?: boolean
        ): void {
            var _self = this,
                addFormFields = this.annotations.addFormFields,
                addInput = this.addInput,
                lang = this.lang,
                parentFullName,
                titleName;

            objectEach(options, function (value, option: string): void {

                // create name like params.styles.fontSize
                parentFullName = parentNode !== '' ?
                    parentNode + '.' + option : option;

                if (isObject(value)) {
                    if (
                        // value is object of options
                        !isArray(value) ||
                        // array of objects with params. i.e labels in Fibonacci
                        (isArray(value) && isObject(value[0]))
                    ) {
                        titleName = lang[option] || option;

                        if (!titleName.match(indexFilter)) {
                            storage.push([
                                true,
                                titleName,
                                parentDiv
                            ]);
                        }

                        addFormFields.call(
                            _self,
                            parentDiv,
                            chart,
                            parentFullName,
                            value,
                            storage,
                            false
                        );
                    } else {
                        storage.push([
                            _self,
                            parentFullName,
                            'annotation',
                            parentDiv,
                            value
                        ]);
                    }
                }
            });

            if (isRoot) {
                storage = storage.sort(function (a): number {
                    return (a as any)[1].match(/format/g) ? -1 : 1;
                });

                storage.forEach(function (genInput): void {
                    if ((genInput as any)[0] === true) {
                        createElement(SPAN, {
                            className: PREFIX + 'annotation-title',
                            innerHTML: (genInput as any)[1]
                        }, null as any, (genInput as any)[2]);
                    } else {
                        addInput.apply((genInput as any)[0], (genInput as any).splice(1));
                    }
                });
            }
        }
    },
    indicators: {
        /**
         * Create indicator's form. It contains two tabs (ADD and EDIT) with
         * content.
         * @private
         */
        addForm: function (
            this: Highcharts.Popup,
            chart: Highcharts.AnnotationChart,
            _options: Highcharts.AnnotationsOptions,
            callback: Function
        ): void {

            var tabsContainers,
                indicators = this.indicators,
                lang = this.lang,
                buttonParentDiv;

            // add tabs
            this.tabs.init.call(this, chart);

            // get all tabs content divs
            tabsContainers = this.popup.container
                .querySelectorAll('.' + PREFIX + 'tab-item-content');

            // ADD tab
            this.addColsContainer(tabsContainers[0] as any);
            indicators.addIndicatorList.call(
                this,
                chart,
                tabsContainers[0] as any,
                'add'
            );

            buttonParentDiv = tabsContainers[0]
                .querySelectorAll('.' + PREFIX + 'popup-rhs-col')[0];

            this.addButton(
                buttonParentDiv as any,
                lang.addButton || 'add',
                'add',
                callback,
                buttonParentDiv as any
            );

            // EDIT tab
            this.addColsContainer(tabsContainers[1] as any);
            indicators.addIndicatorList.call(
                this,
                chart,
                tabsContainers[1] as any,
                'edit'
            );

            buttonParentDiv = tabsContainers[1]
                .querySelectorAll('.' + PREFIX + 'popup-rhs-col')[0];

            this.addButton(
                buttonParentDiv as any,
                lang.saveButton || 'save',
                'edit',
                callback,
                buttonParentDiv as any
            );
            this.addButton(
                buttonParentDiv as any,
                lang.removeButton || 'remove',
                'remove',
                callback,
                buttonParentDiv as any
            );
        },
        /**
         * Create HTML list of all indicators (ADD mode) or added indicators
         * (EDIT mode).
         * @private
         */
        addIndicatorList: function (
            this: Highcharts.Popup,
            chart: Highcharts.AnnotationChart,
            parentDiv: Highcharts.HTMLDOMElement,
            listType: string
        ): void {
            var _self = this,
                lhsCol = parentDiv.querySelectorAll('.' + PREFIX + 'popup-lhs-col')[0],
                rhsCol = parentDiv.querySelectorAll('.' + PREFIX + 'popup-rhs-col')[0],
                isEdit = listType === 'edit',
                series = (
                    isEdit ?
                        chart.series : // EDIT mode
                        chart.options.plotOptions // ADD mode
                ),
                addFormFields = this.indicators.addFormFields,
                rhsColWrapper: Element,
                indicatorList: Highcharts.HTMLDOMElement,
                item: Highcharts.HTMLDOMElement;

            // create wrapper for list
            indicatorList = createElement(UL, {
                className: PREFIX + 'indicator-list'
            }, null as any, lhsCol as any);

            rhsColWrapper = rhsCol
                .querySelectorAll('.' + PREFIX + 'popup-rhs-col-wrapper')[0];

            objectEach(series, function (
                serie: (Highcharts.PlotOptions|Highcharts.Series),
                value: string
            ): void {
                var seriesOptions = serie.options;

                if (
                    (serie as any).params ||
                    seriesOptions && (seriesOptions as any).params
                ) {

                    var indicatorNameType = _self.indicators.getNameType(serie as any, value),
                        indicatorType = indicatorNameType.type;

                    item = createElement(LI, {
                        className: PREFIX + 'indicator-list',
                        innerHTML: indicatorNameType.name
                    }, null as any, indicatorList);

                    ['click', 'touchstart'].forEach(function (eventName: string): void {
                        addEvent(item, eventName, function (): void {

                            addFormFields.call(
                                _self,
                                chart,
                                isEdit ? serie : (series as any)[indicatorType],
                                indicatorNameType.type,
                                rhsColWrapper as any
                            );

                            // add hidden input with series.id
                            if (isEdit && serie.options) {
                                createElement(INPUT, {
                                    type: 'hidden',
                                    name: PREFIX + 'id-' + indicatorType,
                                    value: (serie as any).options.id
                                }, null as any, rhsColWrapper as any)
                                    .setAttribute(
                                        PREFIX + 'data-series-id',
                                        (serie as any).options.id
                                    );
                            }
                        });
                    });
                }
            });

            // select first item from the list
            if (indicatorList.childNodes.length > 0) {
                (indicatorList.childNodes[0] as any).click();
            }
        },
        /**
         * Extract full name and type of requested indicator.
         * @private
         * @param {Highcharts.Series} series
         * Series which name is needed. (EDIT mode - defaultOptions.series, ADD
         * mode - indicator series).
         * @param {string} - indicator type like: sma, ema, etc.
         * @return {Object} - series name and type like: sma, ema, etc.
         */
        getNameType: function (
            series: Highcharts.SMAIndicator,
            type: string
        ): Highcharts.Dictionary<string> {
            var options = series.options,
                seriesTypes = H.seriesTypes,
                // add mode
                seriesName = seriesTypes[type] &&
                    (seriesTypes[type].prototype as any).nameBase || type.toUpperCase(),
                seriesType = type;

            // edit
            if (options && options.type) {
                seriesType = series.options.type as any;
                seriesName = series.name;
            }

            return {
                name: seriesName,
                type: seriesType
            };
        },
        /**
         * List all series with unique ID. Its mandatory for indicators to set
         * correct linking.
         * @private
         * @param {string} type
         * Indicator type like: sma, ema, etc.
         * @param {string} optionName
         * Type of select i.e series or volume.
         * @param {Highcharts.Chart} chart
         * Chart
         * @param {Highcharts.HTMLDOMElement} parentDiv
         * Element where created HTML list is added
         * @param {string} selectedOption
         *         optional param for default value in dropdown
         */
        listAllSeries: function (
            this: Highcharts.Popup,
            type: string,
            optionName: string,
            chart: Highcharts.AnnotationChart,
            parentDiv: Highcharts.HTMLDOMElement,
            selectedOption: string
        ): void {
            var selectName = PREFIX + optionName + '-type-' + type,
                lang = this.lang,
                selectBox: HTMLSelectElement,
                seriesOptions;

            createElement(
                LABEL, {
                    innerHTML: lang[optionName] || optionName,
                    htmlFor: selectName
                },
                null as any,
                parentDiv
            );

            // select type
            selectBox = createElement(
                SELECT,
                {
                    name: selectName,
                    className: PREFIX + 'popup-field'
                },
                null as any,
                parentDiv
            ) as any;

            selectBox.setAttribute('id', PREFIX + 'select-' + optionName);

            // list all series which have id - mandatory for creating indicator
            chart.series.forEach(function (serie: Highcharts.Series): void {

                seriesOptions = serie.options;

                if (
                    !(seriesOptions as any).params &&
                    seriesOptions.id &&
                    seriesOptions.id !== PREFIX + 'navigator-series'
                ) {
                    createElement(
                        OPTION,
                        {
                            innerHTML: seriesOptions.name || seriesOptions.id,
                            value: seriesOptions.id
                        },
                        null as any,
                        selectBox
                    );
                }
            });

            if (defined(selectedOption)) {
                selectBox.value = selectedOption;
            }
        },
        /**
         * Create typical inputs for chosen indicator. Fields are extracted from
         * defaultOptions (ADD mode) or current indicator (ADD mode). Two extra
         * fields are added:
         * - hidden input - contains indicator type (required for callback)
         * - select - list of series which can be linked with indicator
         * @private
         * @param {Highcharts.Chart} chart
         * Chart
         * @param {Highcharts.Series} series
         * Indicator
         * @param {string} seriesType
         * Indicator type like: sma, ema, etc.
         * @param {Highcharts.HTMLDOMElement} rhsColWrapper
         * Element where created HTML list is added
         */
        addFormFields: function (
            this: Highcharts.Popup,
            chart: Highcharts.AnnotationChart,
            series: Highcharts.SMAIndicator,
            seriesType: string,
            rhsColWrapper: Highcharts.HTMLDOMElement
        ): void {
            var fields = (series as any).params || series.options.params,
                getNameType = this.indicators.getNameType;

            // reset current content
            rhsColWrapper.innerHTML = '';

            // create title (indicator name in the right column)
            createElement(
                H3,
                {
                    className: PREFIX + 'indicator-title',
                    innerHTML: getNameType(series, seriesType).name
                },
                null as any,
                rhsColWrapper
            );

            // input type
            createElement(
                INPUT,
                {
                    type: 'hidden',
                    name: PREFIX + 'type-' + seriesType,
                    value: seriesType
                },
                null as any,
                rhsColWrapper
            );

            // list all series with id
            this.indicators.listAllSeries.call(
                this,
                seriesType,
                'series',
                chart,
                rhsColWrapper,
                series.linkedParent && fields.volumeSeriesID
            );

            if (fields.volumeSeriesID) {
                this.indicators.listAllSeries.call(
                    this,
                    seriesType,
                    'volume',
                    chart,
                    rhsColWrapper,
                    series.linkedParent && series.linkedParent.options.id as any
                );
            }

            // add param fields
            this.indicators.addParamInputs.call(
                this,
                chart,
                'params',
                fields,
                seriesType,
                rhsColWrapper
            );
        },
        /**
         * Recurent function which lists all fields, from params object and
         * create them as inputs. Each input has unique `data-name` attribute,
         * which keeps chain of fields i.e params.styles.fontSize.
         * @private
         * @param {Highcharts.Chart} chart
         * Chart
         * @param {string} parentNode
         * Name of parent to create chain of names
         * @param {Highcharts.PopupFieldsDictionary<string>} fields
         * Params which are based for input create
         * @param {string} type
         * Indicator type like: sma, ema, etc.
         * @param {Highcharts.HTMLDOMElement} parentDiv
         * Element where created HTML list is added
         */
        addParamInputs: function (
            this: Highcharts.Popup,
            chart: Highcharts.AnnotationChart,
            parentNode: string,
            fields: Highcharts.PopupFieldsDictionary<string>,
            type: string,
            parentDiv: Highcharts.HTMLDOMElement
        ): void {
            var _self = this,
                addParamInputs = this.indicators.addParamInputs,
                addInput = this.addInput,
                parentFullName;

            objectEach(fields, function (value: string, fieldName: string): void {
                // create name like params.styles.fontSize
                parentFullName = parentNode + '.' + fieldName;

                if (isObject(value)) {
                    addParamInputs.call(
                        _self,
                        chart,
                        parentFullName,
                        value as any,
                        type,
                        parentDiv
                    );
                } else if (
                // skip volume field which is created by addFormFields
                    parentFullName !== 'params.volumeSeriesID'
                ) {
                    addInput.call(
                        _self,
                        parentFullName,
                        type,
                        parentDiv,
                        [value, 'text'] as any // all inputs are text type
                    );
                }
            });
        },
        /**
         * Get amount of indicators added to chart.
         * @private
         * @return {number} - Amount of indicators
         */
        getAmount: function (this: Highcharts.Chart): number {
            var series = this.series,
                counter = 0;

            objectEach(series, function (serie: Highcharts.SMAIndicator): void {
                var seriesOptions = serie.options;

                if (
                    (serie as any).params ||
                    seriesOptions && seriesOptions.params
                ) {
                    counter++;
                }
            });

            return counter;
        }
    },
    tabs: {
        /**
         * Init tabs. Create tab menu items, tabs containers
         * @private
         * @param {Highcharts.Chart} chart
         * Reference to current chart
         */
        init: function (this: Highcharts.Popup, chart: Highcharts.AnnotationChart): void {
            var tabs = this.tabs,
                indicatorsCount = this.indicators.getAmount.call(chart),
                firstTab; // run by default

            // create menu items
            firstTab = tabs.addMenuItem.call(this, 'add');
            tabs.addMenuItem.call(this, 'edit', indicatorsCount);

            // create tabs containers
            (tabs.addContentItem as any).call(this, 'add');
            (tabs.addContentItem as any).call(this, 'edit');

            tabs.switchTabs.call(this, indicatorsCount);

            // activate first tab
            tabs.selectTab.call(this, firstTab, 0);
        },
        /**
         * Create tab menu item
         * @private
         * @param {string} tabName
         * `add` or `edit`
         * @param {number} [disableTab]
         * Disable tab when 0
         * @return {Highcharts.HTMLDOMElement}
         * Created HTML tab-menu element
         */
        addMenuItem: function (
            this: Highcharts.Popup,
            tabName: string,
            disableTab?: number
        ): Highcharts.HTMLDOMElement {
            var popupDiv = this.popup.container,
                className = PREFIX + 'tab-item',
                lang = this.lang,
                menuItem;

            if (disableTab === 0) {
                className += ' ' + PREFIX + 'tab-disabled';
            }

            // tab 1
            menuItem = createElement(
                SPAN,
                {
                    innerHTML: lang[tabName + 'Button'] || tabName,
                    className: className
                },
                null as any,
                popupDiv
            );

            menuItem.setAttribute(PREFIX + 'data-tab-type', tabName);

            return menuItem;
        },
        /**
         * Create tab content
         * @private
         * @return {HTMLDOMElement} - created HTML tab-content element
         */
        addContentItem: function (this: Highcharts.Popup): Highcharts.HTMLDOMElement {
            var popupDiv = this.popup.container;

            return createElement(
                DIV,
                {
                    className: PREFIX + 'tab-item-content'
                },
                null as any,
                popupDiv
            );
        },
        /**
         * Add click event to each tab
         * @private
         * @param {number} disableTab
         * Disable tab when 0
         */
        switchTabs: function (this: Highcharts.Popup, disableTab: number): void {
            var _self = this,
                popupDiv = this.popup.container,
                tabs = popupDiv.querySelectorAll('.' + PREFIX + 'tab-item'),
                dataParam;

            tabs.forEach(function (tab: Element, i: number): void {

                dataParam = tab.getAttribute(PREFIX + 'data-tab-type');

                if (dataParam === 'edit' && disableTab === 0) {
                    return;
                }

                ['click', 'touchstart'].forEach(function (eventName: string): void {
                    addEvent(tab, eventName, function (): void {

                        // reset class on other elements
                        _self.tabs.deselectAll.call(_self);
                        _self.tabs.selectTab.call(_self, this, i);
                    });
                });
            });
        },
        /**
         * Set tab as visible
         * @private
         * @param {globals.Element} - current tab
         * @param {number} - Index of tab in menu
         */
        selectTab: function (this: Highcharts.Popup, tab: Element, index: number): void {
            var allTabs = this.popup.container
                .querySelectorAll('.' + PREFIX + 'tab-item-content');

            tab.className += ' ' + PREFIX + 'tab-item-active';
            allTabs[index].className += ' ' + PREFIX + 'tab-item-show';
        },
        /**
         * Set all tabs as invisible.
         * @private
         */
        deselectAll: function (this: Highcharts.Popup): void {
            var popupDiv = this.popup.container,
                tabs = popupDiv
                    .querySelectorAll('.' + PREFIX + 'tab-item'),
                tabsContent = popupDiv
                    .querySelectorAll('.' + PREFIX + 'tab-item-content'),
                i;

            for (i = 0; i < tabs.length; i++) {
                tabs[i].classList.remove(PREFIX + 'tab-item-active');
                tabsContent[i].classList.remove(PREFIX + 'tab-item-show');
            }
        }
    }
} as any;

addEvent(NavigationBindings, 'showPopup', function (
    this: NavigationBindings,
    config: Highcharts.PopupConfigObject
): void {
    if (!this.popup) {
        // Add popup to main container
        this.popup = new H.Popup(
            this.chart.container, (
                this.chart.options.navigation.iconsURL ||
                (
                    this.chart.options.stockTools &&
                    this.chart.options.stockTools.gui.iconsURL
                ) ||
                'https://code.highcharts.com/@product.version@/gfx/stock-icons/'
            )
        );
    }

    this.popup.showForm(
        config.formType,
        this.chart,
        config.options,
        config.onSubmit
    );
});

addEvent(NavigationBindings, 'closePopup', function (this: NavigationBindings): void {
    if (this.popup) {
        this.popup.closePopup();
    }
});<|MERGE_RESOLUTION|>--- conflicted
+++ resolved
@@ -13,6 +13,7 @@
 'use strict';
 
 import type Annotation from './annotations.src';
+import NavigationBindings from './navigationBindings.js';
 import H from '../parts/Globals.js';
 import U from '../parts/Utilities.js';
 const {
@@ -138,24 +139,6 @@
     }
 }
 
-<<<<<<< HEAD
-=======
-import NavigationBindings from '../annotations/navigationBindings.js';
-import U from '../parts/Utilities.js';
-
-const {
-    addEvent,
-    createElement,
-    defined,
-    isArray,
-    isObject,
-    isString,
-    objectEach,
-    pick,
-    wrap
-} = U;
-
->>>>>>> 8ccd6211
 var indexFilter = /\d/g,
     PREFIX = 'highcharts-',
     DIV = 'div',
