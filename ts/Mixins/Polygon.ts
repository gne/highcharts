/* *
 *
 *  !!!!!!! SOURCE GETS TRANSPILED BY TYPESCRIPT. EDIT TS FILE ONLY. !!!!!!!
 *
 * */

import type RangeSelector from '../Extensions/RangeSelector';
import H from '../Core/Globals.js';

/**
 * Internal types
 * @private
 */
declare global {
    namespace Highcharts {
        interface PolygonBoxObject {
            bottom: number;
            left: number;
            right: number;
            top: number;
        }
        interface PolygonPointObject extends Array<number> {
            0: number;
            1: number;
        }
        interface PolygonObject extends Array<PolygonPointObject> {
            axes?: Array<PolygonPointObject>;
        }
        interface PolygonCollisionMixins {
            getBoundingBoxFromPolygon(points: PolygonObject): PolygonBoxObject;
            getPolygon(
                x: number,
                y: number,
                width: number,
                height: number,
                rotation: number
            ): PolygonObject;
            isPolygonsColliding(
                polygon1: PolygonObject,
                polygon2: PolygonObject
            ): boolean;
            movePolygon(
                deltaX: number,
                deltaY: number,
                polygon: PolygonObject
            ): PolygonObject;
            rotate2DToOrigin(
                point: PolygonPointObject,
                angle: number
            ): PolygonPointObject;
            rotate2DToPoint(
                point: PolygonPointObject,
                origin: PolygonPointObject,
                angle: number
            ): PolygonPointObject;
        }
    }
}

/**
 * @private
 * @interface Highcharts.PolygonPointObject
 *//**
 * @name Highcharts.PolygonPointObject#0
 * @type {number}
 *//**
 * @name Highcharts.PolygonPointObject#1
 * @type {number}
 */

/**
 * @private
 * @interface Highcharts.PolygonObject
 * @extends Array<Highcharts.PolygonPointObject>
 *//**
 * @name Highcharts.PolygonObject#axes
 * @type {Array<PolygonPointObject>}
 */

import U from '../Core/Utilities.js';
const {
    find,
    isArray,
    isNumber
} = U;

const deg2rad = H.deg2rad;

/* eslint-disable no-invalid-this, valid-jsdoc */

/**
 * Alternative solution to correctFloat.
 * E.g Highcharts.correctFloat(123, 2) returns 120, when it should be 123.
 *
 * @private
 * @function correctFloat
 * @param {number} number
 * @param {number} [precision]
 * @return {number}
 */
const correctFloat = function (number: number, precision?: number): number {
    const p = isNumber(precision) ? precision : 14,
        magnitude = Math.pow(10, p);

    return Math.round(number * magnitude) / magnitude;
};

/**
 * Calculates the normals to a line between two points.
 *
 * @private
 * @function getNormals
 * @param {Highcharts.PolygonPointObject} p1
 *        Start point for the line. Array of x and y value.
 * @param {Highcharts.PolygonPointObject} p2
 *        End point for the line. Array of x and y value.
 * @return {Highcharts.PolygonObject}
 *         Returns the two normals in an array.
 */
const getNormals = function getNormal(
    p1: Highcharts.PolygonPointObject,
    p2: Highcharts.PolygonPointObject
): Highcharts.PolygonObject {
    const dx = p2[0] - p1[0], // x2 - x1
        dy = p2[1] - p1[1]; // y2 - y1

    return [
        [-dy, dx],
        [dy, -dx]
    ];
};

/**
 * Calculates the dot product of two coordinates. The result is a scalar value.
 *
 * @private
 * @function dotProduct
 * @param {Highcharts.PolygonPointObject} a
 *        The x and y coordinates of the first point.
 *
 * @param {Highcharts.PolygonPointObject} b
 *        The x and y coordinates of the second point.
 *
 * @return {number}
 *         Returns the dot product of a and b.
 */
const dotProduct = function dotProduct(
    a: Highcharts.PolygonPointObject,
    b: Highcharts.PolygonPointObject
): number {
    const ax = a[0],
        ay = a[1],
        bx = b[0],
        by = b[1];

    return ax * bx + ay * by;
};

/**
 * Projects a polygon onto a coordinate.
 *
 * @private
 * @function project
 * @param {Highcharts.PolygonObject} polygon
 *        Array of points in a polygon.
 * @param {Highcharts.PolygonPointObject} target
 *        The coordinate of pr
 * @return {Highcharts.RangeObject}
 */
const project = function project(
    this: unknown,
    polygon: Highcharts.PolygonObject,
    target: Highcharts.PolygonPointObject
<<<<<<< HEAD
): RangeSelector.RangeObject {
    var products = polygon.map(function (
=======
): Highcharts.RangeObject {
    const products = polygon.map(function (
>>>>>>> f22f7892
        point: Highcharts.PolygonPointObject
    ): number {
        return dotProduct(point, target);
    });

    return {
        min: Math.min.apply(this, products),
        max: Math.max.apply(this, products)
    };
};

/**
 * Rotates a point clockwise around the origin.
 *
 * @private
 * @function rotate2DToOrigin
 * @param {Highcharts.PolygonPointObject} point
 *        The x and y coordinates for the point.
 * @param {number} angle
 *        The angle of rotation.
 * @return {Highcharts.PolygonPointObject}
 *         The x and y coordinate for the rotated point.
 */
const rotate2DToOrigin = function (
    point: Highcharts.PolygonPointObject,
    angle: number
): Highcharts.PolygonPointObject {
    const x = point[0],
        y = point[1],
        rad = deg2rad * -angle,
        cosAngle = Math.cos(rad),
        sinAngle = Math.sin(rad);

    return [
        correctFloat(x * cosAngle - y * sinAngle),
        correctFloat(x * sinAngle + y * cosAngle)
    ];
};

/**
 * Rotate a point clockwise around another point.
 *
 * @private
 * @function rotate2DToPoint
 * @param {Highcharts.PolygonPointObject} point
 *        The x and y coordinates for the point.
 * @param {Highcharts.PolygonPointObject} origin
 *        The point to rotate around.
 * @param {number} angle
 *        The angle of rotation.
 * @return {Highcharts.PolygonPointObject}
 *         The x and y coordinate for the rotated point.
 */
const rotate2DToPoint = function (
    point: Highcharts.PolygonPointObject,
    origin: Highcharts.PolygonPointObject,
    angle: number
): Highcharts.PolygonPointObject {
    const x = point[0] - origin[0],
        y = point[1] - origin[1],
        rotated = rotate2DToOrigin([x, y], angle);

    return [
        rotated[0] + origin[0],
        rotated[1] + origin[1]
    ];
};

/**
 * @private
 */
const isAxesEqual = function (
    axis1: Highcharts.PolygonPointObject,
    axis2: Highcharts.PolygonPointObject
): boolean {
    return (
        axis1[0] === axis2[0] &&
        axis1[1] === axis2[1]
    );
};

/**
 * @private
 */
const getAxesFromPolygon = function (
    polygon: Highcharts.PolygonObject
): Array<Highcharts.PolygonPointObject> {
    let points,
        axes = polygon.axes;

    if (!isArray(axes)) {
        axes = [];
        points = points = polygon.concat([polygon[0]]);
        points.reduce(
            function findAxis(
                p1: Highcharts.PolygonPointObject,
                p2: Highcharts.PolygonPointObject
            ): Highcharts.PolygonPointObject {
                const normals = getNormals(p1, p2),
                    axis = normals[0]; // Use the left normal as axis.

                // Check that the axis is unique.
                if (!find(axes as any, function (
                    existing: Highcharts.PolygonPointObject
                ): boolean {
                    return isAxesEqual(existing, axis);
                })) {
                    (axes as any).push(axis);
                }

                // Return p2 to be used as p1 in next iteration.
                return p2;
            }
        );
        polygon.axes = axes;
    }
    return axes;
};

/**
 * @private
 */
const getAxes = function (
    polygon1: Highcharts.PolygonObject,
    polygon2: Highcharts.PolygonObject
): Highcharts.PolygonObject {
    // Get the axis from both polygons.
    const axes1 = getAxesFromPolygon(polygon1),
        axes2 = getAxesFromPolygon(polygon2);

    return axes1.concat(axes2);
};

/**
 * @private
 */
const getPolygon = function (
    x: number,
    y: number,
    width: number,
    height: number,
    rotation: number
): Highcharts.PolygonObject {
    const origin: Highcharts.PolygonPointObject = [x, y],
        left = x - (width / 2),
        right = x + (width / 2),
        top = y - (height / 2),
        bottom = y + (height / 2),
        polygon: Highcharts.PolygonObject = [
            [left, top],
            [right, top],
            [right, bottom],
            [left, bottom]
        ];

    return polygon.map(function (
        point: Highcharts.PolygonPointObject
    ): Highcharts.PolygonPointObject {
        return rotate2DToPoint(point, origin, -rotation);
    });
};

/**
 * @private
 */
const getBoundingBoxFromPolygon = function (
    points: Highcharts.PolygonObject
): Highcharts.PolygonBoxObject {
    return points.reduce(function (
        obj: Highcharts.PolygonBoxObject,
        point: Highcharts.PolygonPointObject
    ): Highcharts.PolygonBoxObject {
        const x = point[0],
            y = point[1];

        obj.left = Math.min(x, obj.left);
        obj.right = Math.max(x, obj.right);
        obj.bottom = Math.max(y, obj.bottom);
        obj.top = Math.min(y, obj.top);
        return obj;
    }, {
        left: Number.MAX_VALUE,
        right: -Number.MAX_VALUE,
        bottom: -Number.MAX_VALUE,
        top: Number.MAX_VALUE
    });
};

/**
 * @private
 */
const isPolygonsOverlappingOnAxis = function (
    axis: Highcharts.PolygonPointObject,
    polygon1: Highcharts.PolygonObject,
    polygon2: Highcharts.PolygonObject
): boolean {
    const projection1 = project(polygon1, axis),
        projection2 = project(polygon2, axis),
        isOverlapping = !(
            projection2.min > projection1.max ||
            projection2.max < projection1.min
        );

    return !isOverlapping;
};

/**
 * Checks wether two convex polygons are colliding by using the Separating Axis
 * Theorem.
 *
 * @private
 * @function isPolygonsColliding
 * @param {Highcharts.PolygonObject} polygon1
 *        First polygon.
 *
 * @param {Highcharts.PolygonObject} polygon2
 *        Second polygon.
 *
 * @return {boolean}
 *         Returns true if they are colliding, otherwise false.
 */
const isPolygonsColliding = function isPolygonsColliding(
    polygon1: Highcharts.PolygonObject,
    polygon2: Highcharts.PolygonObject
): boolean {
    const axes = getAxes(polygon1, polygon2),
        overlappingOnAllAxes = !find(axes, function (
            axis: Highcharts.PolygonPointObject
        ): boolean {
            return isPolygonsOverlappingOnAxis(axis, polygon1, polygon2);
        });

    return overlappingOnAllAxes;
};

/**
 * @private
 */
const movePolygon = function (
    deltaX: number,
    deltaY: number,
    polygon: Highcharts.PolygonObject
): Highcharts.PolygonObject {
    return polygon.map(function (
        point: Highcharts.PolygonPointObject
    ): Highcharts.PolygonPointObject {
        return [
            point[0] + deltaX,
            point[1] + deltaY
        ];
    });
};

const collision: Highcharts.PolygonCollisionMixins = {
    getBoundingBoxFromPolygon: getBoundingBoxFromPolygon,
    getPolygon: getPolygon,
    isPolygonsColliding: isPolygonsColliding,
    movePolygon: movePolygon,
    rotate2DToOrigin: rotate2DToOrigin,
    rotate2DToPoint: rotate2DToPoint
};

export default collision;<|MERGE_RESOLUTION|>--- conflicted
+++ resolved
@@ -171,13 +171,8 @@
     this: unknown,
     polygon: Highcharts.PolygonObject,
     target: Highcharts.PolygonPointObject
-<<<<<<< HEAD
 ): RangeSelector.RangeObject {
-    var products = polygon.map(function (
-=======
-): Highcharts.RangeObject {
     const products = polygon.map(function (
->>>>>>> f22f7892
         point: Highcharts.PolygonPointObject
     ): number {
         return dotProduct(point, target);
