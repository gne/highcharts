--- conflicted
+++ resolved
@@ -46,7 +46,6 @@
  * @name Highcharts.GanttChart
  * @extends Highcharts.Chart
  */
-<<<<<<< HEAD
 class GanttChart extends Chart {
     /**
      * Initializes the chart. The constructor's arguments are passed on
@@ -78,40 +77,12 @@
         // second axis by default.
         if (!isArray(userOptions.xAxis)) {
             userOptions.xAxis = [userOptions.xAxis || {}, {}];
-=======
-H.ganttChart = function (
-    renderTo: (string|HTMLDOMElement),
-    options: Highcharts.Options,
-    callback?: Chart.CallbackFunction
-): Chart {
-    var hasRenderToArg = typeof renderTo === 'string' || renderTo.nodeName,
-        seriesOptions = options.series,
-        defaultOptions = getOptions(),
-        defaultLinkedTo: number,
-        userOptions = options;
-
-    options = arguments[hasRenderToArg ? 1 : 0];
-
-    // If user hasn't defined axes as array, make it into an array and add a
-    // second axis by default.
-    if (!isArray(options.xAxis)) {
-        options.xAxis = [options.xAxis || {}, {}];
-    }
-
-    // apply X axis options to both single and multi x axes
-    options.xAxis = options.xAxis.map(function (
-        xAxisOptions,
-        i
-    ): Highcharts.XAxisOptions {
-        if (i === 1) { // Second xAxis
-            defaultLinkedTo = 0;
->>>>>>> 8da6f9e1
         }
 
         // apply X axis options to both single and multi x axes
         userOptions.xAxis = userOptions.xAxis.map(function (
-            xAxisOptions: Highcharts.XAxisOptions,
-            i: number
+            xAxisOptions,
+            i
         ): Highcharts.XAxisOptions {
             if (i === 1) { // Second xAxis
                 defaultLinkedTo = 0;
@@ -155,7 +126,7 @@
             );
         });
 
-        userOptions.series = void 0;
+        delete userOptions.series;
 
         userOptions = merge(
             true,
@@ -185,33 +156,6 @@
                 isGantt: true
             } as Highcharts.Options
         );
-<<<<<<< HEAD
-=======
-    });
-
-    delete options.series;
-
-    options = merge(
-        true,
-        {
-            chart: {
-                type: 'gantt'
-            },
-            title: {
-                text: null as any
-            },
-            legend: {
-                enabled: false
-            },
-            navigator: {
-                series: { type: 'gantt' },
-                // Bars were clipped, #14060.
-                yAxis: {
-                    type: 'category'
-                }
-            }
-        } as Highcharts.Options,
->>>>>>> 8da6f9e1
 
         userOptions.series = seriesOptions;
 
