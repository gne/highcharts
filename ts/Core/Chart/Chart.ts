/* *
 *
 *  (c) 2010-2021 Torstein Honsi
 *
 *  License: www.highcharts.com/license
 *
 *  !!!!!!! SOURCE GETS TRANSPILED BY TYPESCRIPT. EDIT TS FILE ONLY. !!!!!!!
 *
 * */

'use strict';

/* *
 *
 *  Imports
 *
 * */

import type {
    AlignObject,
    AlignValue,
    VerticalAlignValue
} from '../Renderer/AlignObject';
import type AnimationOptions from '../Animation/AnimationOptions';
import type AxisOptions from '../Axis/AxisOptions';
import type { AxisType } from '../Axis/Types';
import type BBoxObject from '../Renderer/BBoxObject';
import type {
    CSSObject,
    CursorValue
} from '../Renderer/CSSObject';
import type {
    LabelsItemsOptions,
    NumberFormatterCallbackFunction,
    Options
} from '../Options';
import type ChartLike from './ChartLike';
import type ChartOptions from './ChartOptions';
import type { ChartPanningOptions } from './ChartOptions';
import type ColorAxis from '../Axis/ColorAxis';
import type { LabelsOptions } from '../../Extensions/Oldie/Oldie';
import type Point from '../Series/Point';
import type PointerEvent from '../PointerEvent';
import type Series from '../Series/Series';
import type SeriesOptions from '../Series/SeriesOptions';
import type {
    SeriesTypeOptions,
    SeriesTypePlotOptions
} from '../Series/SeriesType';
import type { HTMLDOMElement } from '../Renderer/DOMElementType';
import type SVGAttributes from '../Renderer/SVG/SVGAttributes';
import type SVGElement from '../Renderer/SVG/SVGElement';

import A from '../Animation/AnimationUtilities.js';
const {
    animate,
    animObject,
    setAnimation
} = A;
import Axis from '../Axis/Axis.js';
import F from '../FormatUtilities.js';
const { numberFormat } = F;
import H from '../Globals.js';
const {
    charts,
    doc,
    marginNames,
    win
} = H;
import Legend from '../Legend.js';
import MSPointer from '../MSPointer.js';
import D from '../DefaultOptions.js';
const {
    defaultOptions,
    defaultTime
} = D;
import palette from '../../Core/Color/Palette.js';
import Pointer from '../Pointer.js';
import RendererRegistry from '../Renderer/RendererRegistry.js';
import SeriesRegistry from '../Series/SeriesRegistry.js';
const { seriesTypes } = SeriesRegistry;
import SVGRenderer from '../Renderer/SVG/SVGRenderer.js';
import Time from '../Time.js';
import U from '../Utilities.js';
import AST from '../Renderer/HTML/AST.js';
const {
    addEvent,
    attr,
    cleanRecursively,
    createElement,
    css,
    defined,
    discardElement,
    erase,
    error,
    extend,
    find,
    fireEvent,
    getStyle,
    isArray,
    isFunction,
    isNumber,
    isObject,
    isString,
    merge,
    objectEach,
    pick,
    pInt,
    relativeLength,
    removeEvent,
    splat,
    syncTimeout,
    uniqueKey
} = U;

/* *
 *
 *  Declarations
 *
 * */

<<<<<<< HEAD
declare module '../Axis/AxisLike' {
    interface AxisLike {
        extKey?: string;
        index?: number;
        touched?: boolean;
=======
declare module '../Axis/AxisOptions' {
    interface AxisOptions {
        index?: number;
    }
}

declare module '../Axis/Types' {
    interface AxisLike {
        extKey?: string;
        index?: number;
>>>>>>> d778e973
    }
}

declare module './ChartLike' {
    interface ChartLike {
        resetZoomButton?: SVGElement;
        pan(e: PointerEvent, panning: boolean|ChartPanningOptions): void;
        showResetZoom(): void;
        zoom(event: Highcharts.SelectEventObject): void;
        zoomOut(): void;
    }
}

declare module '../Series/PointLike' {
    interface PointLike {
        touched?: boolean;
    }
}

declare module '../Series/SeriesLike' {
    interface SeriesLike {
        index?: number;
        touched?: boolean;
    }
}

<<<<<<< HEAD
/**
 * Internal types
 * @private
 */
declare global {
    namespace Highcharts {
        interface ChartOptions {
            forExport?: boolean;
            renderer?: string;
            skipClone?: boolean;
        }
        interface CaptionObject extends SVGElement {
            update(titleOptions: CaptionOptions, redraw?: boolean): void;
        }
        interface Options {
            series?: Array<SeriesTypeOptions>;
        }
        interface SubtitleObject extends SVGElement {
            update(titleOptions: SubtitleOptions, redraw?: boolean): void;
        }
        interface TitleObject extends SVGElement {
            update(titleOptions: TitleOptions, redraw?: boolean): void;
        }
        interface XAxisOptions {
            index?: number;
        }
        function chart(
            options: Options,
            callback?: Chart.CallbackFunction
        ): Chart;
        function chart(
            renderTo: (string|HTMLDOMElement),
            options: Options,
            callback?: Chart.CallbackFunction
        ): Chart;
        let Chart: ChartClass;
=======
declare module './ChartOptions' {
    interface ChartOptions {
        forExport?: boolean;
        renderer?: string;
        skipClone?: boolean;
>>>>>>> d778e973
    }
}

declare module '../Options' {
    interface Options {
        chart: ChartOptions;
        caption?: Chart.CaptionOptions;
        credits?: Chart.CreditsOptions;
        subtitle?: Chart.SubtitleOptions;
        series?: Array<SeriesTypeOptions>;
        title?: Chart.TitleOptions;
    }
}

/* *
 *
 *  Class
 *
 * */

/* eslint-disable no-invalid-this, valid-jsdoc */

/**
 * The Chart class. The recommended constructor is {@link Highcharts#chart}.
 *
 * @example
 * let chart = Highcharts.chart('container', {
 *        title: {
 *               text: 'My chart'
 *        },
 *        series: [{
 *            data: [1, 3, 2, 4]
 *        }]
 * })
 *
 * @class
 * @name Highcharts.Chart
 *
 * @param {string|Highcharts.HTMLDOMElement} [renderTo]
 *        The DOM element to render to, or its id.
 *
 * @param {Highcharts.Options} options
 *        The chart options structure.
 *
 * @param {Highcharts.ChartCallbackFunction} [callback]
 *        Function to run when the chart has loaded and and all external images
 *        are loaded. Defining a
 *        [chart.events.load](https://api.highcharts.com/highcharts/chart.events.load)
 *        handler is equivalent.
 */
class Chart {

    /* *
     *
     *  Static Functions
     *
     * */

    public static chart(
        options: Partial<Options>,
        callback?: Chart.CallbackFunction
    ): Chart;
    public static chart(
        renderTo: (string|globalThis.HTMLElement),
        options: Partial<Options>,
        callback?: Chart.CallbackFunction
    ): Chart;
    /**
     * Factory function for basic charts.
     *
     * @example
     * // Render a chart in to div#container
     * let chart = Highcharts.chart('container', {
     *     title: {
     *         text: 'My chart'
     *     },
     *     series: [{
     *         data: [1, 3, 2, 4]
     *     }]
     * });
     *
     * @function Highcharts.chart
     *
     * @param {string|Highcharts.HTMLDOMElement} [renderTo]
     * The DOM element to render to, or its id.
     *
     * @param {Highcharts.Options} options
     * The chart options structure.
     *
     * @param {Highcharts.ChartCallbackFunction} [callback]
     * Function to run when the chart has loaded and and all external images are
     * loaded. Defining a
     * [chart.events.load](https://api.highcharts.com/highcharts/chart.events.load)
     * handler is equivalent.
     *
     * @return {Highcharts.Chart}
     * Returns the Chart object.
     */
    public static chart(
        a: (string|globalThis.HTMLElement|Partial<Options>),
        b?: (Chart.CallbackFunction|Partial<Options>),
        c?: Chart.CallbackFunction
    ): Chart {
        return new Chart(a as any, b as any, c);
    }

    /* *
     *
     *  Constructors
     *
     * */

    public constructor(
        options: Partial<Options>,
        callback?: Chart.CallbackFunction
    );
    public constructor(
        renderTo: (string|globalThis.HTMLElement),
        options: Partial<Options>,
        callback?: Chart.CallbackFunction
    );
    public constructor(
        a: (string|globalThis.HTMLElement|Partial<Options>),
        b?: (Chart.CallbackFunction|Partial<Options>),
        c?: Chart.CallbackFunction
    ) {
        this.getArgs(a, b, c);
    }

    /* *
     *
     *  Properties
     *
     * */

    public _cursor?: (CursorValue|null);
    public axes: Array<AxisType> = void 0 as any;
    public axisOffset: Array<number> = void 0 as any;
    public bounds: Record<string, Record<string, number>> = void 0 as any;
    public callback?: Chart.CallbackFunction;
    public chartBackground?: SVGElement;
    public chartHeight: number = void 0 as any;
    public chartWidth: number = void 0 as any;
    public clipBox: BBoxObject = void 0 as any;
    public clipOffset?: Array<number>;
    public clipRect?: SVGElement;
    public colorCounter: number = void 0 as any;
    public container: globalThis.HTMLElement = void 0 as any;
    public containerHeight?: string;
    public containerWidth?: string;
    public credits?: SVGElement;
    public caption?: SVGElement;
    public hasCartesianSeries?: boolean;
    public hasLoaded?: boolean;
    public hasRendered?: boolean;
    public index: number = void 0 as any;
    public isDirtyBox?: boolean;
    public isDirtyLegend?: boolean;
    public isResizing: number = void 0 as any;
    public labelCollectors: Array<Chart.LabelCollectorFunction> = void 0 as any;
    public legend: Legend = void 0 as any;
    public loadingDiv?: HTMLDOMElement;
    public loadingShown?: boolean;
    public loadingSpan?: HTMLDOMElement;
    public margin: Array<number> = void 0 as any;
    public marginBottom?: number;
    public numberFormatter: NumberFormatterCallbackFunction = void 0 as any;
    public oldChartHeight?: number;
    public oldChartWidth?: number;
    public options: Options = void 0 as any;
    public plotBackground?: SVGElement;
    public plotBGImage?: SVGElement;
    public plotBorder?: SVGElement;
    public plotBorderWidth?: number;
    public plotBox: BBoxObject = void 0 as any;
    public plotHeight: number = void 0 as any;
    public plotLeft: number = void 0 as any;
    public plotSizeX?: number;
    public plotSizeY?: number;
    public plotTop: number = void 0 as any;
    public plotWidth: number = void 0 as any;
    public pointCount: number = void 0 as any;
    public pointer: Pointer = void 0 as any;
    public reflowTimeout?: number;
    public renderer: Chart.Renderer = void 0 as any;
    public renderTo: globalThis.HTMLElement = void 0 as any;
    public series: Array<Series> = void 0 as any;
    public seriesGroup?: SVGElement;
    public sharedClips: Record<string, (SVGElement|undefined)> = {};
    public spacing: Array<number> = void 0 as any;
    public spacingBox: BBoxObject = void 0 as any;
    public styledMode?: boolean;
    public subtitle?: SVGElement;
    public symbolCounter: number = void 0 as any;
    public time: Time = void 0 as any;
    public title?: SVGElement;
    public titleOffset: Array<number> = void 0 as any;
    public unbindReflow?: Function;
    public userOptions: Partial<Options> = void 0 as any;
    public xAxis: Array<AxisType> = void 0 as any;
    public yAxis: Array<AxisType> = void 0 as any;

    /* *
     *
     *  Functions
     *
     * */

    /**
     * Handle the arguments passed to the constructor.
     *
     * @private
     * @function Highcharts.Chart#getArgs
     *
     * @param {...Array<*>} arguments
     * All arguments for the constructor.
     *
     * @fires Highcharts.Chart#event:init
     * @fires Highcharts.Chart#event:afterInit
     */
    public getArgs(
        a: (string|globalThis.HTMLElement|Partial<Options>),
        b?: (Chart.CallbackFunction|Partial<Options>),
        c?: Chart.CallbackFunction
    ): void {
        // Remove the optional first argument, renderTo, and
        // set it on this.
        if (isString(a) || (a as any).nodeName) {
            this.renderTo = a as any;
            this.init(b as any, c);
        } else {
            this.init(a as any, b as any);
        }
    }

    /**
     * Overridable function that initializes the chart. The constructor's
     * arguments are passed on directly.
     *
     * @function Highcharts.Chart#init
     *
     * @param {Highcharts.Options} userOptions
     *        Custom options.
     *
     * @param {Function} [callback]
     *        Function to run when the chart has loaded and and all external
     *        images are loaded.
     *
     * @return {void}
     *
     * @fires Highcharts.Chart#event:init
     * @fires Highcharts.Chart#event:afterInit
     */
    public init(
        userOptions: Partial<Options>,
        callback?: Chart.CallbackFunction
    ): void {

        // Handle regular options
        const userPlotOptions =
            userOptions.plotOptions || {} as SeriesTypePlotOptions;

        // Fire the event with a default function
        fireEvent(this, 'init', { args: arguments }, function (): void {

            const options = merge(defaultOptions, userOptions); // do the merge

            const optionsChart = options.chart;

            // Override (by copy of user options) or clear tooltip options
            // in chart.options.plotOptions (#6218)
            objectEach(options.plotOptions, function (
                typeOptions: AnyRecord,
                type: string
            ): void {
                if (isObject(typeOptions)) { // #8766
                    typeOptions.tooltip = (
                        userPlotOptions[type] && // override by copy:
                        merge((userPlotOptions[type] as any).tooltip)
                    ) || void 0; // or clear
                }
            });

            // User options have higher priority than default options
            // (#6218). In case of exporting: path is changed
            (options.tooltip as any).userOptions = (
                userOptions.chart &&
                userOptions.chart.forExport &&
                (userOptions.tooltip as any).userOptions
            ) || userOptions.tooltip;

            /**
             * The original options given to the constructor or a chart factory
             * like {@link Highcharts.chart} and {@link Highcharts.stockChart}.
             *
             * @name Highcharts.Chart#userOptions
             * @type {Highcharts.Options}
             */
            this.userOptions = userOptions;

            const chartEvents = optionsChart.events;

            this.margin = [];
            this.spacing = [];

            // Pixel data bounds for touch zoom
            this.bounds = { h: {}, v: {} };

            // An array of functions that returns labels that should be
            // considered for anti-collision
            this.labelCollectors = [];

            this.callback = callback;
            this.isResizing = 0;

            /**
             * The options structure for the chart after merging
             * {@link #defaultOptions} and {@link #userOptions}. It contains
             * members for the sub elements like series, legend, tooltip etc.
             *
             * @name Highcharts.Chart#options
             * @type {Highcharts.Options}
             */
            this.options = options;

            /**
             * All the axes in the chart.
             *
             * @see  Highcharts.Chart.xAxis
             * @see  Highcharts.Chart.yAxis
             *
             * @name Highcharts.Chart#axes
             * @type {Array<Highcharts.Axis>}
             */
            this.axes = [];

            /**
             * All the current series in the chart.
             *
             * @name Highcharts.Chart#series
             * @type {Array<Highcharts.Series>}
             */
            this.series = [];

            /**
             * The `Time` object associated with the chart. Since v6.0.5,
             * time settings can be applied individually for each chart. If
             * no individual settings apply, the `Time` object is shared by
             * all instances.
             *
             * @name Highcharts.Chart#time
             * @type {Highcharts.Time}
             */
            this.time =
                userOptions.time && Object.keys(userOptions.time).length ?
                    new Time(userOptions.time) :
                    H.time;

            /**
             * Callback function to override the default function that formats
             * all the numbers in the chart. Returns a string with the formatted
             * number.
             *
             * @name Highcharts.Chart#numberFormatter
             * @type {Highcharts.NumberFormatterCallbackFunction}
             */
            this.numberFormatter = optionsChart.numberFormatter || numberFormat;

            /**
             * Whether the chart is in styled mode, meaning all presentatinoal
             * attributes are avoided.
             *
             * @name Highcharts.Chart#styledMode
             * @type {boolean}
             */
            this.styledMode = optionsChart.styledMode;
            this.hasCartesianSeries = optionsChart.showAxes;

            const chart = this;

            /**
             * Index position of the chart in the {@link Highcharts#charts}
             * property.
             *
             * @name Highcharts.Chart#index
             * @type {number}
             * @readonly
             */
            chart.index = charts.length; // Add the chart to the global lookup

            charts.push(chart);
            H.chartCount++;

            // Chart event handlers
            if (chartEvents) {
                objectEach(chartEvents, function (event, eventType): void {
                    if (isFunction(event)) {
                        addEvent(chart, eventType, event);
                    }
                });
            }

            /**
             * A collection of the X axes in the chart.
             *
             * @name Highcharts.Chart#xAxis
             * @type {Array<Highcharts.Axis>}
             */
            chart.xAxis = [];

            /**
             * A collection of the Y axes in the chart.
             *
             * @name Highcharts.Chart#yAxis
             * @type {Array<Highcharts.Axis>}
             *
             * @todo
             * Make events official: Fire the event `afterInit`.
             */
            chart.yAxis = [];

            chart.pointCount = chart.colorCounter = chart.symbolCounter = 0;

            // Fire after init but before first render, before axes and series
            // have been initialized.
            fireEvent(chart, 'afterInit');

            chart.firstRender();
        });
    }

    /**
     * Internal function to unitialize an individual series.
     *
     * @private
     * @function Highcharts.Chart#initSeries
     */
    public initSeries(options: SeriesOptions): Series {
        const chart = this,
            optionsChart = chart.options.chart,
            type = (
                options.type ||
                optionsChart.type ||
                optionsChart.defaultSeriesType
            ) as string,
            SeriesClass = seriesTypes[type];

        // No such series type
        if (!SeriesClass) {
            error(17, true, chart as any, { missingModuleFor: type });
        }

        const series = new SeriesClass();

        if (typeof series.init === 'function') {
            series.init(chart, options);
        }
        return series;
    }

    /**
     * Internal function to set data for all series with enabled sorting.
     *
     * @private
     * @function Highcharts.Chart#setSeriesData
     */
    public setSeriesData(): void {
        this.getSeriesOrderByLinks().forEach(function (series): void {
            // We need to set data for series with sorting after series init
            if (!series.points && !series.data && series.enabledDataSorting) {
                series.setData(series.options.data as any, false);
            }
        });
    }

    /**
     * Sort and return chart series in order depending on the number of linked
     * series.
     *
     * @private
     * @function Highcharts.Series#getSeriesOrderByLinks
     * @return {Array<Highcharts.Series>}
     */
    public getSeriesOrderByLinks(): Array<Series> {
        return this.series.concat().sort(function (a, b): number {
            if (a.linkedSeries.length || b.linkedSeries.length) {
                return b.linkedSeries.length - a.linkedSeries.length;
            }
            return 0;
        });
    }

    /**
     * Order all series above a given index. When series are added and ordered
     * by configuration, only the last series is handled (#248, #1123, #2456,
     * #6112). This function is called on series initialization and destroy.
     *
     * @private
     * @function Highcharts.Series#orderSeries
     * @param {number} [fromIndex]
     * If this is given, only the series above this index are handled.
     */
    public orderSeries(fromIndex?: number): void {
        const series = this.series;

        for (let i = (fromIndex || 0), iEnd = series.length; i < iEnd; ++i) {
            if (series[i]) {
                /**
                 * Contains the series' index in the `Chart.series` array.
                 *
                 * @name Highcharts.Series#index
                 * @type {number}
                 * @readonly
                 */
                series[i].index = i;
                series[i].name = series[i].getName();
            }
        }
    }

    /**
     * Check whether a given point is within the plot area.
     *
     * @function Highcharts.Chart#isInsidePlot
     *
     * @param {number} plotX
     * Pixel x relative to the plot area.
     *
     * @param {number} plotY
     * Pixel y relative to the plot area.
     *
     * @param {Highcharts.ChartIsInsideOptionsObject} [options]
     * Options object.
     *
     * @return {boolean}
     * Returns true if the given point is inside the plot area.
     */
    public isInsidePlot(
        plotX: number,
        plotY: number,
        options: Chart.IsInsideOptionsObject = {}
    ): boolean {
        const {
            inverted,
            plotBox,
            plotLeft,
            plotTop,
            scrollablePlotBox
        } = this;

        let scrollLeft = 0,
            scrollTop = 0;

        if (options.visiblePlotOnly && this.scrollingContainer) {
            ({ scrollLeft, scrollTop } = this.scrollingContainer);
        }

        const series = options.series,
            box = (options.visiblePlotOnly && scrollablePlotBox) || plotBox,
            x = options.inverted ? plotY : plotX,
            y = options.inverted ? plotX : plotY,
            e = {
                x,
                y,
                isInsidePlot: true
            };

        if (!options.ignoreX) {
            const xAxis = (series && (inverted ? series.yAxis : series.xAxis)) || {
                pos: plotLeft,
                len: Infinity
            };

            const chartX = options.paneCoordinates ? xAxis.pos + x : plotLeft + x;

            if (!(
                chartX >= Math.max(
                    scrollLeft + plotLeft,
                    xAxis.pos
                ) &&
                chartX <= Math.min(
                    scrollLeft + plotLeft + box.width,
                    xAxis.pos + xAxis.len
                )
            )) {
                e.isInsidePlot = false;
            }
        }

        if (!options.ignoreY && e.isInsidePlot) {
            const yAxis = (series && (inverted ? series.xAxis : series.yAxis)) || {
                pos: plotTop,
                len: Infinity
            };

            const chartY = options.paneCoordinates ? yAxis.pos + y : plotTop + y;

            if (!(
                chartY >= Math.max(
                    scrollTop + plotTop,
                    yAxis.pos
                ) &&
                chartY <= Math.min(
                    scrollTop + plotTop + box.height,
                    yAxis.pos + yAxis.len
                )
            )) {
                e.isInsidePlot = false;
            }
        }

        fireEvent(this, 'afterIsInsidePlot', e);

        return e.isInsidePlot;
    }

    /**
     * Redraw the chart after changes have been done to the data, axis extremes
     * chart size or chart elements. All methods for updating axes, series or
     * points have a parameter for redrawing the chart. This is `true` by
     * default. But in many cases you want to do more than one operation on the
     * chart before redrawing, for example add a number of points. In those
     * cases it is a waste of resources to redraw the chart for each new point
     * added. So you add the points and call `chart.redraw()` after.
     *
     * @function Highcharts.Chart#redraw
     *
     * @param {boolean|Partial<Highcharts.AnimationOptionsObject>} [animation]
     * If or how to apply animation to the redraw.
     *
     * @fires Highcharts.Chart#event:afterSetExtremes
     * @fires Highcharts.Chart#event:beforeRedraw
     * @fires Highcharts.Chart#event:predraw
     * @fires Highcharts.Chart#event:redraw
     * @fires Highcharts.Chart#event:render
     * @fires Highcharts.Chart#event:updatedData
     */
    public redraw(animation?: (boolean|Partial<AnimationOptions>)): void {

        fireEvent(this, 'beforeRedraw');

        const chart = this,
            axes: Array<Axis> = chart.hasCartesianSeries ? chart.axes : chart.colorAxis || [],
            series = chart.series,
            pointer = chart.pointer,
            legend = chart.legend,
            legendUserOptions = chart.userOptions.legend,
            renderer = chart.renderer,
            isHiddenChart = renderer.isHidden(),
            afterRedraw = [] as Array<Function>;

        let hasDirtyStacks: (boolean|undefined),
            hasStackedSeries: (boolean|undefined),
            i: number,
            isDirtyBox = chart.isDirtyBox,
            redrawLegend = chart.isDirtyLegend,
            serie: Series;

        // Handle responsive rules, not only on resize (#6130)
        if (chart.setResponsive) {
            chart.setResponsive(false);
        }

        // Set the global animation. When chart.hasRendered is not true, the
        // redraw call comes from a responsive rule and animation should not
        // occur.
        setAnimation(chart.hasRendered ? animation : false, chart);

        if (isHiddenChart) {
            chart.temporaryDisplay();
        }

        // Adjust title layout (reflow multiline text)
        chart.layOutTitles();

        // link stacked series
        i = series.length;
        while (i--) {
            serie = series[i];

            if (serie.options.stacking || serie.options.centerInCategory) {
                hasStackedSeries = true;

                if (serie.isDirty) {
                    hasDirtyStacks = true;
                    break;
                }
            }
        }
        if (hasDirtyStacks) { // mark others as dirty
            i = series.length;
            while (i--) {
                serie = series[i];
                if (serie.options.stacking) {
                    serie.isDirty = true;
                }
            }
        }

        // Handle updated data in the series
        series.forEach(function (serie): void {
            if (serie.isDirty) {
                if (serie.options.legendType === 'point') {
                    if (typeof serie.updateTotals === 'function') {
                        serie.updateTotals();
                    }
                    redrawLegend = true;
                } else if (
                    legendUserOptions &&
                    (
                        legendUserOptions.labelFormatter ||
                        legendUserOptions.labelFormat
                    )
                ) {
                    redrawLegend = true; // #2165
                }
            }
            if (serie.isDirtyData) {
                fireEvent(serie, 'updatedData');
            }
        });

        // handle added or removed series
        if (redrawLegend && legend && legend.options.enabled) {
            // draw legend graphics
            legend.render();

            chart.isDirtyLegend = false;
        }

        // reset stacks
        if (hasStackedSeries) {
            chart.getStacks();
        }


        // set axes scales
        axes.forEach(function (axis): void {
            axis.updateNames();
            axis.setScale();
        });

        chart.getMargins(); // #3098

        // If one axis is dirty, all axes must be redrawn (#792, #2169)
        axes.forEach(function (axis): void {
            if (axis.isDirty) {
                isDirtyBox = true;
            }
        });

        // redraw axes
        axes.forEach(function (axis): void {

            // Fire 'afterSetExtremes' only if extremes are set
            const key = axis.min + ',' + axis.max;

            if (axis.extKey !== key) { // #821, #4452
                axis.extKey = key;

                // prevent a recursive call to chart.redraw() (#1119)
                afterRedraw.push(function (): void {
                    fireEvent(
                        axis,
                        'afterSetExtremes',
                        extend(axis.eventArgs, axis.getExtremes())
                    ); // #747, #751
                    delete axis.eventArgs;
                });
            }
            if (isDirtyBox || hasStackedSeries) {
                axis.redraw();
            }
        });

        // the plot areas size has changed
        if (isDirtyBox) {
            chart.drawChartBox();
        }

        // Fire an event before redrawing series, used by the boost module to
        // clear previous series renderings.
        fireEvent(chart, 'predraw');

        // redraw affected series
        series.forEach(function (serie): void {
            if ((isDirtyBox || serie.isDirty) && serie.visible) {
                serie.redraw();
            }
            // Set it here, otherwise we will have unlimited 'updatedData' calls
            // for a hidden series after setData(). Fixes #6012
            serie.isDirtyData = false;
        });

        // move tooltip or reset
        if (pointer) {
            pointer.reset(true);
        }

        // redraw if canvas
        renderer.draw();

        // Fire the events
        fireEvent(chart, 'redraw');
        fireEvent(chart, 'render');

        if (isHiddenChart) {
            chart.temporaryDisplay(true);
        }

        // Fire callbacks that are put on hold until after the redraw
        afterRedraw.forEach(function (callback): void {
            (callback.call as any)();
        });
    }

    /**
     * Get an axis, series or point object by `id` as given in the configuration
     * options. Returns `undefined` if no item is found.
     *
     * @sample highcharts/plotoptions/series-id/
     *         Get series by id
     *
     * @function Highcharts.Chart#get
     *
     * @param {string} id
     * The id as given in the configuration options.
     *
     * @return {Highcharts.Axis|Highcharts.Series|Highcharts.Point|undefined}
     * The retrieved item.
     */
    public get(id: string): (Axis|Series|Point|undefined) {
        const series = this.series;

        /**
         * @private
         * @param {Highcharts.Axis|Highcharts.Series} item
         * @return {boolean}
         */
        function itemById(item: (Axis|Series)): boolean {
            return (
                (item as Series).id === id ||
                (item.options && item.options.id === id)
            );
        }

        let ret: (Axis|Series|Point|undefined) =
            // Search axes
            find(this.axes, itemById) ||

            // Search series
            find(this.series, itemById);

        // Search points
        for (let i = 0; !ret && i < series.length; i++) {
            ret = find((series[i].points as any) || [], itemById);
        }

        return ret;
    }

    /**
     * Create the Axis instances based on the config options.
     *
     * @private
     * @function Highcharts.Chart#getAxes
     * @fires Highcharts.Chart#event:afterGetAxes
     * @fires Highcharts.Chart#event:getAxes
     */
    public getAxes(): void {
        const chart = this,
            options = this.options,
            xAxisOptions = options.xAxis = splat(options.xAxis || {}),
            yAxisOptions = options.yAxis = splat(options.yAxis || {});

        fireEvent(this, 'getAxes');

        // make sure the options are arrays and add some members
        xAxisOptions.forEach(function (axis: any, i: number): void {
            axis.index = i;
            axis.isX = true;
        });

        yAxisOptions.forEach(function (axis: any, i: number): void {
            axis.index = i;
        });

        // concatenate all axis options into one array
        const optionsArray = xAxisOptions.concat(yAxisOptions);

        optionsArray.forEach(function (
            axisOptions: AxisOptions
        ): void {
            new Axis(chart, axisOptions); // eslint-disable-line no-new
        });

        fireEvent(this, 'afterGetAxes');
    }

    /**
     * Returns an array of all currently selected points in the chart. Points
     * can be selected by clicking or programmatically by the
     * {@link Highcharts.Point#select}
     * function.
     *
     * @sample highcharts/plotoptions/series-allowpointselect-line/
     *         Get selected points
     *
     * @function Highcharts.Chart#getSelectedPoints
     *
     * @return {Array<Highcharts.Point>}
     *         The currently selected points.
     */
    public getSelectedPoints(): Array<Point> {
        let points = [] as Array<Point>;

        this.series.forEach(function (serie): void {
            // For one-to-one points inspect series.data in order to retrieve
            // points outside the visible range (#6445). For grouped data,
            // inspect the generated series.points.
            points = points.concat(
                serie.getPointsCollection().filter(
                    function (point: Point): boolean {
                        return pick(
                            point.selectedStaging, point.selected as any
                        );
                    }
                )
            );
        });
        return points;
    }

    /**
     * Returns an array of all currently selected series in the chart. Series
     * can be selected either programmatically by the
     * {@link Highcharts.Series#select}
     * function or by checking the checkbox next to the legend item if
     * [series.showCheckBox](https://api.highcharts.com/highcharts/plotOptions.series.showCheckbox)
     * is true.
     *
     * @sample highcharts/members/chart-getselectedseries/
     *         Get selected series
     *
     * @function Highcharts.Chart#getSelectedSeries
     *
     * @return {Array<Highcharts.Series>}
     *         The currently selected series.
     */
    public getSelectedSeries(): Array<Series> {
        return this.series.filter(function (serie): (boolean|undefined) {
            return serie.selected;
        });
    }

    /**
     * Set a new title or subtitle for the chart.
     *
     * @sample highcharts/members/chart-settitle/
     *         Set title text and styles
     *
     * @function Highcharts.Chart#setTitle
     *
     * @param {Highcharts.TitleOptions} [titleOptions]
     *        New title options. The title text itself is set by the
     *        `titleOptions.text` property.
     *
     * @param {Highcharts.SubtitleOptions} [subtitleOptions]
     *        New subtitle options. The subtitle text itself is set by the
     *        `subtitleOptions.text` property.
     *
     * @param {boolean} [redraw]
     *        Whether to redraw the chart or wait for a later call to
     *        `chart.redraw()`.
     */
    public setTitle(
        titleOptions?: Chart.TitleOptions,
        subtitleOptions?: Chart.SubtitleOptions,
        redraw?: boolean
    ): void {

        this.applyDescription('title', titleOptions);
        this.applyDescription('subtitle', subtitleOptions);

        // The initial call also adds the caption. On update, chart.update will
        // relay to Chart.setCaption.
        this.applyDescription('caption', void 0);

        this.layOutTitles(redraw);
    }

    /**
     * Apply a title, subtitle or caption for the chart
     *
     * @private
     * @function Highcharts.Chart#applyDescription
     * @param name {string}
     * Either title, subtitle or caption
     * @param {Highcharts.TitleOptions|Highcharts.SubtitleOptions|Highcharts.CaptionOptions|undefined} explicitOptions
     * The options to set, will be merged with default options.
     */
    public applyDescription(
        name: ('title'|'subtitle'|'caption'),
        explicitOptions?: Chart.DescriptionOptionsType
    ): void {
        const chart = this;

        // Default style
        const style = name === 'title' ? {
            color: palette.neutralColor80,
            fontSize: this.options.isStock ? '16px' : '18px' // #2944
        } : {
            color: palette.neutralColor60
        };

        // Merge default options with explicit options
        const options = this.options[name] = merge(
            // Default styles
            (!this.styledMode && { style }) as Chart.DescriptionOptionsType,
            this.options[name],
            explicitOptions
        );

        let elem = this[name];

        if (elem && explicitOptions) {
            this[name] = elem = (elem as any).destroy(); // remove old
        }

        if (options && !elem) {
            elem = this.renderer.text(
                options.text as any,
                0,
                0,
                options.useHTML
            )
                .attr({
                    align: options.align,
                    'class': 'highcharts-' + name,
                    zIndex: (options as any).zIndex || 4
                })
                .add();

            // Update methods, shortcut to Chart.setTitle, Chart.setSubtitle and
            // Chart.setCaption
            elem.update = function (
                updateOptions: (Chart.DescriptionOptionsType)
            ): void {
                const fn = {
                    title: 'setTitle',
                    subtitle: 'setSubtitle',
                    caption: 'setCaption'
                }[name];
                (chart as any)[fn](updateOptions);
            };

            // Presentational
            if (!this.styledMode) {
                elem.css((options as any).style);
            }

            /**
             * The chart title. The title has an `update` method that allows
             * modifying the options directly or indirectly via
             * `chart.update`.
             *
             * @sample highcharts/members/title-update/
             *         Updating titles
             *
             * @name Highcharts.Chart#title
             * @type {Highcharts.TitleObject}
             */

            /**
             * The chart subtitle. The subtitle has an `update` method that
             * allows modifying the options directly or indirectly via
             * `chart.update`.
             *
             * @name Highcharts.Chart#subtitle
             * @type {Highcharts.SubtitleObject}
             */
            this[name] = elem;
        }

    }

    /**
     * Internal function to lay out the chart title, subtitle and caption, and
     * cache the full offset height for use in `getMargins`. The result is
     * stored in `this.titleOffset`.
     *
     * @private
     * @function Highcharts.Chart#layOutTitles
     *
     * @param {boolean} [redraw=true]
     * @fires Highcharts.Chart#event:afterLayOutTitles
     */
    public layOutTitles(redraw?: boolean): void {
        const titleOffset = [0, 0, 0],
            renderer = this.renderer,
            spacingBox = this.spacingBox;

        // Lay out the title and the subtitle respectively
        ['title', 'subtitle', 'caption'].forEach(function (key: string): void {
            const title = (this as any)[key],
                titleOptions: Chart.DescriptionOptionsType = (this as any).options[key],
                verticalAlign = titleOptions.verticalAlign || 'top',
                offset = key === 'title' ? -3 :
                    // Floating subtitle (#6574)
                    verticalAlign === 'top' ? titleOffset[0] + 2 : 0;

            let titleSize,
                height;

            if (title) {

                if (!this.styledMode) {
                    titleSize = titleOptions.style && titleOptions.style.fontSize;
                }
                titleSize = renderer.fontMetrics(titleSize, title).b;
                title
                    .css({
                        width: (
                            (titleOptions as any).width ||
                            spacingBox.width + (titleOptions.widthAdjust || 0)
                        ) + 'px'
                    });

                // Skip the cache for HTML (#3481, #11666)
                height = Math.round(title.getBBox(titleOptions.useHTML).height);

                title.align(extend({
                    y: verticalAlign === 'bottom' ?
                        titleSize :
                        offset + titleSize,
                    height
                }, titleOptions), false, 'spacingBox');

                if (!titleOptions.floating) {
                    if (verticalAlign === 'top') {
                        titleOffset[0] = Math.ceil(
                            titleOffset[0] +
                            height
                        );
                    } else if (verticalAlign === 'bottom') {
                        titleOffset[2] = Math.ceil(
                            titleOffset[2] +
                            height
                        );
                    }
                }
            }
        }, this);

        // Handle title.margin and caption.margin
        if (
            titleOffset[0] &&
            ((this.options.title as any).verticalAlign || 'top') === 'top'
        ) {
            titleOffset[0] += (this.options.title as any).margin;
        }
        if (
            titleOffset[2] &&
            (this.options.caption as any).verticalAlign === 'bottom'
        ) {
            titleOffset[2] += (this.options.caption as any).margin;
        }

        const requiresDirtyBox = (
            !this.titleOffset ||
            this.titleOffset.join(',') !== titleOffset.join(',')
        );

        // Used in getMargins
        this.titleOffset = titleOffset;

        fireEvent(this, 'afterLayOutTitles');

        if (!this.isDirtyBox && requiresDirtyBox) {
            this.isDirtyBox = this.isDirtyLegend = requiresDirtyBox;
            // Redraw if necessary (#2719, #2744)
            if (this.hasRendered && pick(redraw, true) && this.isDirtyBox) {
                this.redraw();
            }
        }
    }

    /**
     * Internal function to get the chart width and height according to options
     * and container size. Sets {@link Chart.chartWidth} and
     * {@link Chart.chartHeight}.
     *
     * @private
     * @function Highcharts.Chart#getChartSize
     */
    public getChartSize(): void {
        const chart = this,
            optionsChart = chart.options.chart,
            widthOption = optionsChart.width,
            heightOption = optionsChart.height,
            renderTo = chart.renderTo;

        // Get inner width and height
        if (!defined(widthOption)) {
            chart.containerWidth = getStyle(renderTo, 'width') as any;
        }
        if (!defined(heightOption)) {
            chart.containerHeight = getStyle(renderTo, 'height') as any;
        }

        /**
         * The current pixel width of the chart.
         *
         * @name Highcharts.Chart#chartWidth
         * @type {number}
         */
        chart.chartWidth = Math.max( // #1393
            0,
            widthOption || (chart.containerWidth as any) || 600 // #1460
        );
        /**
         * The current pixel height of the chart.
         *
         * @name Highcharts.Chart#chartHeight
         * @type {number}
         */
        chart.chartHeight = Math.max(
            0,
            relativeLength(
                heightOption as any,
                chart.chartWidth
            ) ||
            (
                (chart.containerHeight as any) > 1 ?
                    (chart.containerHeight as any) :
                    400
            )
        );
    }

    /**
     * If the renderTo element has no offsetWidth, most likely one or more of
     * its parents are hidden. Loop up the DOM tree to temporarily display the
     * parents, then save the original display properties, and when the true
     * size is retrieved, reset them. Used on first render and on redraws.
     *
     * @private
     * @function Highcharts.Chart#temporaryDisplay
     *
     * @param {boolean} [revert]
     * Revert to the saved original styles.
     */
    public temporaryDisplay(revert?: boolean): void {
        let node = this.renderTo,
            tempStyle: CSSObject;

        if (!revert) {
            while (node && node.style) {

                // When rendering to a detached node, it needs to be temporarily
                // attached in order to read styling and bounding boxes (#5783,
                // #7024).
                if (!doc.body.contains(node) && !node.parentNode) {
                    (node as any).hcOrigDetached = true;
                    doc.body.appendChild(node);
                }
                if (
                    getStyle(node, 'display', false) === 'none' ||
                    (node as any).hcOricDetached
                ) {
                    (node as any).hcOrigStyle = {
                        display: node.style.display,
                        height: node.style.height,
                        overflow: node.style.overflow
                    };
                    tempStyle = {
                        display: 'block',
                        overflow: 'hidden'
                    };
                    if (node !== this.renderTo) {
                        tempStyle.height = 0;
                    }

                    css(node, tempStyle);

                    // If it still doesn't have an offset width after setting
                    // display to block, it probably has an !important priority
                    // #2631, 6803
                    if (!node.offsetWidth) {
                        node.style.setProperty('display', 'block', 'important');
                    }
                }
                node = node.parentNode as any;

                if (node === doc.body) {
                    break;
                }
            }
        } else {
            while (node && node.style) {
                if ((node as any).hcOrigStyle) {
                    css(node, (node as any).hcOrigStyle);
                    delete (node as any).hcOrigStyle;
                }
                if ((node as any).hcOrigDetached) {
                    doc.body.removeChild(node);
                    (node as any).hcOrigDetached = false;
                }
                node = node.parentNode as any;
            }
        }
    }

    /**
     * Set the {@link Chart.container|chart container's} class name, in
     * addition to `highcharts-container`.
     *
     * @function Highcharts.Chart#setClassName
     *
     * @param {string} [className]
     * The additional class name.
     */
    public setClassName(className?: string): void {
        this.container.className = 'highcharts-container ' + (className || '');
    }

    /**
     * Get the containing element, determine the size and create the inner
     * container div to hold the chart.
     *
     * @private
     * @function Highcharts.Chart#afterGetContainer
     * @fires Highcharts.Chart#event:afterGetContainer
     */
    public getContainer(): void {
        const chart = this,
            options = chart.options,
            optionsChart = options.chart,
            indexAttrName = 'data-highcharts-chart',
            containerId = uniqueKey();

        let containerStyle: (CSSObject|undefined),
            renderTo = chart.renderTo;

        if (!renderTo) {
            chart.renderTo = renderTo =
                optionsChart.renderTo as HTMLDOMElement;
        }

        if (isString(renderTo)) {
            chart.renderTo = renderTo =
                doc.getElementById(renderTo as any) as any;
        }

        // Display an error if the renderTo is wrong
        if (!renderTo) {
            error(13, true, chart);
        }

        // If the container already holds a chart, destroy it. The check for
        // hasRendered is there because web pages that are saved to disk from
        // the browser, will preserve the data-highcharts-chart attribute and
        // the SVG contents, but not an interactive chart. So in this case,
        // charts[oldChartIndex] will point to the wrong chart if any (#2609).
        const oldChartIndex = pInt(attr(renderTo, indexAttrName));
        if (
            isNumber(oldChartIndex) &&
            charts[oldChartIndex] &&
            (charts[oldChartIndex] as any).hasRendered
        ) {
            (charts[oldChartIndex] as any).destroy();
        }

        // Make a reference to the chart from the div
        attr(renderTo, indexAttrName, chart.index);

        // remove previous chart
        renderTo.innerHTML = '';

        // If the container doesn't have an offsetWidth, it has or is a child of
        // a node that has display:none. We need to temporarily move it out to a
        // visible state to determine the size, else the legend and tooltips
        // won't render properly. The skipClone option is used in sparklines as
        // a micro optimization, saving about 1-2 ms each chart.
        if (!optionsChart.skipClone && !renderTo.offsetWidth) {
            chart.temporaryDisplay();
        }

        // get the width and height
        chart.getChartSize();
        const chartWidth = chart.chartWidth;
        const chartHeight = chart.chartHeight;

        // Allow table cells and flex-boxes to shrink without the chart blocking
        // them out (#6427)
        css(renderTo, { overflow: 'hidden' });

        // Create the inner container
        if (!chart.styledMode) {
            containerStyle = extend<CSSObject>({
                position: 'relative',
                // needed for context menu (avoidscrollbars) and content
                // overflow in IE
                overflow: 'hidden',
                width: chartWidth + 'px',
                height: chartHeight + 'px',
                textAlign: 'left',
                lineHeight: 'normal', // #427
                zIndex: 0, // #1072
                '-webkit-tap-highlight-color': 'rgba(0,0,0,0)',
                userSelect: 'none', // #13503
                'touch-action': 'manipulation',
                outline: 'none'
            }, optionsChart.style || {});
        }

        /**
         * The containing HTML element of the chart. The container is
         * dynamically inserted into the element given as the `renderTo`
         * parameter in the {@link Highcharts#chart} constructor.
         *
         * @name Highcharts.Chart#container
         * @type {Highcharts.HTMLDOMElement}
         */
        const container = createElement(
            'div',
            {
                id: containerId
            },
            containerStyle,
            renderTo
        );
        chart.container = container;

        // cache the cursor (#1650)
        chart._cursor = container.style.cursor as CursorValue;

        // Initialize the renderer
        const Renderer = RendererRegistry.getRendererType(optionsChart.renderer);

        /**
         * The renderer instance of the chart. Each chart instance has only one
         * associated renderer.
         *
         * @name Highcharts.Chart#renderer
         * @type {Highcharts.SVGRenderer}
         */
        chart.renderer = new Renderer(
            container,
            chartWidth,
            chartHeight,
            void 0,
            optionsChart.forExport,
            options.exporting && options.exporting.allowHTML,
            chart.styledMode
        ) as Chart.Renderer;
        // Set the initial animation from the options
        setAnimation(void 0, chart);


        chart.setClassName(optionsChart.className);
        if (!chart.styledMode) {
            chart.renderer.setStyle(optionsChart.style as any);
        } else {
            // Initialize definitions
            for (const key in options.defs) { // eslint-disable-line guard-for-in
                this.renderer.definition((options.defs as any)[key]);
            }
        }

        // Add a reference to the charts index
        chart.renderer.chartIndex = chart.index;

        fireEvent(this, 'afterGetContainer');
    }

    /**
     * Calculate margins by rendering axis labels in a preliminary position.
     * Title, subtitle and legend have already been rendered at this stage, but
     * will be moved into their final positions.
     *
     * @private
     * @function Highcharts.Chart#getMargins
     * @fires Highcharts.Chart#event:getMargins
     */
    public getMargins(skipAxes?: boolean): void {
        const { spacing, margin, titleOffset } = this;

        this.resetMargins();

        // Adjust for title and subtitle
        if (titleOffset[0] && !defined(margin[0])) {
            this.plotTop = Math.max(
                this.plotTop,
                titleOffset[0] + spacing[0]
            );
        }

        if (titleOffset[2] && !defined(margin[2])) {
            this.marginBottom = Math.max(
                this.marginBottom as any,
                titleOffset[2] + spacing[2]
            );
        }

        // Adjust for legend
        if (this.legend && this.legend.display) {
            this.legend.adjustMargins(margin, spacing);
        }

        fireEvent(this, 'getMargins');

        if (!skipAxes) {
            this.getAxisMargins();
        }
    }

    /**
     * @private
     * @function Highcharts.Chart#getAxisMargins
     */
    public getAxisMargins(): void {
        const chart = this,
            // [top, right, bottom, left]
            axisOffset = chart.axisOffset = [0, 0, 0, 0],
            colorAxis = chart.colorAxis,
            margin = chart.margin,
            getOffset = function (axes: Array<Axis>): void {
                axes.forEach(function (axis): void {
                    if (axis.visible) {
                        axis.getOffset();
                    }
                });
            };

        // pre-render axes to get labels offset width
        if (chart.hasCartesianSeries) {
            getOffset(chart.axes);

        } else if (colorAxis && colorAxis.length) {
            getOffset(colorAxis);
        }

        // Add the axis offsets
        marginNames.forEach(function (m: string, side: number): void {
            if (!defined(margin[side])) {
                (chart as any)[m] += axisOffset[side];
            }
        });

        chart.setChartSize();

    }

    /**
     * Reflows the chart to its container. By default, the chart reflows
     * automatically to its container following a `window.resize` event, as per
     * the [chart.reflow](https://api.highcharts.com/highcharts/chart.reflow)
     * option. However, there are no reliable events for div resize, so if the
     * container is resized without a window resize event, this must be called
     * explicitly.
     *
     * @sample highcharts/members/chart-reflow/
     *         Resize div and reflow
     * @sample highcharts/chart/events-container/
     *         Pop up and reflow
     *
     * @function Highcharts.Chart#reflow
     *
     * @param {global.Event} [e]
     *        Event arguments. Used primarily when the function is called
     *        internally as a response to window resize.
     */
    public reflow(e?: Event): void {
        const chart = this,
            optionsChart = chart.options.chart,
            renderTo = chart.renderTo,
            hasUserSize = (
                defined(optionsChart.width) &&
                defined(optionsChart.height)
            ),
            width = optionsChart.width || getStyle(renderTo, 'width'),
            height = optionsChart.height || getStyle(renderTo, 'height'),
            target = e ? e.target : win;

        delete chart.pointer.chartPosition;

        // Width and height checks for display:none. Target is doc in IE8 and
        // Opera, win in Firefox, Chrome and IE9.
        if (
            !hasUserSize &&
            !chart.isPrinting &&
            width &&
            height &&
            (target === win || target === doc)
        ) {
            if (
                width !== chart.containerWidth ||
                height !== chart.containerHeight
            ) {
                U.clearTimeout(chart.reflowTimeout as any);
                // When called from window.resize, e is set, else it's called
                // directly (#2224)
                chart.reflowTimeout = syncTimeout(function (): void {
                    // Set size, it may have been destroyed in the meantime
                    // (#1257)
                    if (chart.container) {
                        chart.setSize(void 0, void 0, false);
                    }
                }, e ? 100 : 0);
            }
            chart.containerWidth = width as any;
            chart.containerHeight = height as any;
        }
    }

    /**
     * Toggle the event handlers necessary for auto resizing, depending on the
     * `chart.reflow` option.
     *
     * @private
     * @function Highcharts.Chart#setReflow
     */
    public setReflow(reflow?: boolean): void {
        const chart = this;

        if (reflow !== false && !this.unbindReflow) {
            this.unbindReflow = addEvent(win, 'resize', function (
                e: Event
            ): void {
                // a removed event listener still runs in Edge and IE if the
                // listener was removed while the event runs, so check if the
                // chart is not destroyed (#11609)
                if (chart.options) {
                    chart.reflow(e);
                }
            });
            addEvent(this, 'destroy', this.unbindReflow);

        } else if (reflow === false && this.unbindReflow) {

            // Unbind and unset
            this.unbindReflow = this.unbindReflow();
        }

        // The following will add listeners to re-fit the chart before and after
        // printing (#2284). However it only works in WebKit. Should have worked
        // in Firefox, but not supported in IE.
        /*
        if (win.matchMedia) {
            win.matchMedia('print').addListener(function reflow() {
                chart.reflow();
            });
        }
        //*/
    }

    /**
     * Resize the chart to a given width and height. In order to set the width
     * only, the height argument may be skipped. To set the height only, pass
     * `undefined` for the width.
     *
     * @sample highcharts/members/chart-setsize-button/
     *         Test resizing from buttons
     * @sample highcharts/members/chart-setsize-jquery-resizable/
     *         Add a jQuery UI resizable
     * @sample stock/members/chart-setsize/
     *         Highcharts Stock with UI resizable
     *
     * @function Highcharts.Chart#setSize
     *
     * @param {number|null} [width]
     *        The new pixel width of the chart. Since v4.2.6, the argument can
     *        be `undefined` in order to preserve the current value (when
     *        setting height only), or `null` to adapt to the width of the
     *        containing element.
     *
     * @param {number|null} [height]
     *        The new pixel height of the chart. Since v4.2.6, the argument can
     *        be `undefined` in order to preserve the current value, or `null`
     *        in order to adapt to the height of the containing element.
     *
     * @param {boolean|Partial<Highcharts.AnimationOptionsObject>} [animation=true]
     *        Whether and how to apply animation.
     *
     * @return {void}
     *
     * @fires Highcharts.Chart#event:endResize
     * @fires Highcharts.Chart#event:resize
     */
    public setSize(
        width?: (number|null),
        height?: (number|null),
        animation?: (boolean|Partial<AnimationOptions>)
    ): void {
        const chart = this,
            renderer = chart.renderer;

        // Handle the isResizing counter
        chart.isResizing += 1;

        // set the animation for the current process
        setAnimation(animation, chart);
        const globalAnimation = renderer.globalAnimation;

        chart.oldChartHeight = chart.chartHeight;
        chart.oldChartWidth = chart.chartWidth;
        if (typeof width !== 'undefined') {
            chart.options.chart.width = width;
        }
        if (typeof height !== 'undefined') {
            chart.options.chart.height = height;
        }
        chart.getChartSize();

        // Resize the container with the global animation applied if enabled
        // (#2503)
        if (!chart.styledMode) {
            (globalAnimation ? animate : css)(chart.container, {
                width: chart.chartWidth + 'px',
                height: chart.chartHeight + 'px'
            }, globalAnimation);
        }

        chart.setChartSize(true);
        renderer.setSize(
            (chart.chartWidth as any),
            (chart.chartHeight as any),
            globalAnimation
        );

        // handle axes
        chart.axes.forEach(function (axis): void {
            axis.isDirty = true;
            axis.setScale();
        });

        chart.isDirtyLegend = true; // force legend redraw
        chart.isDirtyBox = true; // force redraw of plot and chart border

        chart.layOutTitles(); // #2857
        chart.getMargins();

        chart.redraw(globalAnimation);


        chart.oldChartHeight = null as any;
        fireEvent(chart, 'resize');

        // Fire endResize and set isResizing back. If animation is disabled,
        // fire without delay
        syncTimeout(function (): void {
            if (chart) {
                fireEvent(chart, 'endResize', null as any, function (): void {
                    chart.isResizing -= 1;
                });
            }
        }, animObject(globalAnimation).duration);
    }

    /**
     * Set the public chart properties. This is done before and after the
     * pre-render to determine margin sizes.
     *
     * @private
     * @function Highcharts.Chart#setChartSize
     * @fires Highcharts.Chart#event:afterSetChartSize
     */
    public setChartSize(skipAxes?: boolean): void {
        const chart = this,
            inverted = chart.inverted,
            renderer = chart.renderer,
            chartWidth = chart.chartWidth,
            chartHeight = chart.chartHeight,
            optionsChart = chart.options.chart,
            spacing = chart.spacing,
            clipOffset = chart.clipOffset;

        let plotLeft,
            plotTop,
            plotWidth,
            plotHeight;

        /**
         * The current left position of the plot area in pixels.
         *
         * @name Highcharts.Chart#plotLeft
         * @type {number}
         */
        chart.plotLeft = plotLeft = Math.round(chart.plotLeft);

        /**
         * The current top position of the plot area in pixels.
         *
         * @name Highcharts.Chart#plotTop
         * @type {number}
         */
        chart.plotTop = plotTop = Math.round(chart.plotTop);

        /**
         * The current width of the plot area in pixels.
         *
         * @name Highcharts.Chart#plotWidth
         * @type {number}
         */
        chart.plotWidth = plotWidth = Math.max(
            0,
            Math.round(
                (chartWidth as any) - plotLeft - (chart.marginRight as any)
            )
        );

        /**
         * The current height of the plot area in pixels.
         *
         * @name Highcharts.Chart#plotHeight
         * @type {number}
         */
        chart.plotHeight = plotHeight = Math.max(
            0,
            Math.round(
                (chartHeight as any) - plotTop - (chart.marginBottom as any)
            )
        );

        chart.plotSizeX = inverted ? plotHeight : plotWidth;
        chart.plotSizeY = inverted ? plotWidth : plotHeight;

        chart.plotBorderWidth = optionsChart.plotBorderWidth || 0;

        // Set boxes used for alignment
        chart.spacingBox = renderer.spacingBox = {
            x: spacing[3],
            y: spacing[0],
            width: (chartWidth as any) - spacing[3] - spacing[1],
            height: (chartHeight as any) - spacing[0] - spacing[2]
        };
        chart.plotBox = renderer.plotBox = {
            x: plotLeft,
            y: plotTop,
            width: plotWidth,
            height: plotHeight
        };

        const plotBorderWidth = 2 * Math.floor(chart.plotBorderWidth / 2),
            clipX = Math.ceil(Math.max(plotBorderWidth, (clipOffset as any)[3]) / 2),
            clipY = Math.ceil(Math.max(plotBorderWidth, (clipOffset as any)[0]) / 2);

        chart.clipBox = {
            x: clipX,
            y: clipY,
            width: Math.floor(
                chart.plotSizeX -
                Math.max(plotBorderWidth, (clipOffset as any)[1]) / 2 -
                clipX
            ),
            height: Math.max(
                0,
                Math.floor(
                    chart.plotSizeY -
                    Math.max(plotBorderWidth, (clipOffset as any)[2]) / 2 -
                    clipY
                )
            )
        };

        if (!skipAxes) {
            chart.axes.forEach(function (axis): void {
                axis.setAxisSize();
                axis.setAxisTranslation();
            });
            renderer.alignElements();
        }

        fireEvent(chart, 'afterSetChartSize', { skipAxes: skipAxes });
    }

    /**
     * Initial margins before auto size margins are applied.
     *
     * @private
     * @function Highcharts.Chart#resetMargins
     */
    public resetMargins(): void {

        fireEvent(this, 'resetMargins');

        const chart = this,
            chartOptions = chart.options.chart;

        // Create margin and spacing array
        ['margin', 'spacing'].forEach(function splashArrays(
            target: string
        ): void {
            const value = (chartOptions as any)[target],
                values = isObject(value) ? value : [value, value, value, value];

            [
                'Top',
                'Right',
                'Bottom',
                'Left'
            ].forEach(function (sideName: string, side: number): void {
                (chart as any)[target][side] = pick(
                    (chartOptions as any)[target + sideName],
                    values[side]
                );
            });
        });

        // Set margin names like chart.plotTop, chart.plotLeft,
        // chart.marginRight, chart.marginBottom.
        marginNames.forEach(function (m: string, side: number): void {
            (chart as any)[m] = pick(chart.margin[side], chart.spacing[side]);
        });
        chart.axisOffset = [0, 0, 0, 0]; // top, right, bottom, left
        chart.clipOffset = [0, 0, 0, 0];
    }

    /**
     * Internal function to draw or redraw the borders and backgrounds for chart
     * and plot area.
     *
     * @private
     * @function Highcharts.Chart#drawChartBox
     * @fires Highcharts.Chart#event:afterDrawChartBox
     */
    public drawChartBox(): void {
        const chart = this,
            optionsChart = chart.options.chart,
            renderer = chart.renderer,
            chartWidth = chart.chartWidth,
            chartHeight = chart.chartHeight,
            styledMode = chart.styledMode,
            plotBGImage = chart.plotBGImage,
            chartBackgroundColor = optionsChart.backgroundColor,
            plotBackgroundColor = optionsChart.plotBackgroundColor,
            plotBackgroundImage = optionsChart.plotBackgroundImage,
            plotLeft = chart.plotLeft,
            plotTop = chart.plotTop,
            plotWidth = chart.plotWidth,
            plotHeight = chart.plotHeight,
            plotBox = chart.plotBox,
            clipRect = chart.clipRect,
            clipBox = chart.clipBox;

        let chartBackground = chart.chartBackground,
            plotBackground = chart.plotBackground,
            plotBorder = chart.plotBorder,
            chartBorderWidth,
            mgn,
            bgAttr: SVGAttributes,
            verb = 'animate';

        // Chart area
        if (!chartBackground) {
            chart.chartBackground = chartBackground = renderer.rect()
                .addClass('highcharts-background')
                .add();
            verb = 'attr';
        }

        if (!styledMode) {
            // Presentational
            chartBorderWidth = optionsChart.borderWidth || 0;
            mgn = chartBorderWidth + (optionsChart.shadow ? 8 : 0);

            bgAttr = {
                fill: chartBackgroundColor || 'none'
            };

            if (chartBorderWidth || chartBackground['stroke-width']) { // #980
                bgAttr.stroke = optionsChart.borderColor;
                bgAttr['stroke-width'] = chartBorderWidth;
            }
            chartBackground
                .attr(bgAttr)
                .shadow(optionsChart.shadow);
        } else {
            chartBorderWidth = mgn = chartBackground.strokeWidth();
        }


        chartBackground[verb]({
            x: mgn / 2,
            y: mgn / 2,
            width: (chartWidth as any) - mgn - chartBorderWidth % 2,
            height: (chartHeight as any) - mgn - chartBorderWidth % 2,
            r: optionsChart.borderRadius
        });

        // Plot background
        verb = 'animate';
        if (!plotBackground) {
            verb = 'attr';
            chart.plotBackground = plotBackground = renderer.rect()
                .addClass('highcharts-plot-background')
                .add();
        }
        plotBackground[verb](plotBox);

        if (!styledMode) {
            // Presentational attributes for the background
            plotBackground
                .attr({
                    fill: plotBackgroundColor || 'none'
                })
                .shadow(optionsChart.plotShadow);

            // Create the background image
            if (plotBackgroundImage) {
                if (!plotBGImage) {
                    chart.plotBGImage = renderer.image(
                        plotBackgroundImage,
                        plotLeft,
                        plotTop,
                        plotWidth,
                        plotHeight
                    ).add();
                } else {
                    if (plotBackgroundImage !== plotBGImage.attr('href')) {
                        plotBGImage.attr('href', plotBackgroundImage);
                    }

                    plotBGImage.animate(plotBox as SVGAttributes);
                }
            }
        }

        // Plot clip
        if (!clipRect) {
            chart.clipRect = (renderer.clipRect as any)(clipBox);
        } else {
            clipRect.animate({
                width: (clipBox as any).width,
                height: (clipBox as any).height
            });
        }

        // Plot area border
        verb = 'animate';
        if (!plotBorder) {
            verb = 'attr';
            chart.plotBorder = plotBorder = renderer.rect()
                .addClass('highcharts-plot-border')
                .attr({
                    zIndex: 1 // Above the grid
                })
                .add();
        }

        if (!styledMode) {
            // Presentational
            plotBorder.attr({
                stroke: optionsChart.plotBorderColor,
                'stroke-width': optionsChart.plotBorderWidth || 0,
                fill: 'none'
            });
        }

        plotBorder[verb](plotBorder.crisp({
            x: plotLeft,
            y: plotTop,
            width: plotWidth,
            height: plotHeight
        }, -plotBorder.strokeWidth())); // #3282 plotBorder should be negative;

        // reset
        chart.isDirtyBox = false;

        fireEvent(this, 'afterDrawChartBox');
    }

    /**
     * Detect whether a certain chart property is needed based on inspecting its
     * options and series. This mainly applies to the chart.inverted property,
     * and in extensions to the chart.angular and chart.polar properties.
     *
     * @private
     * @function Highcharts.Chart#propFromSeries
     * @return {void}
     */
    public propFromSeries(): void {
        const chart = this,
            optionsChart = chart.options.chart,
            seriesOptions: Array<SeriesOptions> = chart.options.series as any;

        let i,
            klass,
            value;

        /**
         * The flag is set to `true` if a series of the chart is inverted.
         *
         * @name Highcharts.Chart#inverted
         * @type {boolean|undefined}
         */
        ['inverted', 'angular', 'polar'].forEach(function (key: string): void {

            // The default series type's class
            klass = seriesTypes[(optionsChart.type || optionsChart.defaultSeriesType) as any];

            // Get the value from available chart-wide properties
            value =
                // It is set in the options:
                (optionsChart as any)[key] ||
                // The default series class:
                (klass && (klass.prototype as any)[key]);
            // requires it

            // 4. Check if any the chart's series require it
            i = seriesOptions && seriesOptions.length;
            while (!value && i--) {
                klass = seriesTypes[seriesOptions[i].type as any];
                if (klass && (klass.prototype as any)[key]) {
                    value = true;
                }
            }

            // Set the chart property
            (chart as any)[key] = value;
        });

    }

    /**
     * Internal function to link two or more series together, based on the
     * `linkedTo` option. This is done from `Chart.render`, and after
     * `Chart.addSeries` and `Series.remove`.
     *
     * @private
     * @function Highcharts.Chart#linkSeries
     * @fires Highcharts.Chart#event:afterLinkSeries
     */
    public linkSeries(): void {
        const chart = this,
            chartSeries = chart.series;

        // Reset links
        chartSeries.forEach(function (series): void {
            series.linkedSeries.length = 0;
        });

        // Apply new links
        chartSeries.forEach(function (series): void {
            let linkedTo = series.options.linkedTo;

            if (isString(linkedTo)) {
                if (linkedTo === ':previous') {
                    linkedTo = chart.series[(series.index as any) - 1] as any;
                } else {
                    linkedTo = chart.get(linkedTo as any) as any;
                }
                // #3341 avoid mutual linking
                if (linkedTo && (linkedTo as any).linkedParent !== series) {
                    (linkedTo as any).linkedSeries.push(series);
                    series.linkedParent = linkedTo as any;

                    if ((linkedTo as any).enabledDataSorting) {
                        series.setDataSortingOptions();
                    }

                    series.visible = pick(
                        series.options.visible,
                        (linkedTo as any).options.visible,
                        series.visible
                    ); // #3879
                }
            }
        });

        fireEvent(this, 'afterLinkSeries');
    }

    /**
     * Render series for the chart.
     *
     * @private
     * @function Highcharts.Chart#renderSeries
     */
    public renderSeries(): void {
        this.series.forEach(function (serie): void {
            serie.translate();
            serie.render();
        });
    }

    /**
     * Render labels for the chart.
     *
     * @private
     * @function Highcharts.Chart#renderLabels
     */
    public renderLabels(): void {
        const chart = this,
            labels = chart.options.labels as LabelsOptions;

        if (labels.items) {
            labels.items.forEach(function (
                label: LabelsItemsOptions
            ): void {
                const style = extend(labels.style as any, label.style as any),
                    x = pInt(style.left) + chart.plotLeft,
                    y = pInt(style.top) + chart.plotTop + 12;

                // delete to prevent rewriting in IE
                delete style.left;
                delete style.top;

                chart.renderer.text(
                    label.html as any,
                    x,
                    y
                )
                    .attr({ zIndex: 2 })
                    .css(style)
                    .add();

            });
        }
    }

    /**
     * Render all graphics for the chart. Runs internally on initialization.
     *
     * @private
     * @function Highcharts.Chart#render
     */
    public render(): void {
        const chart = this,
            axes = chart.axes,
            colorAxis = chart.colorAxis,
            renderer = chart.renderer,
            options = chart.options,
<<<<<<< HEAD
            correction = 0, // correction for X axis labels
            tempWidth,
            tempHeight,
            redoHorizontal: boolean,
            redoVertical: boolean,
            renderAxes = function (axes: Array<Axis>): void {
                axes.forEach(function (axis): void {
=======
            renderAxes = function (axes: Array<Highcharts.Axis>): void {
                axes.forEach(function (axis: Highcharts.Axis): void {
>>>>>>> d778e973
                    if (axis.visible) {
                        axis.render();
                    }
                });
            };

        let correction = 0; // correction for X axis labels

        // Title
        chart.setTitle();

        /**
         * The overview of the chart's series.
         *
         * @name Highcharts.Chart#legend
         * @type {Highcharts.Legend}
         */
        chart.legend = new Legend(chart, options.legend as any);

        // Get stacks
        if (chart.getStacks) {
            chart.getStacks();
        }

        // Get chart margins
        chart.getMargins(true);
        chart.setChartSize();

        // Record preliminary dimensions for later comparison
        const tempWidth = chart.plotWidth;

        axes.some(function (axis: Axis): (boolean|undefined) {
            if (
                axis.horiz &&
                axis.visible &&
                axis.options.labels.enabled &&
                axis.series.length
            ) {
                // 21 is the most common correction for X axis labels
                correction = 21;
                return true;
            }
        } as any);

        // use Math.max to prevent negative plotHeight
        chart.plotHeight = Math.max(chart.plotHeight - correction, 0);
        const tempHeight = chart.plotHeight;

        // Get margins by pre-rendering axes
        axes.forEach(function (axis): void {
            axis.setScale();
        });
        chart.getAxisMargins();

        // If the plot area size has changed significantly, calculate tick
        // positions again
        const redoHorizontal = tempWidth / chart.plotWidth > 1.1;
        // Height is more sensitive, use lower threshold
        const redoVertical = tempHeight / chart.plotHeight > 1.05;

        if (redoHorizontal || redoVertical) {

            axes.forEach(function (axis): void {
                if (
                    (axis.horiz && redoHorizontal) ||
                    (!axis.horiz && redoVertical)
                ) {
                    // update to reflect the new margins
                    axis.setTickInterval(true);
                }
            });
            chart.getMargins(); // second pass to check for new labels
        }

        // Draw the borders and backgrounds
        chart.drawChartBox();


        // Axes
        if (chart.hasCartesianSeries) {
            renderAxes(axes);

        } else if (colorAxis && colorAxis.length) {
            renderAxes(colorAxis);
        }

        // The series
        if (!chart.seriesGroup) {
            chart.seriesGroup = renderer.g('series-group')
                .attr({ zIndex: 3 })
                .add();
        }
        chart.renderSeries();

        // Labels
        chart.renderLabels();

        // Credits
        chart.addCredits();

        // Handle responsiveness
        if (chart.setResponsive) {
            chart.setResponsive();
        }

        // Set flag
        chart.hasRendered = true;

    }

    /**
     * Set a new credits label for the chart.
     *
     * @sample highcharts/credits/credits-update/
     *         Add and update credits
     *
     * @function Highcharts.Chart#addCredits
     *
     * @param {Highcharts.CreditsOptions} [credits]
     * A configuration object for the new credits.
     */
    public addCredits(credits?: Chart.CreditsOptions): void {
        const chart = this,
            creds = merge(
                true, this.options.credits as Chart.CreditsOptions, credits
            );
        if (creds.enabled && !this.credits) {

            /**
             * The chart's credits label. The label has an `update` method that
             * allows setting new options as per the
             * [credits options set](https://api.highcharts.com/highcharts/credits).
             *
             * @name Highcharts.Chart#credits
             * @type {Highcharts.SVGElement}
             */
            this.credits = this.renderer.text(
                creds.text + (this.mapCredits || ''),
                0,
                0
            )
                .addClass('highcharts-credits')
                .on('click', function (): void {
                    if (creds.href) {
                        win.location.href = creds.href;
                    }
                })
                .attr({
                    align: (creds.position as any).align,
                    zIndex: 8
                });


            if (!chart.styledMode) {
                this.credits.css(creds.style as any);
            }

            this.credits
                .add()
                .align(creds.position);

            // Dynamically update
            this.credits.update = function (
                options: Chart.CreditsOptions
            ): void {
                chart.credits = (chart.credits as any).destroy();
                chart.addCredits(options);
            };
        }
    }

    /**
     * Remove the chart and purge memory. This method is called internally
     * before adding a second chart into the same container, as well as on
     * window unload to prevent leaks.
     *
     * @sample highcharts/members/chart-destroy/
     *         Destroy the chart from a button
     * @sample stock/members/chart-destroy/
     *         Destroy with Highcharts Stock
     *
     * @function Highcharts.Chart#destroy
     *
     * @fires Highcharts.Chart#event:destroy
     */
    public destroy(): void {
        const chart = this,
            axes = chart.axes,
            series = chart.series,
            container = chart.container,
            parentNode = container && container.parentNode;

        let i: number;

        // fire the chart.destoy event
        fireEvent(chart, 'destroy');

        // Delete the chart from charts lookup array
        if (chart.renderer.forExport) {
            erase(charts, chart); // #6569
        } else {
            charts[chart.index] = void 0;
        }
        H.chartCount--;
        chart.renderTo.removeAttribute('data-highcharts-chart');

        // remove events
        removeEvent(chart);

        // ==== Destroy collections:
        // Destroy axes
        i = axes.length;
        while (i--) {
            axes[i] = axes[i].destroy() as any;
        }

        // Destroy scroller & scroller series before destroying base series
        if (this.scroller && this.scroller.destroy) {
            this.scroller.destroy();
        }

        // Destroy each series
        i = series.length;
        while (i--) {
            series[i] = series[i].destroy() as any;
        }

        // ==== Destroy chart properties:
        [
            'title', 'subtitle', 'chartBackground', 'plotBackground',
            'plotBGImage', 'plotBorder', 'seriesGroup', 'clipRect', 'credits',
            'pointer', 'rangeSelector', 'legend', 'resetZoomButton', 'tooltip',
            'renderer'
        ].forEach(function (name: string): void {
            const prop = (chart as any)[name];

            if (prop && prop.destroy) {
                (chart as any)[name] = prop.destroy();
            }
        });

        // Remove container and all SVG, check container as it can break in IE
        // when destroyed before finished loading
        if (container) {
            container.innerHTML = '';
            removeEvent(container);
            if (parentNode) {
                discardElement(container);
            }

        }

        // clean it all up
        objectEach(chart, function (val: any, key: string): void {
            delete (chart as any)[key];
        });

    }

    /**
     * Prepare for first rendering after all data are loaded.
     *
     * @private
     * @function Highcharts.Chart#firstRender
     * @fires Highcharts.Chart#event:beforeRender
     */
    public firstRender(): void {
        const chart = this,
            options = chart.options;

        // Hook for oldIE to check whether the chart is ready to render
        if (chart.isReadyToRender && !chart.isReadyToRender()) {
            return;
        }

        // Create the container
        chart.getContainer();

        chart.resetMargins();
        chart.setChartSize();

        // Set the common chart properties (mainly invert) from the given series
        chart.propFromSeries();

        // get axes
        chart.getAxes();

        // Initialize the series
        (isArray(options.series) ? options.series : []).forEach(
            // #9680
            function (serieOptions): void {
                chart.initSeries(serieOptions);
            }
        );

        chart.linkSeries();
        chart.setSeriesData();

        // Run an event after axes and series are initialized, but before
        // render. At this stage, the series data is indexed and cached in the
        // xData and yData arrays, so we can access those before rendering. Used
        // in Highcharts Stock.
        fireEvent(chart, 'beforeRender');

        // depends on inverted and on margins being set
        if (Pointer) {
            if (!H.hasTouch && (win.PointerEvent || win.MSPointerEvent)) {
                chart.pointer = new MSPointer(chart, options);
            } else {
                /**
                 * The Pointer that keeps track of mouse and touch interaction.
                 *
                 * @memberof Highcharts.Chart
                 * @name pointer
                 * @type {Highcharts.Pointer}
                 * @instance
                 */
                chart.pointer = new Pointer(chart, options);
            }
        }

        chart.render();
        chart.pointer.getChartPosition(); // #14973

        // Fire the load event if there are no external images
        if (!chart.renderer.imgCount && !chart.hasLoaded) {
            chart.onload();
        }

        // If the chart was rendered outside the top container, put it back in
        // (#3679)
        chart.temporaryDisplay(true);

    }

    /**
     * Internal function that runs on chart load, async if any images are loaded
     * in the chart. Runs the callbacks and triggers the `load` and `render`
     * events.
     *
     * @private
     * @function Highcharts.Chart#onload
     * @fires Highcharts.Chart#event:load
     * @fires Highcharts.Chart#event:render
     */
    public onload(): void {

        // Run callbacks, first the ones registered by modules, then user's one
        this.callbacks.concat([this.callback as any]).forEach(function (
            this: Chart,
            fn: (Chart.CallbackFunction|undefined)
        ): void {
            // Chart destroyed in its own callback (#3600)
            if (fn && typeof this.index !== 'undefined') {
                fn.apply(this, [this]);
            }
        }, this);

        fireEvent(this, 'load');
        fireEvent(this, 'render');


        // Set up auto resize, check for not destroyed (#6068)
        if (defined(this.index)) {
            this.setReflow(this.options.chart.reflow);
        }

        // Don't run again
        this.hasLoaded = true;
    }

    /**
     * Add a series to the chart after render time. Note that this method should
     * never be used when adding data synchronously at chart render time, as it
     * adds expense to the calculations and rendering. When adding data at the
     * same time as the chart is initialized, add the series as a configuration
     * option instead. With multiple axes, the `offset` is dynamically adjusted.
     *
     * @sample highcharts/members/chart-addseries/
     *         Add a series from a button
     * @sample stock/members/chart-addseries/
     *         Add a series in Highcharts Stock
     *
     * @function Highcharts.Chart#addSeries
     *
     * @param {Highcharts.SeriesOptionsType} options
     *        The config options for the series.
     *
     * @param {boolean} [redraw=true]
     *        Whether to redraw the chart after adding.
     *
     * @param {boolean|Partial<Highcharts.AnimationOptionsObject>} [animation]
     *        Whether to apply animation, and optionally animation
     *        configuration.
     *
     * @return {Highcharts.Series}
     *         The newly created series object.
     *
     * @fires Highcharts.Chart#event:addSeries
     * @fires Highcharts.Chart#event:afterAddSeries
     */
    public addSeries(
        options: SeriesTypeOptions,
        redraw?: boolean,
        animation?: (boolean|Partial<AnimationOptions>)
    ): Series {
        const chart = this;

        let series: (Series|undefined);

        if (options) { // <- not necessary
            redraw = pick(redraw, true); // defaults to true

            fireEvent(
                chart,
                'addSeries',
                { options: options },
                function (): void {
                    series = chart.initSeries(options);

                    chart.isDirtyLegend = true;
                    chart.linkSeries();

                    if (series.enabledDataSorting) {
                        // We need to call `setData` after `linkSeries`
                        series.setData(options.data as any, false);
                    }

                    fireEvent(chart, 'afterAddSeries', { series: series });

                    if (redraw) {
                        chart.redraw(animation);
                    }
                }
            );
        }

        return series as any;
    }

    /**
     * Add an axis to the chart after render time. Note that this method should
     * never be used when adding data synchronously at chart render time, as it
     * adds expense to the calculations and rendering. When adding data at the
     * same time as the chart is initialized, add the axis as a configuration
     * option instead.
     *
     * @sample highcharts/members/chart-addaxis/
     *         Add and remove axes
     *
     * @function Highcharts.Chart#addAxis
     *
     * @param {Highcharts.AxisOptions} options
     *        The axis options.
     *
     * @param {boolean} [isX=false]
     *        Whether it is an X axis or a value axis.
     *
     * @param {boolean} [redraw=true]
     *        Whether to redraw the chart after adding.
     *
     * @param {boolean|Partial<Highcharts.AnimationOptionsObject>} [animation=true]
     *        Whether and how to apply animation in the redraw.
     *
     * @return {Highcharts.Axis}
     *         The newly generated Axis object.
     */
    public addAxis(
        options: DeepPartial<AxisOptions>,
        isX?: boolean,
        redraw?: boolean,
        animation?: boolean
    ): Axis {
        return this.createAxis(
            isX ? 'xAxis' : 'yAxis',
            { axis: options, redraw: redraw, animation: animation }
        );
    }

    /**
     * Add a color axis to the chart after render time. Note that this method
     * should never be used when adding data synchronously at chart render time,
     * as it adds expense to the calculations and rendering. When adding data at
     * the same time as the chart is initialized, add the axis as a
     * configuration option instead.
     *
     * @sample highcharts/members/chart-addaxis/
     *         Add and remove axes
     *
     * @function Highcharts.Chart#addColorAxis
     *
     * @param {Highcharts.ColorAxisOptions} options
     *        The axis options.
     *
     * @param {boolean} [redraw=true]
     *        Whether to redraw the chart after adding.
     *
     * @param {boolean|Partial<Highcharts.AnimationOptionsObject>} [animation=true]
     *        Whether and how to apply animation in the redraw.
     *
     * @return {Highcharts.ColorAxis}
     *         The newly generated Axis object.
     */
    public addColorAxis(
        options: ColorAxis.Options,
        redraw?: boolean,
        animation?: boolean
    ): Axis {
        return this.createAxis(
            'colorAxis',
            { axis: options, redraw: redraw, animation: animation }
        );
    }

    /**
     * Factory for creating different axis types.
     *
     * @private
     * @function Highcharts.Chart#createAxis
     *
     * @param {string} type
     *        An axis type.
     *
     * @param {...Array<*>} arguments
     *        All arguments for the constructor.
     *
     * @return {Highcharts.Axis | Highcharts.ColorAxis}
     *         The newly generated Axis object.
     */
    public createAxis(
        type: string,
        options: Chart.CreateAxisOptionsObject
<<<<<<< HEAD
    ): Axis {
        let chartOptions = this.options,
            isColorAxis = type === 'colorAxis',
=======
    ): Highcharts.Axis {
        const isColorAxis = type === 'colorAxis',
>>>>>>> d778e973
            axisOptions = options.axis,
            redraw = options.redraw,
            animation = options.animation,
            userOptions = merge(axisOptions, {
                index: (this as any)[type].length,
                isX: type === 'xAxis'
            });

        let axis: (Axis|ColorAxis);

        if (isColorAxis) {
            axis = new H.ColorAxis(this, userOptions);

        } else {
            axis = new Axis(this, userOptions);
        }

        if (isColorAxis) {
            this.isDirtyLegend = true;

            // Clear before 'bindAxes' (#11924)
            this.axes.forEach(function (axis): void {
                axis.series = [];
            });

            this.series.forEach(function (series): void {
                series.bindAxes();
                series.isDirtyData = true;
            });
        }

        if (pick(redraw, true)) {
            this.redraw(animation);
        }

        return axis;
    }

    /**
     * Dim the chart and show a loading text or symbol. Options for the loading
     * screen are defined in {@link
     * https://api.highcharts.com/highcharts/loading|the loading options}.
     *
     * @sample highcharts/members/chart-hideloading/
     *         Show and hide loading from a button
     * @sample highcharts/members/chart-showloading/
     *         Apply different text labels
     * @sample stock/members/chart-show-hide-loading/
     *         Toggle loading in Highcharts Stock
     *
     * @function Highcharts.Chart#showLoading
     *
     * @param {string} [str]
     *        An optional text to show in the loading label instead of the
     *        default one. The default text is set in
     *        [lang.loading](https://api.highcharts.com/highcharts/lang.loading).
     */
    public showLoading(str?: string): void {
        const chart = this,
            options = chart.options,
            loadingOptions = options.loading,
            setLoadingSize = function (): void {
                if (loadingDiv) {
                    css(loadingDiv, {
                        left: chart.plotLeft + 'px',
                        top: chart.plotTop + 'px',
                        width: chart.plotWidth + 'px',
                        height: chart.plotHeight + 'px'
                    });
                }
            };

        let loadingDiv = chart.loadingDiv,
            loadingSpan = chart.loadingSpan;

        // create the layer at the first call
        if (!loadingDiv) {
            chart.loadingDiv = loadingDiv = createElement('div', {
                className: 'highcharts-loading highcharts-loading-hidden'
            }, null as any, chart.container);
        }

        if (!loadingSpan) {
            chart.loadingSpan = loadingSpan = createElement(
                'span',
                { className: 'highcharts-loading-inner' },
                null as any,
                loadingDiv
            );
            addEvent(chart, 'redraw', setLoadingSize); // #1080
        }

        loadingDiv.className = 'highcharts-loading';

        // Update text
        AST.setElementHTML(
            loadingSpan,
            pick(str, (options.lang as any).loading, '')
        );

        if (!chart.styledMode) {
            // Update visuals
            css(loadingDiv, extend((loadingOptions as any).style, {
                zIndex: 10
            }));
            css(loadingSpan, (loadingOptions as any).labelStyle);

            // Show it
            if (!chart.loadingShown) {
                css(loadingDiv, {
                    opacity: 0,
                    display: ''
                });
                animate(loadingDiv, {
                    opacity: (loadingOptions as any).style.opacity || 0.5
                }, {
                    duration: (loadingOptions as any).showDuration || 0
                });
            }
        }

        chart.loadingShown = true;
        setLoadingSize();
    }

    /**
     * Hide the loading layer.
     *
     * @see Highcharts.Chart#showLoading
     *
     * @sample highcharts/members/chart-hideloading/
     *         Show and hide loading from a button
     * @sample stock/members/chart-show-hide-loading/
     *         Toggle loading in Highcharts Stock
     *
     * @function Highcharts.Chart#hideLoading
     */
    public hideLoading(): void {
        const options = this.options,
            loadingDiv = this.loadingDiv;

        if (loadingDiv) {
            loadingDiv.className =
                'highcharts-loading highcharts-loading-hidden';

            if (!this.styledMode) {
                animate(loadingDiv, {
                    opacity: 0
                }, {
                    duration: (options.loading as any).hideDuration || 100,
                    complete: function (): void {
                        css(loadingDiv as any, { display: 'none' });
                    }
                });
            }
        }

        this.loadingShown = false;
    }

    /**
     * A generic function to update any element of the chart. Elements can be
     * enabled and disabled, moved, re-styled, re-formatted etc.
     *
     * A special case is configuration objects that take arrays, for example
     * [xAxis](https://api.highcharts.com/highcharts/xAxis),
     * [yAxis](https://api.highcharts.com/highcharts/yAxis) or
     * [series](https://api.highcharts.com/highcharts/series). For these
     * collections, an `id` option is used to map the new option set to an
     * existing object. If an existing object of the same id is not found, the
     * corresponding item is updated. So for example, running `chart.update`
     * with a series item without an id, will cause the existing chart's series
     * with the same index in the series array to be updated. When the
     * `oneToOne` parameter is true, `chart.update` will also take care of
     * adding and removing items from the collection. Read more under the
     * parameter description below.
     *
     * Note that when changing series data, `chart.update` may mutate the passed
     * data options.
     *
     * See also the
     * [responsive option set](https://api.highcharts.com/highcharts/responsive).
     * Switching between `responsive.rules` basically runs `chart.update` under
     * the hood.
     *
     * @sample highcharts/members/chart-update/
     *         Update chart geometry
     *
     * @function Highcharts.Chart#update
     *
     * @param {Highcharts.Options} options
     *        A configuration object for the new chart options.
     *
     * @param {boolean} [redraw=true]
     *        Whether to redraw the chart.
     *
     * @param {boolean} [oneToOne=false]
     *        When `true`, the `series`, `xAxis`, `yAxis` and `annotations`
     *        collections will be updated one to one, and items will be either
     *        added or removed to match the new updated options. For example,
     *        if the chart has two series and we call `chart.update` with a
     *        configuration containing three series, one will be added. If we
     *        call `chart.update` with one series, one will be removed. Setting
     *        an empty `series` array will remove all series, but leaving out
     *        the`series` property will leave all series untouched. If the
     *        series have id's, the new series options will be matched by id,
     *        and the remaining ones removed.
     *
     * @param {boolean|Partial<Highcharts.AnimationOptionsObject>} [animation=true]
     *        Whether to apply animation, and optionally animation
     *        configuration.
     *
     * @fires Highcharts.Chart#event:update
     * @fires Highcharts.Chart#event:afterUpdate
     */
    public update(
        options: Partial<Options>,
        redraw?: boolean,
        oneToOne?: boolean,
        animation?: (boolean|Partial<AnimationOptions>)
    ): void {
        const chart = this,
            adders = {
                credits: 'addCredits',
                title: 'setTitle',
                subtitle: 'setSubtitle',
                caption: 'setCaption'
            } as Record<string, string>,
            isResponsiveOptions = options.isResponsiveOptions,
            itemsForRemoval = [] as Array<string>;

        let updateAllAxes,
            updateAllSeries,
            runSetSize;

        fireEvent(chart, 'update', { options: options });

        // If there are responsive rules in action, undo the responsive rules
        // before we apply the updated options and replay the responsive rules
        // on top from the chart.redraw function (#9617).
        if (!isResponsiveOptions) {
            chart.setResponsive(false, true);
        }

        options = cleanRecursively(options, chart.options);

        chart.userOptions = merge(chart.userOptions, options);

        // If the top-level chart option is present, some special updates are
        // required
        const optionsChart = options.chart;

        if (optionsChart) {

            merge(true, chart.options.chart, optionsChart);

            // Setter function
            if ('className' in optionsChart) {
                chart.setClassName(optionsChart.className);
            }

            if ('reflow' in optionsChart) {
                chart.setReflow(optionsChart.reflow);
            }

            if (
                'inverted' in optionsChart ||
                'polar' in optionsChart ||
                'type' in optionsChart
            ) {
                // Parse options.chart.inverted and options.chart.polar together
                // with the available series.
                chart.propFromSeries();
                updateAllAxes = true;
            }

            if ('alignTicks' in optionsChart) { // #6452
                updateAllAxes = true;
            }

            objectEach(optionsChart, function (val: any, key: string): void {
                if (
                    chart.propsRequireUpdateSeries.indexOf('chart.' + key) !==
                    -1
                ) {
                    updateAllSeries = true;
                }
                // Only dirty box
                if (chart.propsRequireDirtyBox.indexOf(key) !== -1) {
                    chart.isDirtyBox = true;
                }
                // Chart setSize
                if (
                    chart.propsRequireReflow.indexOf(key) !== -1
                ) {
                    if (isResponsiveOptions) {
                        chart.isDirtyBox = true;
                    } else {
                        runSetSize = true;
                    }
                }
            });

            if (!chart.styledMode && 'style' in optionsChart) {
                chart.renderer.setStyle(optionsChart.style as any);
            }
        }

        // Moved up, because tooltip needs updated plotOptions (#6218)
        if (!chart.styledMode && options.colors) {
            this.options.colors = options.colors;
        }

        if (options.time) {
            // Maintaining legacy global time. If the chart is instanciated
            // first with global time, then updated with time options, we need
            // to create a new Time instance to avoid mutating the global time
            // (#10536).
            if (this.time === defaultTime) {
                this.time = new Time(options.time);
            }

            // If we're updating, the time class is different from other chart
            // classes (chart.legend, chart.tooltip etc) in that it doesn't know
            // about the chart. The other chart[something].update functions also
            // set the chart.options[something]. For the time class however we
            // need to update the chart options separately. #14230.
            merge(true, chart.options.time, options.time);
        }

        // Some option stuctures correspond one-to-one to chart objects that
        // have update methods, for example
        // options.credits => chart.credits
        // options.legend => chart.legend
        // options.title => chart.title
        // options.tooltip => chart.tooltip
        // options.subtitle => chart.subtitle
        // options.mapNavigation => chart.mapNavigation
        // options.navigator => chart.navigator
        // options.scrollbar => chart.scrollbar
        objectEach(options, function (val, key): void {
            if ((chart as any)[key] &&
                typeof (chart as any)[key].update === 'function'
            ) {
                (chart as any)[key].update(val, false);

            // If a one-to-one object does not exist, look for an adder function
            } else if (typeof (chart as any)[adders[key]] === 'function') {
                (chart as any)[adders[key]](val);

            // Else, just merge the options. For nodes like loading, noData,
            // plotOptions
            } else if (
                key !== 'colors' &&
                chart.collectionsWithUpdate.indexOf(key) === -1
            ) {
                merge(true, (chart.options as any)[key], (options as any)[key]);
            }

            if (
                key !== 'chart' &&
                chart.propsRequireUpdateSeries.indexOf(key) !== -1
            ) {
                updateAllSeries = true;
            }
        });

        // Setters for collections. For axes and series, each item is referred
        // by an id. If the id is not found, it defaults to the corresponding
        // item in the collection, so setting one series without an id, will
        // update the first series in the chart. Setting two series without
        // an id will update the first and the second respectively (#6019)
        // chart.update and responsive.
        this.collectionsWithUpdate.forEach(function (coll: string): void {
            let indexMap: Array<number>;

            if ((options as any)[coll]) {

                // In stock charts, the navigator series are also part of the
                // chart.series array, but those series should not be handled
                // here (#8196) and neither should the navigator axis (#9671).
                indexMap = [];
                (chart as any)[coll].forEach(function (s: (Series|Axis), i: number): void {
                    if (!s.options.isInternal) {
                        indexMap.push(pick(s.options.index, i));
                    }
                });

                splat((options as any)[coll]).forEach(function (newOptions, i): void {
                    const hasId = defined(newOptions.id);
                    let item: (Axis|Series|Point|undefined);

                    // Match by id
                    if (hasId) {
                        item = chart.get(newOptions.id);
                    }

                    // No match by id found, match by index instead
                    if (!item && (chart as any)[coll]) {
                        item = (chart as any)[coll][indexMap ? indexMap[i] : i];

                        // Check if we grabbed an item with an exising but
                        // different id (#13541)
                        if (item && hasId && defined(item.options.id)) {
                            item = void 0;
                        }
                    }

                    if (item && (item as any).coll === coll) {
                        item.update(newOptions, false);

                        if (oneToOne) {
                            item.touched = true;
                        }
                    }

                    // If oneToOne and no matching item is found, add one
                    if (!item && oneToOne && chart.collectionsWithInit[coll]) {
                        chart.collectionsWithInit[coll][0].apply(
                            chart,
                            // [newOptions, ...extraArguments, redraw=false]
                            [
                                newOptions
                            ].concat(
                                // Not all initializers require extra args
                                chart.collectionsWithInit[coll][1] || []
                            ).concat([
                                false
                            ])
                        ).touched = true;
                    }

                });

                // Add items for removal
                if (oneToOne) {
                    (chart as any)[coll].forEach(function (item: any): void {
                        if (!item.touched && !item.options.isInternal) {
                            itemsForRemoval.push(item);
                        } else {
                            delete item.touched;
                        }
                    });
                }


            }
        });

        itemsForRemoval.forEach(function (item: any): void {
            if (item.chart) { // #9097, avoid removing twice
                item.remove(false);
            }
        });

        if (updateAllAxes) {
            chart.axes.forEach(function (axis): void {
                axis.update({}, false);
            });
        }

        // Certain options require the whole series structure to be thrown away
        // and rebuilt
        if (updateAllSeries) {
            chart.getSeriesOrderByLinks().forEach(function (series): void {
                // Avoid removed navigator series
                if (series.chart) {
                    series.update({}, false);
                }
            }, this);
        }

        // Update size. Redraw is forced.
        const newWidth = optionsChart && optionsChart.width;
        const newHeight = optionsChart && (
            isString(optionsChart.height) ?
                relativeLength(optionsChart.height, newWidth || chart.chartWidth) :
                optionsChart.height
        );

        if (
            // In this case, run chart.setSize with newWidth and newHeight which
            // are undefined, only for reflowing chart elements because margin
            // or spacing has been set (#8190)
            runSetSize ||

            // In this case, the size is actually set
            (isNumber(newWidth) && newWidth !== chart.chartWidth) ||
            (isNumber(newHeight) && newHeight !== chart.chartHeight)
        ) {
            chart.setSize(newWidth as number, newHeight as number, animation);
        } else if (pick(redraw, true)) {
            chart.redraw(animation);
        }

        fireEvent(chart, 'afterUpdate', {
            options: options,
            redraw: redraw,
            animation: animation
        });

    }

    /**
     * Shortcut to set the subtitle options. This can also be done from {@link
     * Chart#update} or {@link Chart#setTitle}.
     *
     * @function Highcharts.Chart#setSubtitle
     *
     * @param {Highcharts.SubtitleOptions} options
     *        New subtitle options. The subtitle text itself is set by the
     *        `options.text` property.
     */
    public setSubtitle(
        options: Chart.SubtitleOptions,
        redraw?: boolean
    ): void {
        this.applyDescription('subtitle', options);
        this.layOutTitles(redraw);
    }

    /**
     * Set the caption options. This can also be done from {@link
     * Chart#update}.
     *
     * @function Highcharts.Chart#setCaption
     *
     * @param {Highcharts.CaptionOptions} options
     *        New caption options. The caption text itself is set by the
     *        `options.text` property.
     */
    public setCaption(
        options: Chart.CaptionOptions,
        redraw?: boolean
    ): void {
        this.applyDescription('caption', options);
        this.layOutTitles(redraw);
    }

    /**
     * Display the zoom button, so users can reset zoom to the default view
     * settings.
     *
     * @function Highcharts.Chart#showResetZoom
     *
     * @fires Highcharts.Chart#event:afterShowResetZoom
     * @fires Highcharts.Chart#event:beforeShowResetZoom
     */
    public showResetZoom(): void {
        const chart = this,
            lang = defaultOptions.lang,
            btnOptions = chart.options.chart.resetZoomButton as any,
            theme = btnOptions.theme,
            states = theme.states,
            alignTo = (
                btnOptions.relativeTo === 'chart' ||
                btnOptions.relativeTo === 'spacingBox' ?
                    null :
                    'scrollablePlotBox'
            );

        /**
         * @private
         */
        function zoomOut(): void {
            chart.zoomOut();
        }

        fireEvent(this, 'beforeShowResetZoom', null as any, function (): void {
            chart.resetZoomButton = chart.renderer
                .button(
                    (lang as any).resetZoom,
                    null as any,
                    null as any,
                    zoomOut,
                    theme,
                    states && states.hover
                )
                .attr({
                    align: btnOptions.position.align,
                    title: (lang as any).resetZoomTitle
                })
                .addClass('highcharts-reset-zoom')
                .add()
                .align(btnOptions.position, false, alignTo as any);
        });

        fireEvent(this, 'afterShowResetZoom');
    }

    /**
     * Zoom the chart out after a user has zoomed in. See also
     * [Axis.setExtremes](/class-reference/Highcharts.Axis#setExtremes).
     *
     * @function Highcharts.Chart#zoomOut
     *
     * @fires Highcharts.Chart#event:selection
     */
    public zoomOut(): void {
        fireEvent(this, 'selection', { resetSelection: true }, this.zoom);
    }

    /**
     * Zoom into a given portion of the chart given by axis coordinates.
     *
     * @private
     * @function Highcharts.Chart#zoom
     * @param {Highcharts.SelectEventObject} event
     */
    public zoom(event: Highcharts.SelectEventObject): void {
        const chart = this,
            pointer = chart.pointer,
            mouseDownPos = (chart.inverted ? pointer.mouseDownX : pointer.mouseDownY);

        let displayButton = false,
            hasZoomed;

        // If zoom is called with no arguments, reset the axes
        if (!event || (event as any).resetSelection) {
            chart.axes.forEach(function (axis): void {
                hasZoomed = (axis.zoom as any)();
            });
            pointer.initiated = false; // #6804

        } else { // else, zoom in on all axes
            event.xAxis.concat(event.yAxis).forEach(function (
                axisData: Highcharts.SelectDataObject
            ): void {
                const axis = axisData.axis,
                    axisStartPos = chart.inverted ? axis.left : axis.top,
                    axisEndPos = chart.inverted ?
                        axisStartPos + axis.width : axisStartPos + axis.height,
                    isXAxis = axis.isXAxis;

                let isWithinPane = false;

                // Check if zoomed area is within the pane (#1289).
                // In case of multiple panes only one pane should be zoomed.
                if (
                    (
                        !isXAxis &&
                        (mouseDownPos as any) >= axisStartPos &&
                        (mouseDownPos as any) <= axisEndPos
                    ) ||
                    isXAxis ||
                    !defined(mouseDownPos)
                ) {
                    isWithinPane = true;
                }

                // don't zoom more than minRange
                if (pointer[isXAxis ? 'zoomX' : 'zoomY'] && isWithinPane) {
                    hasZoomed = axis.zoom(axisData.min, axisData.max);
                    if (axis.displayBtn) {
                        displayButton = true;
                    }
                }
            });
        }

        // Show or hide the Reset zoom button
        const resetZoomButton = chart.resetZoomButton;
        if (displayButton && !resetZoomButton) {
            chart.showResetZoom();
        } else if (!displayButton && isObject(resetZoomButton)) {
            chart.resetZoomButton = resetZoomButton.destroy();
        }


        // Redraw
        if (hasZoomed) {
            chart.redraw(
                pick(
                    chart.options.chart.animation,
                    event && (event as any).animation,
                    chart.pointCount < 100
                )
            );
        }
    }

    /**
     * Pan the chart by dragging the mouse across the pane. This function is
     * called on mouse move, and the distance to pan is computed from chartX
     * compared to the first chartX position in the dragging operation.
     *
     * @private
     * @function Highcharts.Chart#pan
     * @param {Highcharts.PointerEventObject} e
     * @param {string} panning
     */
    public pan(
        e: PointerEvent,
        panning: ChartPanningOptions|boolean
    ): void {
        const chart = this,
            hoverPoints = chart.hoverPoints,
            panningOptions: ChartPanningOptions = (
                typeof panning === 'object' ?
                    panning :
                    {
                        enabled: panning,
                        type: 'x'
                    }
            ),
            chartOptions = chart.options.chart,
            hasMapNavigation = chart.options.mapNavigation &&
                chart.options.mapNavigation.enabled;

        if (chartOptions && chartOptions.panning) {
            chartOptions.panning = panningOptions;
        }

        const type = panningOptions.type;

        let doRedraw: boolean;

        fireEvent(this, 'pan', { originalEvent: e }, function (): void {

            // remove active points for shared tooltip
            if (hoverPoints) {
                hoverPoints.forEach(function (point): void {
                    point.setState();
                });
            }

            let axes = chart.xAxis;

            if (type === 'xy') {
                axes = axes.concat(chart.yAxis);
            } else if (type === 'y') {
                axes = chart.yAxis;
            }

            const nextMousePos: Record<string, number> = {};

            axes.forEach(function (
                axis: Axis
            ): void {
                if (!axis.options.panningEnabled || axis.options.isInternal) {
                    return;
                }

                const horiz = axis.horiz,
                    mousePos = e[horiz ? 'chartX' : 'chartY'],
                    mouseDown = horiz ? 'mouseDownX' : 'mouseDownY',
                    startPos = (chart as any)[mouseDown],
                    halfPointRange = (axis.pointRange || 0) / 2,
                    pointRangeDirection =
                        (axis.reversed && !chart.inverted) ||
                        (!axis.reversed && chart.inverted) ?
                            -1 :
                            1,
                    extremes = axis.getExtremes(),
                    panMin = axis.toValue(startPos - mousePos, true) +
                        halfPointRange * pointRangeDirection,
                    panMax =
                        axis.toValue(
                            startPos + axis.len - mousePos, true
                        ) -
                        halfPointRange * pointRangeDirection,
                    flipped = panMax < panMin,
                    hasVerticalPanning = axis.hasVerticalPanning();

                let newMin = flipped ? panMax : panMin,
                    newMax = flipped ? panMin : panMax,
                    panningState = axis.panningState,
                    spill;

                // General calculations of panning state.
                // This is related to using vertical panning. (#11315).
                if (
                    hasVerticalPanning &&
                    !axis.isXAxis && (
                        !panningState || panningState.isDirty
                    )
                ) {
                    axis.series.forEach(function (series): void {
                        const processedData = series.getProcessedData(true),
                            dataExtremes = series.getExtremes(
                                processedData.yData, true
                            );

                        if (!panningState) {
                            panningState = {
                                startMin: Number.MAX_VALUE,
                                startMax: -Number.MAX_VALUE
                            };
                        }

                        if (
                            isNumber(dataExtremes.dataMin) &&
                            isNumber(dataExtremes.dataMax)
                        ) {
                            panningState.startMin = Math.min(
                                pick(series.options.threshold, Infinity),
                                dataExtremes.dataMin,
                                panningState.startMin
                            );
                            panningState.startMax = Math.max(
                                pick(series.options.threshold, -Infinity),
                                dataExtremes.dataMax,
                                panningState.startMax
                            );
                        }
                    });
                }

                const paddedMin = Math.min(
                    pick(panningState && panningState.startMin, extremes.dataMin),
                    halfPointRange ?
                        extremes.min :
                        axis.toValue(
                            axis.toPixels(extremes.min) -
                            axis.minPixelPadding
                        )
                );
                const paddedMax = Math.max(
                    pick(panningState && panningState.startMax, extremes.dataMax),
                    halfPointRange ?
                        extremes.max :
                        axis.toValue(
                            axis.toPixels(extremes.max) +
                            axis.minPixelPadding
                        )
                );

                axis.panningState = panningState;

                // It is not necessary to calculate extremes on ordinal axis,
                // because they are already calculated, so we don't want to
                // override them.
                if (!axis.isOrdinal) {
                    // If the new range spills over, either to the min or max,
                    // adjust the new range.
                    spill = paddedMin - newMin;
                    if (spill > 0) {
                        newMax += spill;
                        newMin = paddedMin;
                    }

                    spill = newMax - paddedMax;
                    if (spill > 0) {
                        newMax = paddedMax;
                        newMin -= spill;
                    }

                    // Set new extremes if they are actually new
                    if (
                        axis.series.length &&
                        newMin !== extremes.min &&
                        newMax !== extremes.max &&
                        newMin >= paddedMin &&
                        newMax <= paddedMax
                    ) {
                        axis.setExtremes(
                            newMin,
                            newMax,
                            false,
                            false,
                            { trigger: 'pan' }
                        );

                        if (
                            !chart.resetZoomButton &&
                            !hasMapNavigation &&
                            // Show reset zoom button only when both newMin and
                            // newMax values are between padded axis range.
                            newMin !== paddedMin &&
                            newMax !== paddedMax &&
                            type.match('y')
                        ) {
                            chart.showResetZoom();
                            axis.displayBtn = false;
                        }

                        doRedraw = true;
                    }

                    // set new reference for next run:
                    nextMousePos[mouseDown] = mousePos;
                }
            });

            objectEach(nextMousePos, (pos, down): void => {
                (chart as any)[down] = pos;
            });

            if (doRedraw) {
                chart.redraw(false);
            }
            css(chart.container, { cursor: 'move' });
        });
    }

}

/* *
 *
 *  Class Prototype Properties
 *
 * */

interface Chart extends ChartLike {
    callbacks: Array<Chart.CallbackFunction>;
    collectionsWithInit: Record<string, [Function, Array<any>?]>;
    collectionsWithUpdate: Array<string>;
    propsRequireDirtyBox: Array<string>;
    propsRequireReflow: Array<string>;
    propsRequireUpdateSeries: Array<string>;
}
extend(Chart.prototype, {
    // Hook for adding callbacks in modules
    callbacks: [],

    /**
     * These collections (arrays) implement `Chart.addSomethig` method used in
     * chart.update() to create new object in the collection. Equivalent for
     * deleting is resolved by simple `Somethig.remove()`.
     *
     * Note: We need to define these references after initializers are bound to
     * chart's prototype.
     */
    collectionsWithInit: {
        // collectionName: [ initializingMethod, [extraArguments] ]
        xAxis: [Chart.prototype.addAxis, [true]],
        yAxis: [Chart.prototype.addAxis, [false]],
        series: [Chart.prototype.addSeries]
    },

    /**
     * These collections (arrays) implement update() methods with support for
     * one-to-one option.
     */
    collectionsWithUpdate: [
        'xAxis',
        'yAxis',
        'zAxis',
        'series'
    ],

    /**
     * These properties cause isDirtyBox to be set to true when updating. Can be
     * extended from plugins.
     */
    propsRequireDirtyBox: [
        'backgroundColor',
        'borderColor',
        'borderWidth',
        'borderRadius',
        'plotBackgroundColor',
        'plotBackgroundImage',
        'plotBorderColor',
        'plotBorderWidth',
        'plotShadow',
        'shadow'
    ],

    /**
     * These properties require a full reflow of chart elements, best
     * implemented through running `Chart.setSize` internally (#8190).
     * @type {Array}
     */
    propsRequireReflow: [
        'margin',
        'marginTop',
        'marginRight',
        'marginBottom',
        'marginLeft',
        'spacing',
        'spacingTop',
        'spacingRight',
        'spacingBottom',
        'spacingLeft'
    ],

    /**
     * These properties cause all series to be updated when updating. Can be
     * extended from plugins.
     */
    propsRequireUpdateSeries: [
        'chart.inverted',
        'chart.polar',
        'chart.ignoreHiddenSeries',
        'chart.type',
        'colors',
        'plotOptions',
        'time',
        'tooltip'
    ]
});

/* *
 *
 *  Class Namespace
 *
 * */

namespace Chart {

    export interface AfterUpdateEventObject {
        animation: (boolean|Partial<AnimationOptions>);
        options: Options;
        redraw: boolean;
    }

    export interface CallbackFunction {
        (this: Chart, chart: Chart): void;
    }

    export interface CaptionOptions {
        align?: AlignValue;
        floating?: boolean;
        margin?: number;
        style?: CSSObject;
        text?: string;
        useHTML?: boolean;
        verticalAlign?: VerticalAlignValue;
        widthAdjust?: number;
        x?: number;
        y?: number;
    }

    export interface CreateAxisOptionsObject {
        animation: (undefined|boolean|Partial<AnimationOptions>);
        axis: (DeepPartial<AxisOptions>|DeepPartial<ColorAxis.Options>);
        redraw: (undefined|boolean);
    }

    export interface CreditsOptions {
        enabled?: boolean;
        href?: string;
        mapText?: string;
        mapTextFull?: string;
        position?: AlignObject;
        style?: CSSObject;
        text?: string;
    }

    export type DescriptionOptionsType = (TitleOptions|SubtitleOptions|CaptionOptions);

    export interface IsInsideOptionsObject {
        ignoreX?: boolean;
        ignoreY?: boolean;
        inverted?: boolean;
        paneCoordinates?: boolean;
        series?: Series;
        visiblePlotOnly?: boolean;
    }

    export interface LabelCollectorFunction {
        (): (Array<(SVGElement|undefined)>|undefined);
    }

    export interface Renderer extends SVGRenderer {
        plotBox: BBoxObject;
        spacingBox: BBoxObject;
    }

    export interface SubtitleOptions {
        align?: AlignValue;
        floating?: boolean;
        style?: CSSObject;
        text?: string;
        useHTML?: boolean;
        verticalAlign?: VerticalAlignValue;
        widthAdjust?: number;
        x?: number;
        y?: number;
    }

    export interface TitleOptions {
        align?: AlignValue;
        floating?: boolean;
        margin?: number;
        style?: CSSObject;
        text?: string;
        useHTML?: boolean;
        verticalAlign?: VerticalAlignValue;
        widthAdjust?: number;
        x?: number;
        y?: number;
    }
}

/* *
 *
 *  Export
 *
 * */

export default Chart;

/* *
 *
 *  API Declarations
 *
 * */

/**
 * Callback for chart constructors.
 *
 * @callback Highcharts.ChartCallbackFunction
 *
 * @param {Highcharts.Chart} chart
 *        Created chart.
 */

/**
 * Format a number and return a string based on input settings.
 *
 * @callback Highcharts.NumberFormatterCallbackFunction
 *
 * @param {number} number
 *        The input number to format.
 *
 * @param {number} decimals
 *        The amount of decimals. A value of -1 preserves the amount in the
 *        input number.
 *
 * @param {string} [decimalPoint]
 *        The decimal point, defaults to the one given in the lang options, or
 *        a dot.
 *
 * @param {string} [thousandsSep]
 *        The thousands separator, defaults to the one given in the lang
 *        options, or a space character.
 *
 * @return {string} The formatted number.
 */

/**
 * The chart title. The title has an `update` method that allows modifying the
 * options directly or indirectly via `chart.update`.
 *
 * @interface Highcharts.TitleObject
 * @extends Highcharts.SVGElement
 *//**
 * Modify options for the title.
 *
 * @function Highcharts.TitleObject#update
 *
 * @param {Highcharts.TitleOptions} titleOptions
 *        Options to modify.
 *
 * @param {boolean} [redraw=true]
 *        Whether to redraw the chart after the title is altered. If doing more
 *        operations on the chart, it is a good idea to set redraw to false and
 *        call {@link Chart#redraw} after.
 */

/**
 * The chart subtitle. The subtitle has an `update` method that
 * allows modifying the options directly or indirectly via
 * `chart.update`.
 *
 * @interface Highcharts.SubtitleObject
 * @extends Highcharts.SVGElement
 *//**
 * Modify options for the subtitle.
 *
 * @function Highcharts.SubtitleObject#update
 *
 * @param {Highcharts.SubtitleOptions} subtitleOptions
 *        Options to modify.
 *
 * @param {boolean} [redraw=true]
 *        Whether to redraw the chart after the subtitle is altered. If doing
 *        more operations on the chart, it is a good idea to set redraw to false
 *        and call {@link Chart#redraw} after.
 */

/**
 * The chart caption. The caption has an `update` method that
 * allows modifying the options directly or indirectly via
 * `chart.update`.
 *
 * @interface Highcharts.CaptionObject
 * @extends Highcharts.SVGElement
 *//**
 * Modify options for the caption.
 *
 * @function Highcharts.CaptionObject#update
 *
 * @param {Highcharts.CaptionOptions} captionOptions
 *        Options to modify.
 *
 * @param {boolean} [redraw=true]
 *        Whether to redraw the chart after the caption is altered. If doing
 *        more operations on the chart, it is a good idea to set redraw to false
 *        and call {@link Chart#redraw} after.
 */

/**
 * @interface Highcharts.ChartIsInsideOptionsObject
 *//**
 * @name Highcharts.ChartIsInsideOptionsObject#ignoreX
 * @type {boolean|undefined}
 *//**
 * @name Highcharts.ChartIsInsideOptionsObject#ignoreY
 * @type {boolean|undefined}
 *//**
 * @name Highcharts.ChartIsInsideOptionsObject#inverted
 * @type {boolean|undefined}
 *//**
 * @name Highcharts.ChartIsInsideOptionsObject#paneCoordinates
 * @type {boolean|undefined}
 *//**
 * @name Highcharts.ChartIsInsideOptionsObject#series
 * @type {Highcharts.Series|undefined}
 *//**
 * @name Highcharts.ChartIsInsideOptionsObject#visiblePlotOnly
 * @type {boolean|undefined}
 */

''; // include doclets above in transpilat<|MERGE_RESOLUTION|>--- conflicted
+++ resolved
@@ -119,24 +119,17 @@
  *
  * */
 
-<<<<<<< HEAD
 declare module '../Axis/AxisLike' {
     interface AxisLike {
         extKey?: string;
         index?: number;
         touched?: boolean;
-=======
+    }
+}
+
 declare module '../Axis/AxisOptions' {
     interface AxisOptions {
         index?: number;
-    }
-}
-
-declare module '../Axis/Types' {
-    interface AxisLike {
-        extKey?: string;
-        index?: number;
->>>>>>> d778e973
     }
 }
 
@@ -150,63 +143,24 @@
     }
 }
 
-declare module '../Series/PointLike' {
-    interface PointLike {
-        touched?: boolean;
-    }
-}
-
-declare module '../Series/SeriesLike' {
-    interface SeriesLike {
-        index?: number;
-        touched?: boolean;
-    }
-}
-
-<<<<<<< HEAD
-/**
- * Internal types
- * @private
- */
-declare global {
-    namespace Highcharts {
-        interface ChartOptions {
-            forExport?: boolean;
-            renderer?: string;
-            skipClone?: boolean;
-        }
-        interface CaptionObject extends SVGElement {
-            update(titleOptions: CaptionOptions, redraw?: boolean): void;
-        }
-        interface Options {
-            series?: Array<SeriesTypeOptions>;
-        }
-        interface SubtitleObject extends SVGElement {
-            update(titleOptions: SubtitleOptions, redraw?: boolean): void;
-        }
-        interface TitleObject extends SVGElement {
-            update(titleOptions: TitleOptions, redraw?: boolean): void;
-        }
-        interface XAxisOptions {
-            index?: number;
-        }
-        function chart(
-            options: Options,
-            callback?: Chart.CallbackFunction
-        ): Chart;
-        function chart(
-            renderTo: (string|HTMLDOMElement),
-            options: Options,
-            callback?: Chart.CallbackFunction
-        ): Chart;
-        let Chart: ChartClass;
-=======
 declare module './ChartOptions' {
     interface ChartOptions {
         forExport?: boolean;
         renderer?: string;
         skipClone?: boolean;
->>>>>>> d778e973
+    }
+}
+
+declare module '../Series/PointLike' {
+    interface PointLike {
+        touched?: boolean;
+    }
+}
+
+declare module '../Series/SeriesLike' {
+    interface SeriesLike {
+        index?: number;
+        touched?: boolean;
     }
 }
 
@@ -2441,18 +2395,8 @@
             colorAxis = chart.colorAxis,
             renderer = chart.renderer,
             options = chart.options,
-<<<<<<< HEAD
-            correction = 0, // correction for X axis labels
-            tempWidth,
-            tempHeight,
-            redoHorizontal: boolean,
-            redoVertical: boolean,
             renderAxes = function (axes: Array<Axis>): void {
                 axes.forEach(function (axis): void {
-=======
-            renderAxes = function (axes: Array<Highcharts.Axis>): void {
-                axes.forEach(function (axis: Highcharts.Axis): void {
->>>>>>> d778e973
                     if (axis.visible) {
                         axis.render();
                     }
@@ -2985,14 +2929,8 @@
     public createAxis(
         type: string,
         options: Chart.CreateAxisOptionsObject
-<<<<<<< HEAD
     ): Axis {
-        let chartOptions = this.options,
-            isColorAxis = type === 'colorAxis',
-=======
-    ): Highcharts.Axis {
         const isColorAxis = type === 'colorAxis',
->>>>>>> d778e973
             axisOptions = options.axis,
             redraw = options.redraw,
             animation = options.animation,
