/* *
 *
 *  (c) 2010-2021 Torstein Honsi
 *
 *  License: www.highcharts.com/license
 *
 *  !!!!!!! SOURCE GETS TRANSPILED BY TYPESCRIPT. EDIT TS FILE ONLY. !!!!!!!
 *
 * */

'use strict';

import type Chart from './Chart/Chart';
import type CSSObject from './Renderer/CSSObject';
import type {
    DOMElementType,
    HTMLDOMElement
} from './Renderer/DOMElementType';
import type EventCallback from './EventCallback';
import type HTMLAttributes from './Renderer/HTML/HTMLAttributes';
import type SVGAttributes from './Renderer/SVG/SVGAttributes';

import H from './Globals.js';
const {
    charts,
    doc,
    win
} = H;

/* *
 *
 *  Declarations
 *
 * */
type NonArray<T> = T extends Array<unknown> ? never : T;
type NonFunction<T> = T extends Function ? never : T;
type NullType = (null|undefined);

/**
 * An animation configuration. Animation configurations can also be defined as
 * booleans, where `false` turns off animation and `true` defaults to a duration
 * of 500ms and defer of 0ms.
 *
 * @interface Highcharts.AnimationOptionsObject
 *//**
 * A callback function to exectute when the animation finishes.
 * @name Highcharts.AnimationOptionsObject#complete
 * @type {Function|undefined}
 *//**
 * The animation defer in milliseconds.
 * @name Highcharts.AnimationOptionsObject#defer
 * @type {number|undefined}
 *//**
 * The animation duration in milliseconds.
 * @name Highcharts.AnimationOptionsObject#duration
 * @type {number|undefined}
 *//**
 * The name of an easing function as defined on the `Math` object.
 * @name Highcharts.AnimationOptionsObject#easing
 * @type {string|Function|undefined}
 *//**
 * A callback function to execute on each step of each attribute or CSS property
 * that's being animated. The first argument contains information about the
 * animation and progress.
 * @name Highcharts.AnimationOptionsObject#step
 * @type {Function|undefined}
 */

/**
 * Creates a frame for the animated SVG element.
 *
 * @callback Highcharts.AnimationStepCallbackFunction
 *
 * @param {Highcharts.SVGElement} this
 *        The SVG element to animate.
 *
 * @return {void}
 */

/**
 * Interface description for a class.
 *
 * @interface Highcharts.Class<T>
 * @extends Function
 *//**
 * Class costructor.
 * @function Highcharts.Class<T>#new
 * @param {...Array<*>} args
 *        Constructor arguments.
 * @return {T}
 *         Class instance.
 */

/**
 * A style object with camel case property names to define visual appearance of
 * a SVG element or HTML element. The properties can be whatever styles are
 * supported on the given SVG or HTML element.
 *
 * @example
 * {
 *    fontFamily: 'monospace',
 *    fontSize: '1.2em'
 * }
 *
 * @interface Highcharts.CSSObject
 *//**
 * @name Highcharts.CSSObject#[key:string]
 * @type {boolean|number|string|undefined}
 *//**
 * Background style for the element.
 * @name Highcharts.CSSObject#background
 * @type {string|undefined}
 *//**
 * Background color of the element.
 * @name Highcharts.CSSObject#backgroundColor
 * @type {Highcharts.ColorString|undefined}
 *//**
 * Border style for the element.
 * @name Highcharts.CSSObject#border
 * @type {string|undefined}
 *//**
 * Radius of the element border.
 * @name Highcharts.CSSObject#borderRadius
 * @type {number|undefined}
 *//**
 * Color used in the element. The 'contrast' option is a Highcharts custom
 * property that results in black or white, depending on the background of the
 * element.
 * @name Highcharts.CSSObject#color
 * @type {'contrast'|Highcharts.ColorString|undefined}
 *//**
 * Style of the mouse cursor when resting over the element.
 * @name Highcharts.CSSObject#cursor
 * @type {Highcharts.CursorValue|undefined}
 *//**
 * Font family of the element text. Multiple values have to be in decreasing
 * preference order and separated by comma.
 * @name Highcharts.CSSObject#fontFamily
 * @type {string|undefined}
 *//**
 * Font size of the element text.
 * @name Highcharts.CSSObject#fontSize
 * @type {string|undefined}
 *//**
 * Font weight of the element text.
 * @name Highcharts.CSSObject#fontWeight
 * @type {string|undefined}
 *//**
 * Height of the element.
 * @name Highcharts.CSSObject#height
 * @type {number|undefined}
 *//**
 * Width of the element border.
 * @name Highcharts.CSSObject#lineWidth
 * @type {number|undefined}
 *//**
 * Opacity of the element.
 * @name Highcharts.CSSObject#opacity
 * @type {number|undefined}
 *//**
 * Space around the element content.
 * @name Highcharts.CSSObject#padding
 * @type {string|undefined}
 *//**
 * Behaviour of the element when the mouse cursor rests over it.
 * @name Highcharts.CSSObject#pointerEvents
 * @type {string|undefined}
 *//**
 * Positioning of the element.
 * @name Highcharts.CSSObject#position
 * @type {string|undefined}
 *//**
 * Alignment of the element text.
 * @name Highcharts.CSSObject#textAlign
 * @type {string|undefined}
 *//**
 * Additional decoration of the element text.
 * @name Highcharts.CSSObject#textDecoration
 * @type {string|undefined}
 *//**
 * Outline style of the element text.
 * @name Highcharts.CSSObject#textOutline
 * @type {string|undefined}
 *//**
 * Line break style of the element text. Highcharts SVG elements support
 * `ellipsis` when a `width` is set.
 * @name Highcharts.CSSObject#textOverflow
 * @type {string|undefined}
 *//**
 * Top spacing of the element relative to the parent element.
 * @name Highcharts.CSSObject#top
 * @type {string|undefined}
 *//**
 * Animated transition of selected element properties.
 * @name Highcharts.CSSObject#transition
 * @type {string|undefined}
 *//**
 * Line break style of the element text.
 * @name Highcharts.CSSObject#whiteSpace
 * @type {string|undefined}
 *//**
 * Width of the element.
 * @name Highcharts.CSSObject#width
 * @type {number|undefined}
 */

/**
 * All possible cursor styles.
 *
 * @typedef {'alias'|'all-scroll'|'auto'|'cell'|'col-resize'|'context-menu'|'copy'|'crosshair'|'default'|'e-resize'|'ew-resize'|'grab'|'grabbing'|'help'|'move'|'n-resize'|'ne-resize'|'nesw-resize'|'no-drop'|'none'|'not-allowed'|'ns-resize'|'nw-resize'|'nwse-resize'|'pointer'|'progress'|'row-resize'|'s-resize'|'se-resize'|'sw-resize'|'text'|'vertical-text'|'w-resize'|'wait'|'zoom-in'|'zoom-out'} Highcharts.CursorValue
 */

/**
 * All possible dash styles.
 *
 * @typedef {'Dash'|'DashDot'|'Dot'|'LongDash'|'LongDashDot'|'LongDashDotDot'|'ShortDash'|'ShortDashDot'|'ShortDashDotDot'|'ShortDot'|'Solid'} Highcharts.DashStyleValue
 */

/**
 * Generic dictionary in TypeScript notation.
 * Use the native `AnyRecord` instead.
 *
 * @deprecated
 * @interface Highcharts.Dictionary<T>
 *//**
 * @name Highcharts.Dictionary<T>#[key:string]
 * @type {T}
 */

/**
 * The function callback to execute when the event is fired. The `this` context
 * contains the instance, that fired the event.
 *
 * @callback Highcharts.EventCallbackFunction<T>
 *
 * @param {T} this
 *
 * @param {Highcharts.Dictionary<*>|Event} [eventArguments]
 *        Event arguments.
 *
 * @return {boolean|void}
 */

/**
 * The event options for adding function callback.
 *
 * @interface Highcharts.EventOptionsObject
 *//**
 * The order the event handler should be called. This opens for having one
 * handler be called before another, independent of in which order they were
 * added.
 * @name Highcharts.EventOptionsObject#order
 * @type {number}
 *//**
 * Whether an event should be passive or not.
 * When set to `true`, the function specified by listener will never call
 * `preventDefault()`.
 * @name Highcharts.EventOptionsObject#passive
 * @type boolean
 */

/**
 * Formats data as a string. Usually the data is accessible throught the `this`
 * keyword.
 *
 * @callback Highcharts.FormatterCallbackFunction<T>
 *
 * @param {T} this
 *        Context to format
 *
 * @return {string}
 *         Formatted text
 */

/**
 * An object of key-value pairs for HTML attributes.
 *
 * @typedef {Highcharts.Dictionary<boolean|number|string|Function>} Highcharts.HTMLAttributes
 */

/**
 * An HTML DOM element. The type is a reference to the regular HTMLElement in
 * the global scope.
 *
 * @typedef {global.HTMLElement} Highcharts.HTMLDOMElement
 *
 * @see https://developer.mozilla.org/en-US/docs/Web/API/HTMLElement
 */

/**
 * The iterator callback.
 *
 * @callback Highcharts.ObjectEachCallbackFunction<T>
 *
 * @param {T} this
 *        The context.
 *
 * @param {*} value
 *        The property value.
 *
 * @param {string} key
 *        The property key.
 *
 * @param {*} obj
 *        The object that objectEach is being applied to.
 */

/**
 * An object containing `left` and `top` properties for the position in the
 * page.
 *
 * @interface Highcharts.OffsetObject
 *//**
 * Left distance to the page border.
 * @name Highcharts.OffsetObject#left
 * @type {number}
 *//**
 * Top distance to the page border.
 * @name Highcharts.OffsetObject#top
 * @type {number}
 */

/**
 * Describes a range.
 *
 * @interface Highcharts.RangeObject
 *//**
 * Maximum number of the range.
 * @name Highcharts.RangeObject#max
 * @type {number}
 *//**
 * Minimum number of the range.
 * @name Highcharts.RangeObject#min
 * @type {number}
 */

/**
 * If a number is given, it defines the pixel length. If a percentage string is
 * given, like for example `'50%'`, the setting defines a length relative to a
 * base size, for example the size of a container.
 *
 * @typedef {number|string} Highcharts.RelativeSize
 */

/**
 * Proceed function to call original (wrapped) function.
 *
 * @callback Highcharts.WrapProceedFunction
 *
 * @param {*} [arg1]
 *        Optional argument. Without any arguments defaults to first argument of
 *        the wrapping function.
 *
 * @param {*} [arg2]
 *        Optional argument. Without any arguments defaults to second argument
 *        of the wrapping function.
 *
 * @param {*} [arg3]
 *        Optional argument. Without any arguments defaults to third argument of
 *        the wrapping function.
 *
 * @return {*}
 *         Return value of the original function.
 */

/**
 * The Highcharts object is the placeholder for all other members, and various
 * utility functions. The most important member of the namespace would be the
 * chart constructor.
 *
 * @example
 * let chart = Highcharts.chart('container', { ... });
 *
 * @namespace Highcharts
 */

''; // detach doclets above

/**
 * Provide error messages for debugging, with links to online explanation. This
 * function can be overridden to provide custom error handling.
 *
 * @sample highcharts/chart/highcharts-error/
 *         Custom error handler
 *
 * @function Highcharts.error
 *
 * @param {number|string} code
 *        The error code. See
 *        [errors.xml](https://github.com/highcharts/highcharts/blob/master/errors/errors.xml)
 *        for available codes. If it is a string, the error message is printed
 *        directly in the console.
 *
 * @param {boolean} [stop=false]
 *        Whether to throw an error or just log a warning in the console.
 *
 * @param {Highcharts.Chart} [chart]
 *        Reference to the chart that causes the error. Used in 'debugger'
 *        module to display errors directly on the chart.
 *        Important note: This argument is undefined for errors that lack
 *        access to the Chart instance. In such case, the error will be
 *        displayed on the last created chart.
 *
 * @param {Highcharts.Dictionary<string>} [params]
 *        Additional parameters for the generated message.
 *
 * @return {void}
 */
function error(
    code: (number|string),
    stop?: boolean,
    chart?: Chart,
    params?: Record<string, string>
): void {
    const severity = stop ? 'Highcharts error' : 'Highcharts warning';
    if (code === 32) {
        code = `${severity}: Deprecated member`;
    }

    const isCode = isNumber(code);
    let message = isCode ?
        `${severity} #${code}: www.highcharts.com/errors/${code}/` :
        code.toString();
    const defaultHandler = function (): void {
        if (stop) {
            throw new Error(message);
        }
        // else ...
        if (
            win.console &&
            error.messages.indexOf(message) === -1 // prevent console flooting
        ) {
            console.warn(message); // eslint-disable-line no-console
        }
    };

    if (typeof params !== 'undefined') {
        let additionalMessages = '';
        if (isCode) {
            message += '?';
        }
        objectEach(params, function (value, key): void {
            additionalMessages += `\n - ${key}: ${value}`;
            if (isCode) {
                message += encodeURI(key) + '=' + encodeURI(value);
            }
        });
        message += additionalMessages;
    }

<<<<<<< HEAD
    fireEvent(H, 'displayError', { chart, code, message, params }, defaultHandler);
=======
    fireEvent(
        H,
        'displayError',
        { chart, code, message, params },
        defaultHandler
    );
>>>>>>> b451a257

    error.messages.push(message);
}
namespace error {
    export const messages: Array<string> = [];
}

// eslint-disable-next-line valid-jsdoc
/**
 * Reduces tree-like objects to a simple object with keys in dot syntax.
 * @private
 */
function flat(
    obj: AnyRecord
): AnyRecord {
    const flatObject: AnyRecord = {},
        hasOwnProperty = {}.hasOwnProperty,
        keys = Object.keys(obj);
    for (let i = 0, iEnd = keys.length, name: string; i < iEnd; ++i) {
        name = keys[i];
        if (hasOwnProperty.call(obj, name)) {
            if (obj[name] instanceof Array) {
                flatObject[name] = obj[name].map(flat);
            } else if (
                typeof obj[name] === 'object' &&
                obj[name] !== null &&
                obj[name].constructor === Object
            ) {
                const subObj = flat(obj[name]);
                Object
                    .getOwnPropertyNames(subObj)
                    .forEach(function (subName: string): void {
                        flatObject[`${name}.${subName}`] = subObj[subName];
                    });
            } else {
                flatObject[name] = obj[name];
            }
        }
    }
    return flatObject;
}

function merge<T = object>(
    extend: true,
    a?: T,
    ...n: Array<DeepPartial<T>|undefined>
): (T);
function merge<
    T1 extends object = object,
    T2 = unknown,
    T3 = unknown,
    T4 = unknown,
    T5 = unknown,
    T6 = unknown,
    T7 = unknown,
    T8 = unknown,
    T9 = unknown
>(
    a?: T1,
    b?: T2,
    c?: T3,
    d?: T4,
    e?: T5,
    f?: T6,
    g?: T7,
    h?: T8,
    i?: T9,
): (T1&T2&T3&T4&T5&T6&T7&T8&T9);

/* eslint-disable valid-jsdoc */
/**
 * Utility function to deep merge two or more objects and return a third object.
 * If the first argument is true, the contents of the second object is copied
 * into the first object. The merge function can also be used with a single
 * object argument to create a deep copy of an object.
 *
 * @function Highcharts.merge<T>
 *
 * @param {boolean} extend
 *        Whether to extend the left-side object (a) or return a whole new
 *        object.
 *
 * @param {T|undefined} a
 *        The first object to extend. When only this is given, the function
 *        returns a deep copy.
 *
 * @param {...Array<object|undefined>} [n]
 *        An object to merge into the previous one.
 *
 * @return {T}
 *         The merged object. If the first argument is true, the return is the
 *         same as the second argument.
 *//**
 * Utility function to deep merge two or more objects and return a third object.
 * The merge function can also be used with a single object argument to create a
 * deep copy of an object.
 *
 * @function Highcharts.merge<T>
 *
 * @param {T|undefined} a
 *        The first object to extend. When only this is given, the function
 *        returns a deep copy.
 *
 * @param {...Array<object|undefined>} [n]
 *        An object to merge into the previous one.
 *
 * @return {T}
 *         The merged object. If the first argument is true, the return is the
 *         same as the second argument.
 */
function merge<T>(): T {
    /* eslint-enable valid-jsdoc */
    let i,
        args = arguments,
        ret = {} as T;
    const doCopy = function (copy: any, original: any): any {
        // An object is replacing a primitive
        if (typeof copy !== 'object') {
            copy = {};
        }

        objectEach(original, function (value, key): void {

            // Prototype pollution (#14883)
            if (key === '__proto__' || key === 'constructor') {
                return;
            }

            // Copy the contents of objects, but not arrays or DOM nodes
            if (isObject(value, true) &&
                !isClass(value) &&
                !isDOMElement(value)
            ) {
                copy[key] = doCopy(copy[key] || {}, value);

            // Primitives and arrays are copied over directly
            } else {
                copy[key] = original[key];
            }
        });
        return copy;
    };

    // If first argument is true, copy into the existing object. Used in
    // setOptions.
    if (args[0] === true) {
        ret = args[1];
        args = Array.prototype.slice.call(args, 2) as any;
    }

    // For each argument, extend the return
    const len = args.length;
    for (i = 0; i < len; i++) {
        ret = doCopy(ret, args[i]);
    }

    return ret;
}

/**
 * Constrain a value to within a lower and upper threshold.
 *
 * @private
 * @param {number} value The initial value
 * @param {number} min The lower threshold
 * @param {number} max The upper threshold
 * @return {number} Returns a number value within min and max.
 */
function clamp(value: number, min: number, max: number): number {
    return value > min ? value < max ? value : max : min;
}

// eslint-disable-next-line valid-jsdoc
/**
 * Remove settings that have not changed, to avoid unnecessary rendering or
 * computing (#9197).
 * @private
 */
function cleanRecursively<TNew extends AnyRecord, TOld extends AnyRecord>(
    newer: TNew,
    older: TOld
): TNew & TOld {
    const result: AnyRecord = {};

    objectEach(newer, function (_val: unknown, key: (number|string)): void {
        let ob;

        // Dive into objects (except DOM nodes)
        if (
            isObject(newer[key], true) &&
            !newer.nodeType && // #10044
            older[key]
        ) {
            ob = cleanRecursively(
                newer[key],
                older[key]
            );
            if (Object.keys(ob).length) {
                result[key] = ob;
            }

        // Arrays, primitives and DOM nodes are copied directly
        } else if (
            isObject(newer[key]) ||
            newer[key] !== older[key]
        ) {
            result[key] = newer[key];
        }
    });

    return result;
}

/**
 * Shortcut for parseInt
 *
 * @private
 * @function Highcharts.pInt
 *
 * @param {*} s
 *        any
 *
 * @param {number} [mag]
 *        Magnitude
 *
 * @return {number}
 *         number
 */
function pInt(s: any, mag?: number): number {
    return parseInt(s, mag || 10);
}

/**
 * Utility function to check for string type.
 *
 * @function Highcharts.isString
 *
 * @param {*} s
 *        The item to check.
 *
 * @return {boolean}
 *         True if the argument is a string.
 */
function isString(s: unknown): s is string {
    return typeof s === 'string';
}

/**
 * Utility function to check if an item is an array.
 *
 * @function Highcharts.isArray
 *
 * @param {*} obj
 *        The item to check.
 *
 * @return {boolean}
 *         True if the argument is an array.
 */
function isArray(obj: unknown): obj is Array<unknown> {
    const str = Object.prototype.toString.call(obj);

    return str === '[object Array]' || str === '[object Array Iterator]';
}

function isObject<T>(obj: T, strict: true): obj is object & NonArray<NonFunction<NonNullable<T>>>
function isObject<T>(obj: T, strict?: false): obj is object & NonFunction<NonNullable<T>>
/**
 * Utility function to check if an item is of type object.
 *
 * @function Highcharts.isObject
 *
 * @param {*} obj
 *        The item to check.
 *
 * @param {boolean} [strict=false]
 *        Also checks that the object is not an array.
 *
 * @return {boolean}
 *         True if the argument is an object.
 */
function isObject<T>(
    obj: T,
    strict?: boolean
): obj is object & NonFunction<NonNullable<T>> {
    return (
        !!obj &&
        typeof obj === 'object' &&
        (!strict || !isArray(obj))
    ) as any; // eslint-disable-line @typescript-eslint/no-explicit-any
}

/**
 * Utility function to check if an Object is a HTML Element.
 *
 * @function Highcharts.isDOMElement
 *
 * @param {*} obj
 *        The item to check.
 *
 * @return {boolean}
 *         True if the argument is a HTML Element.
 */
function isDOMElement(obj: unknown): obj is HTMLDOMElement {
    return isObject(obj) && typeof (obj as any).nodeType === 'number';
}

/**
 * Utility function to check if an Object is a class.
 *
 * @function Highcharts.isClass
 *
 * @param {object|undefined} obj
 *        The item to check.
 *
 * @return {boolean}
 *         True if the argument is a class.
 */
function isClass(obj: (object|undefined)): obj is Utilities.Class<any> {
    const c: (Function|undefined) = obj && obj.constructor;

    return !!(
        isObject(obj, true) &&
        !isDOMElement(obj) &&
        (c && (c as any).name && (c as any).name !== 'Object')
    );
}

/**
 * Utility function to check if an item is a number and it is finite (not NaN,
 * Infinity or -Infinity).
 *
 * @function Highcharts.isNumber
 *
 * @param {*} n
 *        The item to check.
 *
 * @return {boolean}
 *         True if the item is a finite number
 */
function isNumber(n: unknown): n is number {
    return typeof n === 'number' && !isNaN(n) && n < Infinity && n > -Infinity;
}

/**
 * Remove the last occurence of an item from an array.
 *
 * @function Highcharts.erase
 *
 * @param {Array<*>} arr
 *        The array.
 *
 * @param {*} item
 *        The item to remove.
 *
 * @return {void}
 */
function erase(arr: Array<unknown>, item: unknown): void {
    let i = arr.length;

    while (i--) {
        if (arr[i] === item) {
            arr.splice(i, 1);
            break;
        }
    }
}

/**
 * Check if an object is null or undefined.
 *
 * @function Highcharts.defined
 *
 * @param {*} obj
 *        The object to check.
 *
 * @return {boolean}
 *         False if the object is null or undefined, otherwise true.
 */
function defined<T>(obj: T): obj is NonNullable<T> {
    return typeof obj !== 'undefined' && obj !== null;
}

function attr(
    elem: DOMElementType,
    prop: (HTMLAttributes|SVGAttributes)
): undefined;
function attr(
    elem: DOMElementType,
    prop: string,
    value?: undefined
): (string|null);
function attr(
    elem: DOMElementType,
    prop: string,
    value: (number|string)
): undefined;
/**
 * Set or get an attribute or an object of attributes. To use as a setter, pass
 * a key and a value, or let the second argument be a collection of keys and
 * values. To use as a getter, pass only a string as the second argument.
 *
 * @function Highcharts.attr
 *
 * @param {Highcharts.HTMLDOMElement|Highcharts.SVGDOMElement} elem
 *        The DOM element to receive the attribute(s).
 *
 * @param {string|Highcharts.HTMLAttributes|Highcharts.SVGAttributes} [prop]
 *        The property or an object of key-value pairs.
 *
 * @param {number|string} [value]
 *        The value if a single property is set.
 *
 * @return {string|null|undefined}
 *         When used as a getter, return the value.
 */
function attr(
    elem: DOMElementType,
    prop: (string|HTMLAttributes|SVGAttributes),
    value?: (number|string)
): (string|null|undefined) {
    let ret;

    // if the prop is a string
    if (isString(prop)) {
        // set the value
        if (defined(value)) {
            elem.setAttribute(prop, value as string);

        // get the value
        } else if (elem && elem.getAttribute) {
            ret = elem.getAttribute(prop);

            // IE7 and below cannot get class through getAttribute (#7850)
            if (!ret && prop === 'class') {
                ret = elem.getAttribute(prop + 'Name');
            }
        }

    // else if prop is defined, it is a hash of key/value pairs
    } else {
        objectEach(prop, function (val, key): void {
            elem.setAttribute(key, val as any);
        });
    }
    return ret;
}

/**
 * Check if an element is an array, and if not, make it into an array.
 *
 * @function Highcharts.splat
 *
 * @param {*} obj
 *        The object to splat.
 *
 * @return {Array}
 *         The produced or original array.
 */
function splat(obj: any): Array<any> {
    return isArray(obj) ? obj : [obj];
}

/**
 * Set a timeout if the delay is given, otherwise perform the function
 * synchronously.
 *
 * @function Highcharts.syncTimeout
 *
 * @param {Function} fn
 *        The function callback.
 *
 * @param {number} delay
 *        Delay in milliseconds.
 *
 * @param {*} [context]
 *        An optional context to send to the function callback.
 *
 * @return {number}
 *         An identifier for the timeout that can later be cleared with
 *         Highcharts.clearTimeout. Returns -1 if there is no timeout.
 */
function syncTimeout(
    fn: Function,
    delay: number,
    context?: unknown
): number {
    if (delay > 0) {
        return setTimeout(fn, delay, context);
    }
    fn.call(0, context);
    return -1;
}

/**
 * Internal clear timeout. The function checks that the `id` was not removed
 * (e.g. by `chart.destroy()`). For the details see
 * [issue #7901](https://github.com/highcharts/highcharts/issues/7901).
 *
 * @function Highcharts.clearTimeout
 *
 * @param {number} id
 *        Id of a timeout.
 *
 * @return {void}
 */
function internalClearTimeout(id: number): void {
    if (defined(id)) {
        clearTimeout(id);
    }
}

/* eslint-disable valid-jsdoc */
/**
 * Utility function to extend an object with the members of another.
 *
 * @function Highcharts.extend<T>
 *
 * @param {T|undefined} a
 *        The object to be extended.
 *
 * @param {Partial<T>} b
 *        The object to add to the first one.
 *
 * @return {T}
 *         Object a, the original object.
 */
function extend<T extends object>(a: (T|undefined), b: Partial<T>): T {
    /* eslint-enable valid-jsdoc */
    let n;

    if (!a) {
        a = {} as T;
    }
    for (n in b) { // eslint-disable-line guard-for-in
        (a as any)[n] = (b as any)[n];
    }
    return a;
}

function pick<T1, T2, T3, T4, T5>(...args: [T1, T2, T3, T4, T5]):
T1 extends NullType ?
    T2 extends NullType ?
        T3 extends NullType ?
            T4 extends NullType ?
                T5 extends NullType ? undefined : T5 : T4 : T3 : T2 : T1;
function pick<T1, T2, T3, T4>(...args: [T1, T2, T3, T4]):
T1 extends NullType ?
    T2 extends NullType ?
        T3 extends NullType ?
            T4 extends NullType ? undefined : T4 : T3 : T2 : T1;
function pick<T1, T2, T3>(...args: [T1, T2, T3]):
T1 extends NullType ?
    T2 extends NullType ?
        T3 extends NullType ? undefined : T3 : T2 : T1;
function pick<T1, T2>(...args: [T1, T2]):
T1 extends NullType ?
    T2 extends NullType ? undefined : T2 : T1;
function pick<T1>(...args: [T1]):
T1 extends NullType ? undefined : T1;
function pick<T>(...args: Array<T|null|undefined>): T|undefined;
/* eslint-disable valid-jsdoc */
/**
 * Return the first value that is not null or undefined.
 *
 * @function Highcharts.pick<T>
 *
 * @param {...Array<T|null|undefined>} items
 *        Variable number of arguments to inspect.
 *
 * @return {T}
 *         The value of the first argument that is not null or undefined.
 */
function pick<T>(): T|undefined {
    const args = arguments;
    const length = args.length;
    for (let i = 0; i < length; i++) {
        const arg = args[i];
        if (typeof arg !== 'undefined' && arg !== null) {
            return arg;
        }
    }
}

/**
 * Set CSS on a given element.
 *
 * @function Highcharts.css
 *
 * @param {Highcharts.HTMLDOMElement|Highcharts.SVGDOMElement} el
 *        An HTML DOM element.
 *
 * @param {Highcharts.CSSObject} styles
 *        Style object with camel case property names.
 *
 * @return {void}
 */
function css(
    el: DOMElementType,
    styles: CSSObject
): void {
    if (H.isMS && !H.svg) { // #2686
        if (styles && typeof styles.opacity !== 'undefined') {
            styles.filter =
                'alpha(opacity=' + (styles.opacity as any * 100) + ')';
        }
    }
    extend(el.style, styles as any);
}

/**
 * Utility function to create an HTML element with attributes and styles.
 *
 * @function Highcharts.createElement
 *
 * @param {string} tag
 *        The HTML tag.
 *
 * @param {Highcharts.HTMLAttributes} [attribs]
 *        Attributes as an object of key-value pairs.
 *
 * @param {Highcharts.CSSObject} [styles]
 *        Styles as an object of key-value pairs.
 *
 * @param {Highcharts.HTMLDOMElement} [parent]
 *        The parent HTML object.
 *
 * @param {boolean} [nopad=false]
 *        If true, remove all padding, border and margin.
 *
 * @return {Highcharts.HTMLDOMElement}
 *         The created DOM element.
 */
function createElement(
    tag: string,
    attribs?: HTMLAttributes,
    styles?: CSSObject,
    parent?: HTMLDOMElement,
    nopad?: boolean
): HTMLDOMElement {
    const el = doc.createElement(tag);

    if (attribs) {
        extend(el, attribs);
    }
    if (nopad) {
        css(el, { padding: '0', border: 'none', margin: '0' });
    }
    if (styles) {
        css(el, styles);
    }
    if (parent) {
        parent.appendChild(el);
    }
    return el;
}

// eslint-disable-next-line valid-jsdoc
/**
 * Extend a prototyped class by new members.
 *
 * @function Highcharts.extendClass<T>
 *
 * @param {Highcharts.Class<T>} parent
 *        The parent prototype to inherit.
 *
 * @param {Highcharts.Dictionary<*>} members
 *        A collection of prototype members to add or override compared to the
 *        parent prototype.
 *
 * @return {Highcharts.Class<T>}
 *         A new prototype.
 */
function extendClass <T, TReturn = T>(
    parent: Utilities.Class<T>,
    members: any
): Utilities.Class<TReturn> {
    const obj: Utilities.Class<TReturn> = (function (): void {}) as any;

    obj.prototype = new parent(); // eslint-disable-line new-cap
    extend(obj.prototype, members);
    return obj;
}

/**
 * Left-pad a string to a given length by adding a character repetetively.
 *
 * @function Highcharts.pad
 *
 * @param {number} number
 *        The input string or number.
 *
 * @param {number} [length]
 *        The desired string length.
 *
 * @param {string} [padder=0]
 *        The character to pad with.
 *
 * @return {string}
 *         The padded string.
 */
function pad(number: number, length?: number, padder?: string): string {
    return new Array(
        (length || 2) +
        1 -
        String(number)
            .replace('-', '')
            .length
    ).join(padder || '0') + number;
}

/**
 * Return a length based on either the integer value, or a percentage of a base.
 *
 * @function Highcharts.relativeLength
 *
 * @param {Highcharts.RelativeSize} value
 *        A percentage string or a number.
 *
 * @param {number} base
 *        The full length that represents 100%.
 *
 * @param {number} [offset=0]
 *        A pixel offset to apply for percentage values. Used internally in
 *        axis positioning.
 *
 * @return {number}
 *         The computed length.
 */
function relativeLength(
    value: Utilities.RelativeSize,
    base: number,
    offset?: number
): number {
    return (/%$/).test(value as any) ?
        (base * parseFloat(value as any) / 100) + (offset || 0) :
        parseFloat(value as any);
}

/**
 * Wrap a method with extended functionality, preserving the original function.
 *
 * @function Highcharts.wrap
 *
 * @param {*} obj
 *        The context object that the method belongs to. In real cases, this is
 *        often a prototype.
 *
 * @param {string} method
 *        The name of the method to extend.
 *
 * @param {Highcharts.WrapProceedFunction} func
 *        A wrapper function callback. This function is called with the same
 *        arguments as the original function, except that the original function
 *        is unshifted and passed as the first argument.
 */
function wrap(
    obj: any,
    method: string,
    func: Utilities.WrapProceedFunction
): void {
    const proceed = obj[method];

    obj[method] = function (): any {
        const args = Array.prototype.slice.call(arguments),
            outerArgs = arguments,
            ctx = this;

        ctx.proceed = function (): void {
            proceed.apply(ctx, arguments.length ? arguments : outerArgs);
        };
        args.unshift(proceed);
        const ret = func.apply(this, args);
        ctx.proceed = null;
        return ret;
    };
}

/**
 * Get the magnitude of a number.
 *
 * @function Highcharts.getMagnitude
 *
 * @param {number} num
 *        The number.
 *
 * @return {number}
 *         The magnitude, where 1-9 are magnitude 1, 10-99 magnitude 2 etc.
 */
function getMagnitude(num: number): number {
    return Math.pow(10, Math.floor(Math.log(num) / Math.LN10));
}

/**
 * Take an interval and normalize it to multiples of round numbers.
 *
 * @deprecated
 * @function Highcharts.normalizeTickInterval
 *
 * @param {number} interval
 *        The raw, un-rounded interval.
 *
 * @param {Array<*>} [multiples]
 *        Allowed multiples.
 *
 * @param {number} [magnitude]
 *        The magnitude of the number.
 *
 * @param {boolean} [allowDecimals]
 *        Whether to allow decimals.
 *
 * @param {boolean} [hasTickAmount]
 *        If it has tickAmount, avoid landing on tick intervals lower than
 *        original.
 *
 * @return {number}
 *         The normalized interval.
 *
 * @todo
 * Move this function to the Axis prototype. It is here only for historical
 * reasons.
 */
function normalizeTickInterval(
    interval: number,
    multiples?: Array<any>,
    magnitude?: number,
    allowDecimals?: boolean,
    hasTickAmount?: boolean
): number {
    let i,
        retInterval = interval;

    // round to a tenfold of 1, 2, 2.5 or 5
    magnitude = pick(magnitude, 1);
    const normalized = interval / (magnitude as any);

    // multiples for a linear scale
    if (!multiples) {
        multiples = hasTickAmount ?
            // Finer grained ticks when the tick amount is hard set, including
            // when alignTicks is true on multiple axes (#4580).
            [1, 1.2, 1.5, 2, 2.5, 3, 4, 5, 6, 8, 10] :

            // Else, let ticks fall on rounder numbers
            [1, 2, 2.5, 5, 10];


        // the allowDecimals option
        if (allowDecimals === false) {
            if (magnitude === 1) {
                multiples = multiples.filter(function (num: number): boolean {
                    return num % 1 === 0;
                });
            } else if ((magnitude as any) <= 0.1) {
                multiples = [1 / (magnitude as any)];
            }
        }
    }

    // normalize the interval to the nearest multiple
    for (i = 0; i < multiples.length; i++) {
        retInterval = multiples[i];
        // only allow tick amounts smaller than natural
        if (
            (
                hasTickAmount &&
                retInterval * (magnitude as any) >= interval
            ) ||
            (
                !hasTickAmount &&
                (
                    normalized <=
                    (
                        multiples[i] +
                        (multiples[i + 1] || multiples[i])
                    ) / 2
                )
            )
        ) {
            break;
        }
    }

    // Multiply back to the correct magnitude. Correct floats to appropriate
    // precision (#6085).
    retInterval = correctFloat(
        retInterval * (magnitude as any),
        -Math.round(Math.log(0.001) / Math.LN10)
    );

    return retInterval;
}


/**
 * Sort an object array and keep the order of equal items. The ECMAScript
 * standard does not specify the behaviour when items are equal.
 *
 * @function Highcharts.stableSort
 *
 * @param {Array<*>} arr
 *        The array to sort.
 *
 * @param {Function} sortFunction
 *        The function to sort it with, like with regular Array.prototype.sort.
 *
 * @return {void}
 */
function stableSort(arr: Array<any>, sortFunction: Function): void {

    // @todo It seems like Chrome since v70 sorts in a stable way internally,
    // plus all other browsers do it, so over time we may be able to remove this
    // function
    const length = arr.length;
    let sortValue,
        i;

    // Add index to each item
    for (i = 0; i < length; i++) {
        arr[i].safeI = i; // stable sort index
    }

    arr.sort(function (a: any, b: any): number {
        sortValue = sortFunction(a, b);
        return sortValue === 0 ? a.safeI - b.safeI : sortValue;
    });

    // Remove index from items
    for (i = 0; i < length; i++) {
        delete arr[i].safeI; // stable sort index
    }
}

/**
 * Non-recursive method to find the lowest member of an array. `Math.min` raises
 * a maximum call stack size exceeded error in Chrome when trying to apply more
 * than 150.000 points. This method is slightly slower, but safe.
 *
 * @function Highcharts.arrayMin
 *
 * @param {Array<*>} data
 *        An array of numbers.
 *
 * @return {number}
 *         The lowest number.
 */
function arrayMin(data: Array<any>): number {
    let i = data.length,
        min = data[0];

    while (i--) {
        if (data[i] < min) {
            min = data[i];
        }
    }
    return min;
}

/**
 * Non-recursive method to find the lowest member of an array. `Math.max` raises
 * a maximum call stack size exceeded error in Chrome when trying to apply more
 * than 150.000 points. This method is slightly slower, but safe.
 *
 * @function Highcharts.arrayMax
 *
 * @param {Array<*>} data
 *        An array of numbers.
 *
 * @return {number}
 *         The highest number.
 */
function arrayMax(data: Array<any>): number {
    let i = data.length,
        max = data[0];

    while (i--) {
        if (data[i] > max) {
            max = data[i];
        }
    }
    return max;
}

/**
 * Utility method that destroys any SVGElement instances that are properties on
 * the given object. It loops all properties and invokes destroy if there is a
 * destroy method. The property is then delete.
 *
 * @function Highcharts.destroyObjectProperties
 *
 * @param {*} obj
 *        The object to destroy properties on.
 *
 * @param {*} [except]
 *        Exception, do not destroy this property, only delete it.
 */
function destroyObjectProperties(obj: any, except?: any): void {
    objectEach(obj, function (val, n): void {
        // If the object is non-null and destroy is defined
        if (val && val !== except && val.destroy) {
            // Invoke the destroy
            val.destroy();
        }

        // Delete the property from the object.
        delete obj[n];
    });
}


/**
 * Discard a HTML element by moving it to the bin and delete.
 *
 * @function Highcharts.discardElement
 *
 * @param {Highcharts.HTMLDOMElement} element
 *        The HTML node to discard.
 */
function discardElement(element?: HTMLDOMElement): void {

    // create a garbage bin element, not part of the DOM
    if (!garbageBin) {
        garbageBin = createElement('div');
    }

    // move the node and empty bin
    if (element) {
        garbageBin.appendChild(element);
    }
    garbageBin.innerHTML = '';
}

let garbageBin: (globalThis.HTMLElement|undefined);

/**
 * Fix JS round off float errors.
 *
 * @function Highcharts.correctFloat
 *
 * @param {number} num
 *        A float number to fix.
 *
 * @param {number} [prec=14]
 *        The precision.
 *
 * @return {number}
 *         The corrected float number.
 */
function correctFloat(num: number, prec?: number): number {
    return parseFloat(
        num.toPrecision(prec || 14)
    );
}


/**
 * The time unit lookup
 *
 * @ignore
 */

const timeUnits: Record<string, number> = {
    millisecond: 1,
    second: 1000,
    minute: 60000,
    hour: 3600000,
    day: 24 * 3600000,
    week: 7 * 24 * 3600000,
    month: 28 * 24 * 3600000,
    year: 364 * 24 * 3600000
};

/**
 * Easing definition
 *
 * @private
 * @function Math.easeInOutSine
 *
 * @param {number} pos
 *        Current position, ranging from 0 to 1.
 *
 * @return {number}
 *         Ease result
 */
Math.easeInOutSine = function (pos: number): number {
    return -0.5 * (Math.cos(Math.PI * pos) - 1);
};

/**
 * Returns the value of a property path on a given object.
 *
 * @private
 * @function getNestedProperty
 *
 * @param {string} path
 * Path to the property, for example `custom.myValue`.
 *
 * @param {unknown} obj
 * Instance containing the property on the specific path.
 *
 * @return {unknown}
 * The unknown property value.
 */
function getNestedProperty(path: string, parent: unknown): unknown {

    const pathElements = path.split('.');

    while (pathElements.length && defined(parent)) {
        const pathElement = pathElements.shift();

        // Filter on the key
        if (
            typeof pathElement === 'undefined' ||
            pathElement === '__proto__'
        ) {
            return; // undefined
        }

        const child = (parent as Record<string, unknown>)[
            pathElement
        ] as Record<string, unknown>;

        // Filter on the child
        if (
            !defined(child) ||
            typeof child === 'function' ||
            typeof child.nodeType === 'number' ||
            child as unknown === win
        ) {
            return; // undefined
        }

        // Else, proceed
        parent = child;
    }
    return parent;
}

function getStyle(
    el: HTMLDOMElement,
    prop: string,
    toInt: true
): (number|undefined);
function getStyle(
    el: HTMLDOMElement,
    prop: string,
    toInt?: false
): (number|string|undefined);
/**
 * Get the computed CSS value for given element and property, only for numerical
 * properties. For width and height, the dimension of the inner box (excluding
 * padding) is returned. Used for fitting the chart within the container.
 *
 * @function Highcharts.getStyle
 *
 * @param {Highcharts.HTMLDOMElement} el
 * An HTML element.
 *
 * @param {string} prop
 * The property name.
 *
 * @param {boolean} [toInt=true]
 * Parse to integer.
 *
 * @return {number|string|undefined}
 * The style value.
 */
function getStyle(
    el: HTMLDOMElement,
    prop: string,
    toInt?: boolean
): (number|string|undefined) {
    const customGetStyle: typeof getStyle = (
        (H as any).getStyle || // oldie getStyle
        getStyle
    );

    let style: (number|string|undefined);

    // For width and height, return the actual inner pixel size (#4913)
    if (prop === 'width') {

        let offsetWidth = Math.min(el.offsetWidth, el.scrollWidth);

        // In flex boxes, we need to use getBoundingClientRect and floor it,
        // because scrollWidth doesn't support subpixel precision (#6427) ...
        const boundingClientRectWidth = el.getBoundingClientRect &&
            el.getBoundingClientRect().width;
        // ...unless if the containing div or its parents are transform-scaled
        // down, in which case the boundingClientRect can't be used as it is
        // also scaled down (#9871, #10498).
        if (
            boundingClientRectWidth < offsetWidth &&
            boundingClientRectWidth >= offsetWidth - 1
        ) {
            offsetWidth = Math.floor(boundingClientRectWidth);
        }

        return Math.max(
            0, // #8377
            (
                offsetWidth -
                (customGetStyle(el, 'padding-left', true) || 0) -
                (customGetStyle(el, 'padding-right', true) || 0)
            )
        );
    }

    if (prop === 'height') {
        return Math.max(
            0, // #8377
            (
                Math.min(el.offsetHeight, el.scrollHeight) -
                (customGetStyle(el, 'padding-top', true) || 0) -
                (customGetStyle(el, 'padding-bottom', true) || 0)
            )
        );
    }

    if (!win.getComputedStyle) {
        // SVG not supported, forgot to load oldie.js?
        error(27, true);
    }

    // Otherwise, get the computed style
    const css = win.getComputedStyle(el, undefined); // eslint-disable-line no-undefined
    if (css) {
        style = css.getPropertyValue(prop);
        if (pick(toInt, prop !== 'opacity')) {
            style = pInt(style);
        }
    }

    return style;
}

/**
 * Search for an item in an array.
 *
 * @function Highcharts.inArray
 *
 * @deprecated
 *
 * @param {*} item
 *        The item to search for.
 *
 * @param {Array<*>} arr
 *        The array or node collection to search in.
 *
 * @param {number} [fromIndex=0]
 *        The index to start searching from.
 *
 * @return {number}
 *         The index within the array, or -1 if not found.
 */
function inArray(item: any, arr: Array<any>, fromIndex?: number): number {
    error(32, false, void 0, { 'Highcharts.inArray': 'use Array.indexOf' });
    return arr.indexOf(item, fromIndex);
}

/* eslint-disable valid-jsdoc */
/**
 * Return the value of the first element in the array that satisfies the
 * provided testing function.
 *
 * @function Highcharts.find<T>
 *
 * @param {Array<T>} arr
 *        The array to test.
 *
 * @param {Function} callback
 *        The callback function. The function receives the item as the first
 *        argument. Return `true` if this item satisfies the condition.
 *
 * @return {T|undefined}
 *         The value of the element.
 */
const find = (Array.prototype as any).find ?
    /* eslint-enable valid-jsdoc */
    function<T> (arr: Array<T>, callback: Function): (T|undefined) {
        return (arr as any).find(callback as any);
    } :
    // Legacy implementation. PhantomJS, IE <= 11 etc. #7223.
    function<T> (arr: Array<T>, callback: Function): (T|undefined) {
        let i;
        const length = arr.length;

        for (i = 0; i < length; i++) {
            if (callback(arr[i], i)) { // eslint-disable-line callback-return
                return arr[i];
            }
        }
    };

/**
 * Returns an array of a given object's own properties.
 *
 * @function Highcharts.keys
 * @deprecated
 *
 * @param {*} obj
 *        The object of which the properties are to be returned.
 *
 * @return {Array<string>}
 *         An array of strings that represents all the properties.
 */
function keys(obj: any): Array<string> {
    error(32, false, void 0, { 'Highcharts.keys': 'use Object.keys' });
    return Object.keys(obj);
}

/**
 * Get the element's offset position, corrected for `overflow: auto`.
 *
 * @function Highcharts.offset
 *
 * @param {global.Element} el
 *        The DOM element.
 *
 * @return {Highcharts.OffsetObject}
 *         An object containing `left` and `top` properties for the position in
 *         the page.
 */
function offset(el: Element): Utilities.OffsetObject {
    const docElem = doc.documentElement,
        box = (el.parentElement || el.parentNode) ?
            el.getBoundingClientRect() :
            { top: 0, left: 0, width: 0, height: 0 };

    return {
        top: box.top + (win.pageYOffset || docElem.scrollTop) -
            (docElem.clientTop || 0),
        left: box.left + (win.pageXOffset || docElem.scrollLeft) -
            (docElem.clientLeft || 0),
        width: box.width,
        height: box.height
    };
}

/* eslint-disable valid-jsdoc */
/**
 * Iterate over object key pairs in an object.
 *
 * @function Highcharts.objectEach<T>
 *
 * @param {*} obj
 *        The object to iterate over.
 *
 * @param {Highcharts.ObjectEachCallbackFunction<T>} fn
 *        The iterator callback. It passes three arguments:
 *        * value - The property value.
 *        * key - The property key.
 *        * obj - The object that objectEach is being applied to.
 *
 * @param {T} [ctx]
 *        The context.
 *
 * @return {void}
 */
function objectEach<TObject, TContext>(
    obj: TObject,
    fn: Utilities.ObjectEachCallback<TObject, TContext>,
    ctx?: TContext
): void {
    /* eslint-enable valid-jsdoc */
    for (const key in obj) {
        if (Object.hasOwnProperty.call(obj, key)) {
            fn.call(ctx || obj[key] as unknown as TContext, obj[key], key, obj);
        }
    }
}

/**
 * Iterate over an array.
 *
 * @deprecated
 * @function Highcharts.each
 *
 * @param {Array<*>} arr
 *        The array to iterate over.
 *
 * @param {Function} fn
 *        The iterator callback. It passes three arguments:
 *        - `item`: The array item.
 *        - `index`: The item's index in the array.
 *        - `arr`: The array that each is being applied to.
 *
 * @param {*} [ctx]
 *        The context.
 *
 * @return {void}
 */

/**
 * Filter an array by a callback.
 *
 * @deprecated
 * @function Highcharts.grep
 *
 * @param {Array<*>} arr
 *        The array to filter.
 *
 * @param {Function} callback
 *        The callback function. The function receives the item as the first
 *        argument. Return `true` if the item is to be preserved.
 *
 * @return {Array<*>}
 *         A new, filtered array.
 */

/**
 * Map an array by a callback.
 *
 * @deprecated
 * @function Highcharts.map
 *
 * @param {Array<*>} arr
 *        The array to map.
 *
 * @param {Function} fn
 *        The callback function. Return the new value for the new array.
 *
 * @return {Array<*>}
 *         A new array item with modified items.
 */

/**
 * Reduce an array to a single value.
 *
 * @deprecated
 * @function Highcharts.reduce
 *
 * @param {Array<*>} arr
 *        The array to reduce.
 *
 * @param {Function} fn
 *        The callback function. Return the reduced value. Receives 4
 *        arguments: Accumulated/reduced value, current value, current array
 *        index, and the array.
 *
 * @param {*} initialValue
 *        The initial value of the accumulator.
 *
 * @return {*}
 *         The reduced value.
 */

/**
 * Test whether at least one element in the array passes the test implemented by
 * the provided function.
 *
 * @deprecated
 * @function Highcharts.some
 *
 * @param {Array<*>} arr
 *        The array to test
 *
 * @param {Function} fn
 *        The function to run on each item. Return truty to pass the test.
 *        Receives arguments `currentValue`, `index` and `array`.
 *
 * @param {*} ctx
 *        The context.
 *
 * @return {boolean}
 */
objectEach({
    map: 'map',
    each: 'forEach',
    grep: 'filter',
    reduce: 'reduce',
    some: 'some'
} as Record<string, ('map'|'forEach'|'filter'|'reduce'|'some')>, function (val, key): void {
    (H as any)[key] = function (arr: Array<unknown>): any {
        error(32, false, void 0, { [`Highcharts.${key}`]: `use Array.${val}` });
        return (Array.prototype[val] as any).apply(
            arr,
            [].slice.call(arguments, 1)
        );
    };
});

/* eslint-disable valid-jsdoc */
/**
 * Add an event listener.
 *
 * @function Highcharts.addEvent<T>
 *
 * @param {Highcharts.Class<T>|T} el
 *        The element or object to add a listener to. It can be a
 *        {@link HTMLDOMElement}, an {@link SVGElement} or any other object.
 *
 * @param {string} type
 *        The event type.
 *
 * @param {Highcharts.EventCallbackFunction<T>|Function} fn
 *        The function callback to execute when the event is fired.
 *
 * @param {Highcharts.EventOptionsObject} [options]
 *        Options for adding the event.
 *
 * @return {Function}
 *         A callback function to remove the added event.
 */
function addEvent<T>(
    el: (Utilities.Class<T>|T),
    type: string,
    fn: (EventCallback<T>|Function),
    options: Utilities.EventOptions = {}
): Function {
    /* eslint-enable valid-jsdoc */

    // Add hcEvents to either the prototype (in case we're running addEvent on a
    // class) or the instance. If hasOwnProperty('hcEvents') is false, it is
    // inherited down the prototype chain, in which case we need to set the
    // property on this instance (which may itself be a prototype).
    const owner = typeof el === 'function' && el.prototype || el;
    if (!Object.hasOwnProperty.call(owner, 'hcEvents')) {
        owner.hcEvents = {};
    }
    const events: Record<string, Array<any>> = owner.hcEvents;


    // Allow click events added to points, otherwise they will be prevented by
    // the TouchPointer.pinch function after a pinch zoom operation (#7091).
    if ((H as any).Point && // without H a dependency loop occurs
        el instanceof (H as any).Point &&
        (el as any).series &&
        (el as any).series.chart
    ) {
        (el as any).series.chart.runTrackerClick = true;
    }

    // Handle DOM events
    // If the browser supports passive events, add it to improve performance
    // on touch events (#11353).
    const addEventListener = (
        (el as any).addEventListener || H.addEventListenerPolyfill
    );
    if (addEventListener) {
        addEventListener.call(
            el,
            type,
            fn,
            H.supportsPassiveEvents ? {
                passive: options.passive === void 0 ?
                    type.indexOf('touch') !== -1 : options.passive,
                capture: false
            } : false
        );
    }

    if (!events[type]) {
        events[type] = [];
    }

    const eventObject = {
        fn,
        order: typeof options.order === 'number' ? options.order : Infinity
    };
    events[type].push(eventObject);

    // Order the calls
    events[type].sort((
        a: Utilities.EventWrapperObject<T>,
        b: Utilities.EventWrapperObject<T>
    ): number => a.order - b.order);

    // Return a function that can be called to remove this event.
    return function (): void {
        removeEvent(el, type, fn);
    };
}

/* eslint-disable valid-jsdoc */
/**
 * Remove an event that was added with {@link Highcharts#addEvent}.
 *
 * @function Highcharts.removeEvent<T>
 *
 * @param {Highcharts.Class<T>|T} el
 *        The element to remove events on.
 *
 * @param {string} [type]
 *        The type of events to remove. If undefined, all events are removed
 *        from the element.
 *
 * @param {Highcharts.EventCallbackFunction<T>} [fn]
 *        The specific callback to remove. If undefined, all events that match
 *        the element and optionally the type are removed.
 *
 * @return {void}
 */
function removeEvent<T>(
    el: (Utilities.Class<T>|T),
    type?: string,
    fn?: (EventCallback<T>|Function)
): void {
    /* eslint-enable valid-jsdoc */

    /**
     * @private
     * @param {string} type - event type
     * @param {Highcharts.EventCallbackFunction<T>} fn - callback
     * @return {void}
     */
    function removeOneEvent(
        type: string,
        fn: (EventCallback<T>|Function)
    ): void {
        const removeEventListener = (
            (el as any).removeEventListener || H.removeEventListenerPolyfill
        );

        if (removeEventListener) {
            removeEventListener.call(el, type, fn, false);
        }
    }

    /**
     * @private
     * @param {any} eventCollection - collection
     * @return {void}
     */
    function removeAllEvents(eventCollection: any): void {
        let types: Record<string, boolean>,
            len;

        if (!(el as any).nodeName) {
            return; // break on non-DOM events
        }

        if (type) {
            types = {};
            types[type] = true;
        } else {
            types = eventCollection;
        }

        objectEach(types, function (_val, n): void {
            if (eventCollection[n]) {
                len = eventCollection[n].length;
                while (len--) {
                    removeOneEvent(n as any, eventCollection[n][len].fn);
                }
            }
        });
    }

    const owner = typeof el === 'function' && el.prototype || el;
    if (Object.hasOwnProperty.call(owner, 'hcEvents')) {
        const events = owner.hcEvents;
        if (type) {
            const typeEvents = (
                events[type] || []
            ) as Utilities.EventWrapperObject<T>[];

            if (fn) {
                events[type] = typeEvents.filter(
                    function (obj): boolean {
                        return fn !== obj.fn;
                    }
                );
                removeOneEvent(type, fn);

            } else {
                removeAllEvents(events);
                events[type] = [];
            }
        } else {
            removeAllEvents(events);
            delete owner.hcEvents;
        }
    }
}

/* eslint-disable valid-jsdoc */
/**
 * Fire an event that was registered with {@link Highcharts#addEvent}.
 *
 * @function Highcharts.fireEvent<T>
 *
 * @param {T} el
 *        The object to fire the event on. It can be a {@link HTMLDOMElement},
 *        an {@link SVGElement} or any other object.
 *
 * @param {string} type
 *        The type of event.
 *
 * @param {Highcharts.Dictionary<*>|Event} [eventArguments]
 *        Custom event arguments that are passed on as an argument to the event
 *        handler.
 *
 * @param {Highcharts.EventCallbackFunction<T>|Function} [defaultFunction]
 *        The default function to execute if the other listeners haven't
 *        returned false.
 *
 * @return {void}
 */
function fireEvent<T>(
    el: T,
    type: string,
    eventArguments?: (AnyRecord|Event),
    defaultFunction?: (EventCallback<T>|Function)
): void {
    /* eslint-enable valid-jsdoc */
    let e,
        i;

    eventArguments = eventArguments || {};

    if (doc.createEvent &&
        (
            (el as any).dispatchEvent ||
            (
                (el as any).fireEvent &&
                // Enable firing events on Highcharts instance.
                (el as any) !== H
            )
        )
    ) {
        e = doc.createEvent('Events');
        e.initEvent(type, true, true);

        eventArguments = extend(e, eventArguments);

        if ((el as any).dispatchEvent) {
            (el as any).dispatchEvent(eventArguments);
        } else {
            (el as any).fireEvent(type, eventArguments);
        }

    } else if ((el as any).hcEvents) {

        if (!(eventArguments as any).target) {
            // We're running a custom event

            extend(eventArguments as any, {
                // Attach a simple preventDefault function to skip
                // default handler if called. The built-in
                // defaultPrevented property is not overwritable (#5112)
                preventDefault: function (): void {
                    (eventArguments as any).defaultPrevented = true;
                },
                // Setting target to native events fails with clicking
                // the zoom-out button in Chrome.
                target: el,
                // If the type is not set, we're running a custom event
                // (#2297). If it is set, we're running a browser event,
                // and setting it will cause en error in IE8 (#2465).
                type: type
            });
        }

        const events: Array<Utilities.EventWrapperObject<any>> = [];
        let object: any = el;
        let multilevel = false;

        // Recurse up the inheritance chain and collect hcEvents set as own
        // objects on the prototypes.
        while (object.hcEvents) {
            if (
                Object.hasOwnProperty.call(object, 'hcEvents') &&
                object.hcEvents[type]
            ) {
                if (events.length) {
                    multilevel = true;
                }
                events.unshift.apply(events, object.hcEvents[type]);
            }
            object = Object.getPrototypeOf(object);
        }

        // For performance reasons, only sort the event handlers in case we are
        // dealing with multiple levels in the prototype chain. Otherwise, the
        // events are already sorted in the addEvent function.
        if (multilevel) {
            // Order the calls
            events.sort((
                a: Utilities.EventWrapperObject<T>,
                b: Utilities.EventWrapperObject<T>
            ): number => a.order - b.order);
        }

        // Call the collected event handlers
        events.forEach((obj): void => {
            // If the event handler returns false, prevent the default handler
            // from executing
            if (obj.fn.call(el, eventArguments as any) === false) {
                (eventArguments as any).preventDefault();
            }
        });

    }

    // Run the default if not prevented
    if (defaultFunction && !eventArguments.defaultPrevented) {
        (defaultFunction as Function).call(el, eventArguments);
    }
}

let serialMode: (boolean|undefined);
/**
 * Get a unique key for using in internal element id's and pointers. The key is
 * composed of a random hash specific to this Highcharts instance, and a
 * counter.
 *
 * @example
 * let id = uniqueKey(); // => 'highcharts-x45f6hp-0'
 *
 * @function Highcharts.uniqueKey
 *
 * @return {string}
 * A unique key.
 */
const uniqueKey = (function (): () => string {

    const hash = Math.random().toString(36).substring(2, 9) + '-';

    let id = 0;

    return function (): string {
        return 'highcharts-' + (serialMode ? '' : hash) + id++;
    };

}());
/**
 * Activates a serial mode for element IDs provided by
 * {@link Highcharts.uniqueKey}. This mode can be used in automated tests, where
 * a simple comparison of two rendered SVG graphics is needed.
 *
 * **Note:** This is only for testing purposes and will break functionality in
 * webpages with multiple charts.
 *
 * @example
 * if (
 *   process &&
 *   process.env.NODE_ENV === 'development'
 * ) {
 *   Highcharts.useSerialIds(true);
 * }
 *
 * @function Highcharts.useSerialIds
 *
 * @param {boolean} [mode]
 * Changes the state of serial mode.
 *
 * @return {boolean|undefined}
 * State of the serial mode.
 */
function useSerialIds(mode?: boolean): (boolean|undefined) {
    return (serialMode = pick(mode, serialMode));
}

function isFunction(obj: unknown): obj is Function { // eslint-disable-line
    return typeof obj === 'function';
}

// Register Highcharts as a plugin in jQuery
if ((win as any).jQuery) {

    /**
     * Highcharts-extended JQuery.
     *
     * @external JQuery
     */

    /**
     * Helper function to return the chart of the current JQuery selector
     * element.
     *
     * @function external:JQuery#highcharts
     *
     * @return {Highcharts.Chart}
     *         The chart that is linked to the JQuery selector element.
     *//**
     * Factory function to create a chart in the current JQuery selector
     * element.
     *
     * @function external:JQuery#highcharts
     *
     * @param {'Chart'|'Map'|'StockChart'|string} [className]
     *        Name of the factory class in the Highcharts namespace.
     *
     * @param {Highcharts.Options} [options]
     *        The chart options structure.
     *
     * @param {Highcharts.ChartCallbackFunction} [callback]
     *        Function to run when the chart has loaded and and all external
     *        images are loaded. Defining a
     *        [chart.events.load](https://api.highcharts.com/highcharts/chart.events.load)
     *        handler is equivalent.
     *
     * @return {JQuery}
     *         The current JQuery selector.
     */
    (win as any).jQuery.fn.highcharts = function (): any {
        const args = [].slice.call(arguments) as any;

        if (this[0]) { // this[0] is the renderTo div

            // Create the chart
            if (args[0]) {
                new (H as any)[ // eslint-disable-line computed-property-spacing, no-new
                    // Constructor defaults to Chart
                    isString(args[0]) ? args.shift() : 'Chart'
                ](this[0], args[0], args[1]);
                return this;
            }

            // When called without parameters or with the return argument,
            // return an existing chart
            return charts[(attr(this[0], 'data-highcharts-chart') as any)];
        }
    };
}

// eslint-disable-next-line valid-jsdoc
/**
 * Reconstructs object keys in dot syntax to tree-like objects.
 * @private
 */
function unflat(
    flatObj: Record<string, any>
): Record<string, any> {
    const obj: Record<string, any> = {};
    Object
        .getOwnPropertyNames(flatObj)
        .forEach(function (name: string): void {
            if (name.indexOf('.') === -1) {
                if (flatObj[name] instanceof Array) {
                    obj[name] = flatObj[name].map(unflat);
                } else {
                    obj[name] = flatObj[name];
                }
            } else {
                const subNames = name.split('.'),
                    subObj = subNames
                        .slice(0, -1)
                        .reduce(function (
                            subObj: Record<string, any>,
                            subName: string
                        ): Record<string, any> {
                            return (subObj[subName] = (subObj[subName] || {}));
                        }, obj);
                subObj[(subNames.pop() || '')] = flatObj[name];
            }
        });
    return obj;
}

// TODO use named exports when supported.
const Utilities = {
    addEvent,
    arrayMax,
    arrayMin,
    attr,
    clamp,
    cleanRecursively,
    clearTimeout: internalClearTimeout,
    correctFloat,
    createElement,
    css,
    defined,
    destroyObjectProperties,
    discardElement,
    erase,
    error,
    extend,
    extendClass,
    find,
    fireEvent,
    flat,
    getMagnitude,
    getNestedProperty,
    getStyle,
    inArray,
    isArray,
    isClass,
    isDOMElement,
    isFunction,
    isNumber,
    isObject,
    isString,
    keys,
    merge,
    normalizeTickInterval,
    objectEach,
    offset,
    pad,
    pick,
    pInt,
    relativeLength,
    removeEvent,
    splat,
    stableSort,
    syncTimeout,
    timeUnits,
    unflat,
    uniqueKey,
    useSerialIds,
    wrap
};

namespace Utilities {
    export type RelativeSize = (number|string);
    export interface Class<T = any> extends Function {
        new(...args: Array<any>): T;
    }
    export interface ErrorMessageEventObject {
        chart?: Chart;
        code: number;
        message?: string;
        params?: Record<string, string>;
    }
    export interface EventOptions {
        order?: number;
        passive?: boolean;
    }
    export interface EventWrapperObject<T> {
        fn: EventCallback<T>;
        order: number;
    }
    export interface ObjectEachCallback<TObject, TContext> {
        (
            this: TContext,
            value: TObject[keyof TObject],
            key: keyof TObject,
            obj: TObject
        ): void;
    }
    export interface OffsetObject {
        height: number;
        left: number;
        top: number;
        width: number;
    }
    export interface WrapProceedFunction {
        (...args: Array<any>): any;
    }
}

export default Utilities;<|MERGE_RESOLUTION|>--- conflicted
+++ resolved
@@ -448,16 +448,12 @@
         message += additionalMessages;
     }
 
-<<<<<<< HEAD
-    fireEvent(H, 'displayError', { chart, code, message, params }, defaultHandler);
-=======
     fireEvent(
         H,
         'displayError',
         { chart, code, message, params },
         defaultHandler
     );
->>>>>>> b451a257
 
     error.messages.push(message);
 }
