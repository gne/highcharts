/* *
 *
 *  (c) 2010-2021 Torstein Honsi
 *
 *  License: www.highcharts.com/license
 *
 *  !!!!!!! SOURCE GETS TRANSPILED BY TYPESCRIPT. EDIT TS FILE ONLY. !!!!!!!
 *
 * */

'use strict';

import type Axis from './Axis/Axis';
import type Chart from './Chart/Chart';
import type { DOMElementType } from './Renderer/DOMElementType';
import type Point from './Series/Point';
import type PointerEvent from './PointerEvent';
import type Series from './Series/Series';
import type SVGElement from './Renderer/SVG/SVGElement';
import Color from './Color/Color.js';
const { parse: color } = Color;
import H from './Globals.js';
const {
    charts,
    noop
} = H;
import palette from '../Core/Color/Palette.js';
import Tooltip from './Tooltip.js';
import U from './Utilities.js';
const {
    addEvent,
    attr,
    css,
    defined,
    extend,
    find,
    fireEvent,
    isNumber,
    isObject,
    objectEach,
    offset,
    pick,
    splat
} = U;

declare module './Chart/ChartLike'{
    interface ChartLike {
        cancelClick?: boolean;
        hoverPoint?: Point;
        hoverPoints?: Array<Point>;
        hoverSeries?: Series;
        mouseDownX?: number;
        mouseDownY?: number;
        mouseIsDown?: (boolean|string);
        tooltip?: Tooltip;
    }
}

/**
 * Internal types
 * @private
 */
declare global {
    namespace Highcharts {
        interface PointerAxisCoordinateObject {
            axis: Axis;
            value: number;
        }
        interface PointerAxisCoordinatesObject {
            xAxis: Array<PointerAxisCoordinateObject>;
            yAxis: Array<PointerAxisCoordinateObject>;
        }
        interface PointerCoordinatesObject {
            chartX: number;
            chartY: number;
        }
        interface PointerEventArgsObject {
            chartX?: number;
            chartY?: number;
            filter?: Function;
            hoverPoint?: Point;
            shared?: boolean;
        }
        interface PointerHoverDataObject {
            hoverPoint?: Point;
            hoverPoints: Array<Point>;
            hoverSeries: Series;
        }
        interface SelectDataObject {
            axis: Axis;
            max: number;
            min: number;
        }
        interface SelectEventObject {
            originalEvent: Event;
            xAxis: Array<SelectDataObject>;
            yAxis: Array<SelectDataObject>;
        }
        interface ChartPositionObject {
            left: number;
            scaleX: number;
            scaleY: number;
            top: number;
        }
        let Pointer: PointerClass;
        let chartCount: number;
        let hoverChartIndex: (number|undefined);
        let unbindDocumentMouseUp: (Function|undefined);
        let unbindDocumentTouchEnd: (Function|undefined);
    }
    interface TouchList {
        changedTouches: Array<Touch>;
    }
}
type PointerClass = typeof Pointer;

/**
 * One position in relation to an axis.
 *
 * @interface Highcharts.PointerAxisCoordinateObject
 *//**
 * Related axis.
 *
 * @name Highcharts.PointerAxisCoordinateObject#axis
 * @type {Highcharts.Axis}
 *//**
 * Axis value.
 *
 * @name Highcharts.PointerAxisCoordinateObject#value
 * @type {number}
 */

/**
 * Positions in terms of axis values.
 *
 * @interface Highcharts.PointerAxisCoordinatesObject
 *//**
 * Positions on the x-axis.
 * @name Highcharts.PointerAxisCoordinatesObject#xAxis
 * @type {Array<Highcharts.PointerAxisCoordinateObject>}
 *//**
 * Positions on the y-axis.
 * @name Highcharts.PointerAxisCoordinatesObject#yAxis
 * @type {Array<Highcharts.PointerAxisCoordinateObject>}
 */

/**
 * Pointer coordinates.
 *
 * @interface Highcharts.PointerCoordinatesObject
 *//**
 * @name Highcharts.PointerCoordinatesObject#chartX
 * @type {number}
 *//**
 * @name Highcharts.PointerCoordinatesObject#chartY
 * @type {number}
 */

/**
 * A native browser mouse or touch event, extended with position information
 * relative to the {@link Chart.container}.
 *
 * @interface Highcharts.PointerEventObject
 * @extends global.PointerEvent
 *//**
 * The X coordinate of the pointer interaction relative to the chart.
 *
 * @name Highcharts.PointerEventObject#chartX
 * @type {number}
 *//**
 * The Y coordinate of the pointer interaction relative to the chart.
 *
 * @name Highcharts.PointerEventObject#chartY
 * @type {number}
 */

/**
 * Axis-specific data of a selection.
 *
 * @interface Highcharts.SelectDataObject
 *//**
 * @name Highcharts.SelectDataObject#axis
 * @type {Highcharts.Axis}
 *//**
 * @name Highcharts.SelectDataObject#max
 * @type {number}
 *//**
 * @name Highcharts.SelectDataObject#min
 * @type {number}
 */

/**
 * Object for select events.
 *
 * @interface Highcharts.SelectEventObject
 *//**
 * @name Highcharts.SelectEventObject#originalEvent
 * @type {global.Event}
 *//**
 * @name Highcharts.SelectEventObject#xAxis
 * @type {Array<Highcharts.SelectDataObject>}
 *//**
 * @name Highcharts.SelectEventObject#yAxis
 * @type {Array<Highcharts.SelectDataObject>}
 */

/**
 * Chart position and scale.
 *
 * @interface Highcharts.ChartPositionObject
 *//**
 * @name Highcharts.ChartPositionObject#left
 * @type {number}
 *//**
 * @name Highcharts.ChartPositionObject#scaleX
 * @type {number}
 *//**
 * @name Highcharts.ChartPositionObject#scaleY
 * @type {number}
 *//**
 * @name Highcharts.ChartPositionObject#top
 * @type {number}
 */

''; // detach doclets above

/* eslint-disable no-invalid-this, valid-jsdoc */

/**
 * The mouse and touch tracker object. Each {@link Chart} item has one
 * assosiated Pointer item that can be accessed from the  {@link Chart.pointer}
 * property.
 *
 * @class
 * @name Highcharts.Pointer
 *
 * @param {Highcharts.Chart} chart
 * The chart instance.
 *
 * @param {Highcharts.Options} options
 * The root options object. The pointer uses options from the chart and
 * tooltip structures.
 */
class Pointer {

    /* *
     *
     *  Constructors
     *
     * */

    public constructor(chart: Chart, options: Highcharts.Options) {
        this.chart = chart;
        this.hasDragged = false;
        this.options = options;
        this.init(chart, options);
    }

    /* *
     *
     *  Properties
     *
     * */

    public chart: Chart;

    public chartPosition?: Highcharts.ChartPositionObject;

    public followTouchMove?: boolean;

    public hasDragged: (false|number);

    public hasPinched?: boolean;

    public hasZoom?: boolean;

    public hoverX?: (Point|Array<Point>);

    public initiated?: boolean;

    public isDirectTouch?: boolean;

    public lastValidTouch: object = {};

    public mouseDownX?: number;

    public mouseDownY?: number;

    public options: Highcharts.Options;

    public pinchDown: Array<any> = [];

    public res?: boolean;

    public runChartClick: boolean = false;

    public selectionMarker?: SVGElement;

    public tooltipTimeout?: number;

    public eventsToUnbind: Array<Function> = [];

    public unDocMouseMove?: Function;

    public zoomHor?: boolean;

    public zoomVert?: boolean;

    public zoomX?: boolean;

    public zoomY?: boolean;

    /* *
     *
     *  Functions
     *
     * */

    /**
     * Set inactive state to all series that are not currently hovered,
     * or, if `inactiveOtherPoints` is set to true, set inactive state to
     * all points within that series.
     *
     * @private
     * @function Highcharts.Pointer#applyInactiveState
     * @param {Array<Highcharts.Point>} points
     * Currently hovered points
     */
    public applyInactiveState(points: Array<Point>): void {
        let activeSeries = [] as Array<Series>,
            series: Series;

        // Get all active series from the hovered points
        (points || []).forEach(function (item): void {
            series = item.series;

            // Include itself
            activeSeries.push(series);

            // Include parent series
            if (series.linkedParent) {
                activeSeries.push(series.linkedParent);
            }

            // Include all child series
            if (series.linkedSeries) {
                activeSeries = activeSeries.concat(
                    series.linkedSeries
                );
            }

            // Include navigator series
            if (series.navigatorSeries) {
                activeSeries.push(series.navigatorSeries);
            }
        });
        // Now loop over all series, filtering out active series
        this.chart.series.forEach(function (inactiveSeries): void {
            if (activeSeries.indexOf(inactiveSeries) === -1) {
                // Inactive series
                inactiveSeries.setState('inactive', true);
            } else if (inactiveSeries.options.inactiveOtherPoints) {
                // Active series, but other points should be inactivated
                inactiveSeries.setAllPointsToState('inactive');
            }
        });
    }

    /**
     * Destroys the Pointer object and disconnects DOM events.
     *
     * @function Highcharts.Pointer#destroy
     */
    public destroy(): void {
        const pointer = this;

        this.eventsToUnbind.forEach((unbind): void => unbind());
        this.eventsToUnbind = [];

        if (!H.chartCount) {
            if (H.unbindDocumentMouseUp) {
                H.unbindDocumentMouseUp = H.unbindDocumentMouseUp();
            }
            if (H.unbindDocumentTouchEnd) {
                H.unbindDocumentTouchEnd = H.unbindDocumentTouchEnd();
            }
        }

        // memory and CPU leak
        clearInterval(pointer.tooltipTimeout);

        objectEach(pointer, function (_val, prop): void {
            pointer[prop] = void 0 as any;
        });
    }

    /**
     * Perform a drag operation in response to a mousemove event while the mouse
     * is down.
     *
     * @private
     * @function Highcharts.Pointer#drag
     */
    public drag(e: PointerEvent): void {

        let chart = this.chart,
            chartOptions = chart.options.chart,
            chartX = e.chartX,
            chartY = e.chartY,
            zoomHor = this.zoomHor,
            zoomVert = this.zoomVert,
            plotLeft = chart.plotLeft,
            plotTop = chart.plotTop,
            plotWidth = chart.plotWidth,
            plotHeight = chart.plotHeight,
            clickedInside,
            size,
            selectionMarker = this.selectionMarker,
            mouseDownX = (this.mouseDownX || 0),
            mouseDownY = (this.mouseDownY || 0),
            panningEnabled = isObject(chartOptions.panning) ?
                chartOptions.panning && chartOptions.panning.enabled :
                chartOptions.panning,
            panKey = (
                chartOptions.panKey && (e as any)[chartOptions.panKey + 'Key']
            );

        // If the device supports both touch and mouse (like IE11), and we are
        // touch-dragging inside the plot area, don't handle the mouse event.
        // #4339.
        if (selectionMarker && (selectionMarker as any).touch) {
            return;
        }

        // If the mouse is outside the plot area, adjust to cooordinates
        // inside to prevent the selection marker from going outside
        if (chartX < plotLeft) {
            chartX = plotLeft;
        } else if (chartX > plotLeft + plotWidth) {
            chartX = plotLeft + plotWidth;
        }

        if (chartY < plotTop) {
            chartY = plotTop;
        } else if (chartY > plotTop + plotHeight) {
            chartY = plotTop + plotHeight;
        }

        // determine if the mouse has moved more than 10px
        this.hasDragged = Math.sqrt(
            Math.pow(mouseDownX - chartX, 2) +
            Math.pow(mouseDownY - chartY, 2)
        );

        if (this.hasDragged > 10) {
            clickedInside = chart.isInsidePlot(
                mouseDownX - plotLeft,
                mouseDownY - plotTop,
                {
                    visiblePlotOnly: true
                }
            );

            // make a selection
            if (
                (chart.hasCartesianSeries || chart.mapView) &&
                (this.zoomX || this.zoomY) &&
                clickedInside &&
                !panKey
            ) {
                if (!selectionMarker) {
                    this.selectionMarker = selectionMarker =
                        chart.renderer.rect(
                            plotLeft,
                            plotTop,
                            zoomHor ? 1 : plotWidth,
                            zoomVert ? 1 : plotHeight,
                            0
                        )
                            .attr({
                                'class': 'highcharts-selection-marker',
                                zIndex: 7
                            })
                            .add();

                    if (!chart.styledMode) {
                        selectionMarker.attr({
                            fill: (
                                chartOptions.selectionMarkerFill ||
                                color(palette.highlightColor80)
                                    .setOpacity(0.25).get()
                            )
                        });
                    }
                }
            }

            // adjust the width of the selection marker
            if (selectionMarker && zoomHor) {
                size = chartX - mouseDownX;
                selectionMarker.attr({
                    width: Math.abs(size),
                    x: (size > 0 ? 0 : size) + mouseDownX
                });
            }
            // adjust the height of the selection marker
            if (selectionMarker && zoomVert) {
                size = chartY - mouseDownY;
                selectionMarker.attr({
                    height: Math.abs(size),
                    y: (size > 0 ? 0 : size) + mouseDownY
                });
            }

            // panning
            if (clickedInside &&
                !selectionMarker &&
                panningEnabled
            ) {
                (chart.pan as any)(e, chartOptions.panning);
            }
        }
    }

    /**
     * Start a drag operation.
     *
     * @private
     * @function Highcharts.Pointer#dragStart
     */
    public dragStart(e: PointerEvent): void {
        const chart = this.chart;

        // Record the start position
        chart.mouseIsDown = e.type;
        chart.cancelClick = false;
        chart.mouseDownX = this.mouseDownX = e.chartX;
        chart.mouseDownY = this.mouseDownY = e.chartY;
    }

    /**
     * On mouse up or touch end across the entire document, drop the selection.
     *
     * @private
     * @function Highcharts.Pointer#drop
     *
     * @param {global.Event} e
     */
    public drop(e: Event): void {
        const pointer = this,
            chart = this.chart,
            hasPinched = this.hasPinched;

        if (this.selectionMarker) {
<<<<<<< HEAD
            var selectionBox = this.selectionMarker,
                x = selectionBox.attr ? selectionBox.attr('x') : selectionBox.x,
                y = selectionBox.attr ? selectionBox.attr('y') : selectionBox.y,
                width = selectionBox.attr ?
=======
            let selectionData = {
                    originalEvent: e, // #4890
                    xAxis: [],
                    yAxis: []
                },
                selectionBox = this.selectionMarker,
                selectionLeft = selectionBox.attr ?
                    selectionBox.attr('x') :
                    selectionBox.x,
                selectionTop = selectionBox.attr ?
                    selectionBox.attr('y') :
                    selectionBox.y,
                selectionWidth = selectionBox.attr ?
>>>>>>> ed08e9a7
                    selectionBox.attr('width') :
                    selectionBox.width,
                height = selectionBox.attr ?
                    selectionBox.attr('height') :
                    selectionBox.height,
                selectionData = {
                    originalEvent: e, // #4890
                    xAxis: [],
                    yAxis: [],
                    x,
                    y,
                    width,
                    height
                },
                // Start by false runZoom, unless when we have a mapView, in
                // which case the zoom will be handled in the selection event.
                runZoom = Boolean(chart.mapView);

            // a selection has been made
            if (this.hasDragged || hasPinched) {

                // record each axis' min and max
                chart.axes.forEach(function (axis: Axis): void {
                    if (
                        axis.zoomEnabled &&
                        defined(axis.min) &&
                        (
                            hasPinched ||
                            pointer[({
                                xAxis: 'zoomX',
                                yAxis: 'zoomY'
                            } as Record<string, (
                                'zoomX'|
                                'zoomY'
                            )>)[axis.coll]]
                        ) &&
                        isNumber(x) &&
                        isNumber(y)
                    ) { // #859, #3569
                        const horiz = axis.horiz,
                            minPixelPadding = e.type === 'touchend' ?
                                axis.minPixelPadding :
                                0, // #1207, #3075
                            selectionMin = axis.toValue(
                                (horiz ? x : y) + minPixelPadding
                            ),
                            selectionMax = axis.toValue(
                                (horiz ? x + width : y + height) -
                                minPixelPadding
                            );

                        (selectionData as any)[axis.coll].push({
                            axis: axis,
                            // Min/max for reversed axes
                            min: Math.min(selectionMin, selectionMax),
                            max: Math.max(selectionMin, selectionMax)
                        });
                        runZoom = true;
                    }
                });
                if (runZoom) {
                    fireEvent(
                        chart,
                        'selection',
                        selectionData,
                        function (args: object): void {
                            (chart.zoom as any)(
                                extend(
                                    args,
                                    hasPinched ?
                                        { animation: false } :
                                        null as any
                                )
                            );
                        }
                    );
                }

            }

            if (isNumber(chart.index)) {
                this.selectionMarker = this.selectionMarker.destroy();
            }

            // Reset scaling preview
            if (hasPinched) {
                this.scaleGroups();
            }
        }

        // Reset all. Check isNumber because it may be destroyed on mouse up
        // (#877)
        if (chart && isNumber(chart.index)) {
            css(chart.container, { cursor: chart._cursor as any });
            chart.cancelClick = this.hasDragged > 10; // #370
            chart.mouseIsDown = this.hasDragged = this.hasPinched = false;
            this.pinchDown = [];
        }
    }

    /**
     * Finds the closest point to a set of coordinates, using the k-d-tree
     * algorithm.
     *
     * @function Highcharts.Pointer#findNearestKDPoint
     *
     * @param {Array<Highcharts.Series>} series
     *        All the series to search in.
     *
     * @param {boolean|undefined} shared
     *        Whether it is a shared tooltip or not.
     *
     * @param {Highcharts.PointerEventObject} e
     *        The pointer event object, containing chart coordinates of the
     *        pointer.
     *
     * @return {Highcharts.Point|undefined}
     *         The point closest to given coordinates.
     */
    public findNearestKDPoint(
        series: Array<Series>,
        shared: (boolean|undefined),
        e: PointerEvent
    ): (Point|undefined) {

        const chart = this.chart;
        const hoverPoint = chart.hoverPoint;
        const tooltip = chart.tooltip;

        if (
            hoverPoint &&
            tooltip &&
            tooltip.isStickyOnContact()
        ) {
            return hoverPoint;
        }

        let closest: (Point|undefined);

        /** @private */
        function sort(
            p1: Point,
            p2: Point
        ): number {
            let isCloserX = (p1.distX as any) - (p2.distX as any),
                isCloser = (p1.dist as any) - (p2.dist as any),
                isAbove =
                    (p2.series.group && p2.series.group.zIndex) -
                    (p1.series.group && p1.series.group.zIndex),
                result;

            // We have two points which are not in the same place on xAxis
            // and shared tooltip:
            if (isCloserX !== 0 && shared) { // #5721
                result = isCloserX;
            // Points are not exactly in the same place on x/yAxis:
            } else if (isCloser !== 0) {
                result = isCloser;
            // The same xAxis and yAxis position, sort by z-index:
            } else if (isAbove !== 0) {
                result = isAbove;
            // The same zIndex, sort by array index:
            } else {
                result =
                    (p1.series.index as any) > (p2.series.index as any) ?
                        -1 :
                        1;
            }
            return result;
        }

        series.forEach(function (s): void {
            const noSharedTooltip = s.noSharedTooltip && shared,
                compareX = (
                    !noSharedTooltip &&
                    (s.options.findNearestPointBy as any).indexOf('y') < 0
                ),
                point = s.searchPoint(
                    e,
                    compareX
                );

            if (// Check that we actually found a point on the series.
                isObject(point, true) && point.series &&
                // Use the new point if it is closer.
                (!isObject(closest, true) ||
                (sort(closest as any, point as any) > 0))
            ) {
                closest = point;
            }
        });
        return closest;
    }

    /**
     * @private
     * @function Highcharts.Pointer#getChartCoordinatesFromPoint
     * @param {Highcharts.Point} point
     * @param {boolean} [inverted]
     * @return {Highcharts.PointerCoordinatesObject|undefined}
     */
    public getChartCoordinatesFromPoint(
        point: Point,
        inverted?: boolean
    ): (Highcharts.PointerCoordinatesObject|undefined) {
        const series = point.series,
            xAxis = series.xAxis,
            yAxis = series.yAxis,
            shapeArgs = point.shapeArgs;

        if (xAxis && yAxis) {
            let x = pick<number|undefined, number>(
                point.clientX, point.plotX as any
            );
            let y = point.plotY || 0;

            if (
                (point as Highcharts.NodesPoint).isNode &&
                shapeArgs &&
                isNumber(shapeArgs.x) &&
                isNumber(shapeArgs.y)
            ) {
                x = shapeArgs.x;
                y = shapeArgs.y;
            }

            return inverted ? {
                chartX: yAxis.len + yAxis.pos - y,
                chartY: xAxis.len + xAxis.pos - x
            } : {
                chartX: x + xAxis.pos,
                chartY: y + yAxis.pos
            };
        }

        if (shapeArgs && shapeArgs.x && shapeArgs.y) {
            // E.g. pies do not have axes
            return {
                chartX: shapeArgs.x,
                chartY: shapeArgs.y
            };
        }
    }

    /**
     * Return the cached chartPosition if it is available on the Pointer,
     * otherwise find it. Running offset is quite expensive, so it should be
     * avoided when we know the chart hasn't moved.
     *
     * @function Highcharts.Pointer#getChartPosition
     *
     * @return {Highcharts.ChartPositionObject}
     *         The offset of the chart container within the page
     */
    public getChartPosition(): Highcharts.ChartPositionObject {
        if (this.chartPosition) {
            return this.chartPosition;
        }

        const { container } = this.chart;
        const pos = offset(container);
        this.chartPosition = {
            left: pos.left,
            top: pos.top,
            scaleX: 1,
            scaleY: 1
        };

        const offsetWidth = container.offsetWidth;
        const offsetHeight = container.offsetHeight;

        // #13342 - tooltip was not visible in Chrome, when chart
        // updates height.
        if (
            offsetWidth > 2 && // #13342
            offsetHeight > 2 // #13342
        ) {
            this.chartPosition.scaleX = pos.width / offsetWidth;
            this.chartPosition.scaleY = pos.height / offsetHeight;
        }

        return this.chartPosition;
    }

    /**
     * Get the click position in terms of axis values.
     *
     * @function Highcharts.Pointer#getCoordinates
     *
     * @param {Highcharts.PointerEventObject} e
     *        Pointer event, extended with `chartX` and `chartY` properties.
     *
     * @return {Highcharts.PointerAxisCoordinatesObject}
     */
    public getCoordinates(e: PointerEvent): Highcharts.PointerAxisCoordinatesObject {

        const coordinates = {
            xAxis: [],
            yAxis: []
        } as Highcharts.PointerAxisCoordinatesObject;

        this.chart.axes.forEach(function (axis: Axis): void {
            (coordinates as any)[axis.isXAxis ? 'xAxis' : 'yAxis'].push({
                axis: axis,
                value: axis.toValue(e[axis.horiz ? 'chartX' : 'chartY'])
            });
        });

        return coordinates;
    }

    /**
     * Calculates what is the current hovered point/points and series.
     *
     * @private
     * @function Highcharts.Pointer#getHoverData
     *
     * @param {Highcharts.Point|undefined} existingHoverPoint
     *        The point currrently beeing hovered.
     *
     * @param {Highcharts.Series|undefined} existingHoverSeries
     *        The series currently beeing hovered.
     *
     * @param {Array<Highcharts.Series>} series
     *        All the series in the chart.
     *
     * @param {boolean} isDirectTouch
     *        Is the pointer directly hovering the point.
     *
     * @param {boolean|undefined} shared
     *        Whether it is a shared tooltip or not.
     *
     * @param {Highcharts.PointerEventObject} [e]
     *        The triggering event, containing chart coordinates of the pointer.
     *
     * @return {object}
     *         Object containing resulting hover data: hoverPoint, hoverSeries,
     *         and hoverPoints.
     */
    public getHoverData(
        existingHoverPoint: (Point|undefined),
        existingHoverSeries: (Series|undefined),
        series: Array<Series>,
        isDirectTouch?: boolean,
        shared?: boolean,
        e?: PointerEvent
    ): Highcharts.PointerHoverDataObject {
        let hoverPoint: Point,
            hoverPoints = [] as Array<Point>,
            hoverSeries = existingHoverSeries,
            useExisting = !!(isDirectTouch && existingHoverPoint),
            notSticky = hoverSeries && !hoverSeries.stickyTracking,
            // Which series to look in for the hover point
            searchSeries,
            // Parameters needed for beforeGetHoverData event.
            eventArgs: Highcharts.PointerEventArgsObject = {
                chartX: e ? e.chartX : void 0,
                chartY: e ? e.chartY : void 0,
                shared: shared
            },
            filter = function (s: Series): boolean {
                return (
                    s.visible &&
                    !(!shared && s.directTouch) && // #3821
                    pick(s.options.enableMouseTracking, true)
                );
            };

        // Find chart.hoverPane and update filter method in polar.
        fireEvent(this, 'beforeGetHoverData', eventArgs);

        searchSeries = notSticky ?
            // Only search on hovered series if it has stickyTracking false
            [hoverSeries as any] :
            // Filter what series to look in.
            series.filter(function (s): boolean {
                return eventArgs.filter ? eventArgs.filter(s) : filter(s) &&
                    s.stickyTracking;
            });

        // Use existing hovered point or find the one closest to coordinates.
        hoverPoint = useExisting || !e ?
            existingHoverPoint :
            this.findNearestKDPoint(searchSeries, shared, e) as any;

        // Assign hover series
        hoverSeries = hoverPoint && hoverPoint.series;

        // If we have a hoverPoint, assign hoverPoints.
        if (hoverPoint) {
            // When tooltip is shared, it displays more than one point
            if (shared && !hoverSeries.noSharedTooltip) {
                searchSeries = series.filter(function (s): boolean {
                    return eventArgs.filter ?
                        eventArgs.filter(s) : filter(s) && !s.noSharedTooltip;
                });

                // Get all points with the same x value as the hoverPoint
                searchSeries.forEach(function (s): any {
                    let point = find(s.points, function (p: Point): boolean {
                        return p.x === hoverPoint.x && !p.isNull;
                    });

                    if (isObject(point)) {
                        /*
                        * Boost returns a minimal point. Convert it to a usable
                        * point for tooltip and states.
                        */
                        if (s.chart.isBoosting) {
                            point = s.getPoint(point);
                        }
                        hoverPoints.push(point as Point);
                    }
                });
            } else {
                hoverPoints.push(hoverPoint);
            }
        }

        // Check whether the hoverPoint is inside pane we are hovering over.
        eventArgs = { hoverPoint: hoverPoint };
        fireEvent(this, 'afterGetHoverData', eventArgs);

        return {
            hoverPoint: eventArgs.hoverPoint,
            hoverSeries: hoverSeries,
            hoverPoints: hoverPoints
        };
    }

    /**
     * @private
     * @function Highcharts.Pointer#getPointFromEvent
     *
     * @param {global.Event} e
     *
     * @return {Highcharts.Point|undefined}
     */
    public getPointFromEvent(e: Event): (Point|undefined) {
        let target = e.target,
            point;

        while (target && !point) {
            point = (target as any).point;
            target = (target as any).parentNode;
        }
        return point;
    }

    /**
     * @private
     * @function Highcharts.Pointer#onTrackerMouseOut
     */
    public onTrackerMouseOut(e: PointerEvent): void {
        const chart = this.chart;
        const relatedTarget = e.relatedTarget || e.toElement;
        const series = chart.hoverSeries;

        this.isDirectTouch = false;

        if (
            series &&
            relatedTarget &&
            !series.stickyTracking &&
            !this.inClass(relatedTarget as any, 'highcharts-tooltip') &&
            (
                !this.inClass(
                    relatedTarget as any,
                    'highcharts-series-' + series.index
                ) || // #2499, #4465, #5553
                !this.inClass(relatedTarget as any, 'highcharts-tracker')
            )
        ) {
            series.onMouseOut();
        }
    }

    /**
     * Utility to detect whether an element has, or has a parent with, a
     * specificclass name. Used on detection of tracker objects and on deciding
     * whether hovering the tooltip should cause the active series to mouse out.
     *
     * @function Highcharts.Pointer#inClass
     *
     * @param {Highcharts.SVGDOMElement|Highcharts.HTMLDOMElement} element
     *        The element to investigate.
     *
     * @param {string} className
     *        The class name to look for.
     *
     * @return {boolean|undefined}
     *         True if either the element or one of its parents has the given
     *         class name.
     */
    public inClass(
        element: DOMElementType,
        className: string
    ): (boolean|undefined) {
        let elemClassName;

        while (element) {
            elemClassName = attr(element, 'class');
            if (elemClassName) {
                if (elemClassName.indexOf(className) !== -1) {
                    return true;
                }
                if (elemClassName.indexOf('highcharts-container') !== -1) {
                    return false;
                }
            }
            element = element.parentNode as any;
        }
    }

    /**
     * Initialize the Pointer.
     *
     * @private
     * @function Highcharts.Pointer#init
     *
     * @param {Highcharts.Chart} chart
     *        The Chart instance.
     *
     * @param {Highcharts.Options} options
     *        The root options object. The pointer uses options from the chart
     *        and tooltip structures.
     *
     * @return {void}
     */
    public init(chart: Chart, options: Highcharts.Options): void {

        // Store references
        this.options = options;
        this.chart = chart;

        // Do we need to handle click on a touch device?
        this.runChartClick = Boolean(
            options.chart.events && options.chart.events.click
        );

        this.pinchDown = [];
        this.lastValidTouch = {};

        if (Tooltip) {
            /**
             * Tooltip object for points of series.
             *
             * @name Highcharts.Chart#tooltip
             * @type {Highcharts.Tooltip}
             */
            chart.tooltip = new Tooltip(chart, options.tooltip as any);
            this.followTouchMove = pick(
                (options.tooltip as any).followTouchMove, true
            );
        }

        this.setDOMEvents();
    }

    /**
     * Takes a browser event object and extends it with custom Highcharts
     * properties `chartX` and `chartY` in order to work on the internal
     * coordinate system.
     *
     * @function Highcharts.Pointer#normalize
     *
     * @param {global.MouseEvent|global.PointerEvent|global.TouchEvent} e
     *        Event object in standard browsers.
     *
     * @param {Highcharts.OffsetObject} [chartPosition]
     *        Additional chart offset.
     *
     * @return {Highcharts.PointerEventObject}
     *         A browser event with extended properties `chartX` and `chartY`.
     */
    public normalize<T extends PointerEvent>(
        e: (T|MouseEvent|PointerEvent|TouchEvent),
        chartPosition?: Highcharts.ChartPositionObject
    ): T {
        const touches = (e as TouchEvent).touches;

        // iOS (#2757)
        const ePos = (
            touches ?
                touches.length ?
                    touches.item(0) as Touch :
                    (pick( // #13534
                        touches.changedTouches,
                        (e as TouchEvent).changedTouches)
                    )[0] :
                e as unknown as PointerEvent
        );

        // Get mouse position
        if (!chartPosition) {
            chartPosition = this.getChartPosition();
        }

        let chartX = ePos.pageX - chartPosition.left,
            chartY = ePos.pageY - chartPosition.top;

        // #11329 - when there is scaling on a parent element, we need to take
        // this into account
        chartX /= chartPosition.scaleX;
        chartY /= chartPosition.scaleY;

        return extend(e, {
            chartX: Math.round(chartX),
            chartY: Math.round(chartY)
        }) as any;
    }

    /**
     * @private
     * @function Highcharts.Pointer#onContainerClick
     */
    public onContainerClick(e: MouseEvent): void {
        const chart = this.chart;
        const hoverPoint = chart.hoverPoint;
        const pEvt = this.normalize(e);
        const plotLeft = chart.plotLeft;
        const plotTop = chart.plotTop;

        if (!chart.cancelClick) {

            // On tracker click, fire the series and point events. #783, #1583
            if (hoverPoint &&
                this.inClass(pEvt.target as any, 'highcharts-tracker')
            ) {

                // the series click event
                fireEvent(hoverPoint.series, 'click', extend(pEvt, {
                    point: hoverPoint
                }));

                // the point click event
                if (chart.hoverPoint) { // it may be destroyed (#1844)
                    hoverPoint.firePointEvent('click', pEvt);
                }

            // When clicking outside a tracker, fire a chart event
            } else {
                extend(pEvt, this.getCoordinates(pEvt));

                // fire a click event in the chart
                if (
                    chart.isInsidePlot(
                        pEvt.chartX - plotLeft,
                        pEvt.chartY - plotTop,
                        {
                            visiblePlotOnly: true
                        }
                    )
                ) {
                    fireEvent(chart, 'click', pEvt);
                }
            }


        }
    }

    /**
     * @private
     * @function Highcharts.Pointer#onContainerMouseDown
     *
     * @param {global.MouseEvent} e
     */
    public onContainerMouseDown(e: MouseEvent): void {
        const isPrimaryButton = ((e.buttons || e.button) & 1) === 1;

        // Normalize before the 'if' for the legacy IE (#7850)
        e = this.normalize(e);

        // #11635, Firefox does not reliable fire move event after click scroll
        if (
            H.isFirefox &&
            e.button !== 0
        ) {
            this.onContainerMouseMove(e);
        }

        // #11635, limiting to primary button (incl. IE 8 support)
        if (
            typeof e.button === 'undefined' ||
            isPrimaryButton
        ) {
            this.zoomOption(e);

            // #295, #13737 solve conflict between container drag and chart zoom
            if (
                isPrimaryButton &&
                e.preventDefault
            ) {
                e.preventDefault();
            }

            this.dragStart(e as PointerEvent);
        }
    }

    /**
     * When mouse leaves the container, hide the tooltip.
     *
     * @private
     * @function Highcharts.Pointer#onContainerMouseLeave
     *
     * @param {global.MouseEvent} e
     *
     * @return {void}
     */
    public onContainerMouseLeave(e: MouseEvent): void {
        const chart = charts[pick(H.hoverChartIndex, -1)];
        const tooltip = this.chart.tooltip;

        e = this.normalize(e);

        // #4886, MS Touch end fires mouseleave but with no related target
        if (
            chart &&
            (e.relatedTarget || (e as PointerEvent).toElement)
        ) {
            chart.pointer.reset();
            // Also reset the chart position, used in #149 fix
            chart.pointer.chartPosition = void 0;
        }

        if ( // #11635, Firefox wheel scroll does not fire out events consistently
            tooltip &&
            !tooltip.isHidden
        ) {
            this.reset();
        }
    }

    /**
     * When mouse enters the container, delete pointer's chartPosition.
     *
     * @private
     * @function Highcharts.Pointer#onContainerMouseEnter
     *
     * @param {global.MouseEvent} e
     *
     * @return {void}
     */
    public onContainerMouseEnter(e: MouseEvent): void {
        delete this.chartPosition;
    }

    /**
     * The mousemove, touchmove and touchstart event handler
     *
     * @private
     * @function Highcharts.Pointer#onContainerMouseMove
     *
     * @param {global.MouseEvent} e
     *
     * @return {void}
     */
    public onContainerMouseMove(e: MouseEvent): void {
        const chart = this.chart;
        const pEvt = this.normalize(e);

        this.setHoverChartIndex();

        // In IE8 we apparently need this returnValue set to false in order to
        // avoid text being selected. But in Chrome, e.returnValue is prevented,
        // plus we don't need to run e.preventDefault to prevent selected text
        // in modern browsers. So we set it conditionally. Remove it when IE8 is
        // no longer needed. #2251, #3224.
        if (!pEvt.preventDefault) {
            pEvt.returnValue = false;
        }

        if (chart.mouseIsDown === 'mousedown' || this.touchSelect(pEvt)) {
            this.drag(pEvt);
        }

        // Show the tooltip and run mouse over events (#977)
        if (
            !chart.openMenu &&
            (
                this.inClass(pEvt.target as any, 'highcharts-tracker') ||
                chart.isInsidePlot(
                    pEvt.chartX - chart.plotLeft,
                    pEvt.chartY - chart.plotTop,
                    {
                        visiblePlotOnly: true
                    }
                )
            )
        ) {
            this.runPointActions(pEvt);
        }
    }

    /**
     * @private
     * @function Highcharts.Pointer#onDocumentTouchEnd
     *
     * @param {Highcharts.PointerEventObject} e
     *
     * @return {void}
     */
    public onDocumentTouchEnd(e: PointerEvent): void {
        if (charts[H.hoverChartIndex as any]) {
            (charts[H.hoverChartIndex as any] as any).pointer.drop(e);
        }
    }

    /**
     * @private
     * @function Highcharts.Pointer#onContainerTouchMove
     *
     * @param {Highcharts.PointerEventObject} e
     *
     * @return {void}
     */
    public onContainerTouchMove(e: PointerEvent): void {
        if (this.touchSelect(e)) {
            this.onContainerMouseMove(e);
        } else {
            this.touch(e);
        }
    }

    /**
     * @private
     * @function Highcharts.Pointer#onContainerTouchStart
     *
     * @param {Highcharts.PointerEventObject} e
     *
     * @return {void}
     */
    public onContainerTouchStart(e: PointerEvent): void {
        if (this.touchSelect(e)) {
            this.onContainerMouseDown(e);
        } else {
            this.zoomOption(e);
            this.touch(e, true);
        }
    }

    /**
     * Special handler for mouse move that will hide the tooltip when the mouse
     * leaves the plotarea. Issue #149 workaround. The mouseleave event does not
     * always fire.
     *
     * @private
     * @function Highcharts.Pointer#onDocumentMouseMove
     *
     * @param {global.MouseEvent} e
     *
     * @return {void}
     */
    public onDocumentMouseMove(e: MouseEvent): void {
        const chart = this.chart;
        const chartPosition = this.chartPosition;
        const pEvt = this.normalize(e, chartPosition);
        const tooltip = chart.tooltip;

        // If we're outside, hide the tooltip
        if (
            chartPosition &&
            (
                !tooltip ||
                !tooltip.isStickyOnContact()
            ) &&
            !chart.isInsidePlot(
                pEvt.chartX - chart.plotLeft,
                pEvt.chartY - chart.plotTop,
                {
                    visiblePlotOnly: true
                }
            ) &&
            !this.inClass(pEvt.target as any, 'highcharts-tracker')
        ) {
            this.reset();
        }
    }

    /**
     * @private
     * @function Highcharts.Pointer#onDocumentMouseUp
     *
     * @param {global.MouseEvent} e
     *
     * @return {void}
     */
    public onDocumentMouseUp(e: MouseEvent): void {
        const chart = charts[pick(H.hoverChartIndex, -1)];
        if (chart) {
            chart.pointer.drop(e);
        }
    }

    /**
     * Handle touch events with two touches
     *
     * @private
     * @function Highcharts.Pointer#pinch
     *
     * @param {Highcharts.PointerEventObject} e
     *
     * @return {void}
     */
    public pinch(e: PointerEvent): void {

        let self = this,
            chart = self.chart,
            pinchDown = self.pinchDown,
            touches: (Array<PointerEvent>|Array<Touch>) = (e.touches || []),
            touchesLength = touches.length,
            lastValidTouch = self.lastValidTouch as any,
            hasZoom = self.hasZoom,
            selectionMarker = self.selectionMarker,
            transform: Highcharts.SeriesPlotBoxObject = {} as any,
            fireClickEvent = touchesLength === 1 && (
                (
                    self.inClass(e.target as any, 'highcharts-tracker') &&
                    chart.runTrackerClick
                ) ||
                self.runChartClick
            ),
            clip = {};

        // Don't initiate panning until the user has pinched. This prevents us
        // from blocking page scrolling as users scroll down a long page
        // (#4210).
        if (touchesLength > 1) {
            self.initiated = true;
        }

        // On touch devices, only proceed to trigger click if a handler is
        // defined
        if (hasZoom && self.initiated && !fireClickEvent && e.cancelable !== false) {
            e.preventDefault();
        }

        // Normalize each touch
        [].map.call(touches, function (e): PointerEvent {
            return self.normalize(e);
        });

        // Register the touch start position
        if (e.type === 'touchstart') {
            [].forEach.call(touches, function (
                e: PointerEvent,
                i: number
            ): void {
                pinchDown[i] = { chartX: e.chartX, chartY: e.chartY };
            });
            lastValidTouch.x = [pinchDown[0].chartX, pinchDown[1] &&
                pinchDown[1].chartX];
            lastValidTouch.y = [pinchDown[0].chartY, pinchDown[1] &&
                pinchDown[1].chartY];

            // Identify the data bounds in pixels
            chart.axes.forEach(function (axis: Axis): void {
                if (axis.zoomEnabled) {
                    const bounds = chart.bounds[axis.horiz ? 'h' : 'v'],
                        minPixelPadding = axis.minPixelPadding,
                        min = axis.toPixels(
                            Math.min(
                                pick(axis.options.min, axis.dataMin as any),
                                axis.dataMin as any
                            )
                        ),
                        max = axis.toPixels(
                            Math.max(
                                pick(axis.options.max, axis.dataMax as any),
                                axis.dataMax as any
                            )
                        ),
                        absMin = Math.min(min, max),
                        absMax = Math.max(min, max);

                    // Store the bounds for use in the touchmove handler
                    bounds.min = Math.min(
                        axis.pos,
                        absMin - minPixelPadding
                    );
                    bounds.max = Math.max(
                        axis.pos + axis.len,
                        absMax + minPixelPadding
                    );
                }
            });
            self.res = true; // reset on next move

        // Optionally move the tooltip on touchmove
        } else if (self.followTouchMove && touchesLength === 1) {
            this.runPointActions(self.normalize(e));

        // Event type is touchmove, handle panning and pinching
        } else if (pinchDown.length) { // can be 0 when releasing, if touchend
            // fires first


            // Set the marker
            if (!selectionMarker) {
                // @todo It's a mock object, so maybe we need a separate
                // interface
                self.selectionMarker = selectionMarker = extend({
                    destroy: noop,
                    touch: true
                }, chart.plotBox as any) as any;
            }

            self.pinchTranslate(
                pinchDown,
                touches as any,
                transform,
                selectionMarker,
                clip,
                lastValidTouch
            );

            self.hasPinched = hasZoom;

            // Scale and translate the groups to provide visual feedback during
            // pinching
            self.scaleGroups(transform, clip as any);

            if (self.res) {
                self.res = false;
                this.reset(false, 0);
            }
        }
    }

    /**
     * Run translation operations
     *
     * @private
     * @function Highcharts.Pointer#pinchTranslate
     *
     * @param {Array<*>} pinchDown
     *
     * @param {Array<Highcharts.PointerEventObject>} touches
     *
     * @param {*} transform
     *
     * @param {*} selectionMarker
     *
     * @param {*} clip
     *
     * @param {*} lastValidTouch
     *
     * @return {void}
     */
    public pinchTranslate(
        pinchDown: Array<any>,
        touches: Array<PointerEvent>,
        transform: any,
        selectionMarker: any,
        clip: any,
        lastValidTouch: any
    ): void {
        if (this.zoomHor) {
            this.pinchTranslateDirection(
                true,
                pinchDown,
                touches,
                transform,
                selectionMarker,
                clip,
                lastValidTouch
            );
        }
        if (this.zoomVert) {
            this.pinchTranslateDirection(
                false,
                pinchDown,
                touches,
                transform,
                selectionMarker,
                clip,
                lastValidTouch
            );
        }
    }

    /**
     * Run translation operations for each direction (horizontal and vertical)
     * independently.
     *
     * @private
     * @function Highcharts.Pointer#pinchTranslateDirection
     *
     * @param {boolean} horiz
     *
     * @param {Array<*>} pinchDown
     *
     * @param {Array<Highcharts.PointerEventObject>} touches
     *
     * @param {*} transform
     *
     * @param {*} selectionMarker
     *
     * @param {*} clip
     *
     * @param {*} lastValidTouch
     *
     * @param {number|undefined} [forcedScale=1]
     *
     * @return {void}
     */
    public pinchTranslateDirection(
        horiz: boolean,
        pinchDown: Array<any>,
        touches: Array<PointerEvent>,
        transform: any,
        selectionMarker: any,
        clip: any,
        lastValidTouch: any,
        forcedScale?: number
    ): void {
        let chart = this.chart,
            xy: ('x'|'y') = horiz ? 'x' : 'y',
            XY: ('X'|'Y') = horiz ? 'X' : 'Y',
            sChartXY: ('chartX'|'chartY') = ('chart' + XY) as any,
            wh = horiz ? 'width' : 'height',
            plotLeftTop = (chart as any)['plot' + (horiz ? 'Left' : 'Top')],
            selectionWH: any,
            selectionXY,
            clipXY: any,
            scale = forcedScale || 1,
            inverted = chart.inverted,
            bounds = chart.bounds[horiz ? 'h' : 'v'],
            singleTouch = pinchDown.length === 1,
            touch0Start = pinchDown[0][sChartXY],
            touch0Now = touches[0][sChartXY],
            touch1Start = !singleTouch && pinchDown[1][sChartXY],
            touch1Now = !singleTouch && touches[1][sChartXY],
            outOfBounds,
            transformScale,
            scaleKey,
            setScale = function (): void {
                // Don't zoom if fingers are too close on this axis
                if (
                    typeof touch1Now === 'number' &&
                    Math.abs(touch0Start - touch1Start) > 20
                ) {
                    scale = forcedScale ||
                        Math.abs(touch0Now - touch1Now) /
                        Math.abs(touch0Start - touch1Start);
                }

                clipXY = ((plotLeftTop - touch0Now) / scale) + touch0Start;
                selectionWH = (chart as any)[
                    'plot' + (horiz ? 'Width' : 'Height')
                ] / scale;
            };

        // Set the scale, first pass
        setScale();

        // The clip position (x or y) is altered if out of bounds, the selection
        // position is not
        selectionXY = clipXY;

        // Out of bounds
        if (selectionXY < bounds.min) {
            selectionXY = bounds.min;
            outOfBounds = true;
        } else if (selectionXY + selectionWH > bounds.max) {
            selectionXY = bounds.max - selectionWH;
            outOfBounds = true;
        }

        // Is the chart dragged off its bounds, determined by dataMin and
        // dataMax?
        if (outOfBounds) {

            // Modify the touchNow position in order to create an elastic drag
            // movement. This indicates to the user that the chart is responsive
            // but can't be dragged further.
            touch0Now -= 0.8 * (touch0Now - lastValidTouch[xy][0]);
            if (typeof touch1Now === 'number') {
                touch1Now -= 0.8 * (touch1Now - lastValidTouch[xy][1]);
            }

            // Set the scale, second pass to adapt to the modified touchNow
            // positions
            setScale();

        } else {
            lastValidTouch[xy] = [touch0Now, touch1Now];
        }

        // Set geometry for clipping, selection and transformation
        if (!inverted) {
            clip[xy] = clipXY - plotLeftTop;
            clip[wh] = selectionWH;
        }
        scaleKey = inverted ? (horiz ? 'scaleY' : 'scaleX') : 'scale' + XY;
        transformScale = inverted ? 1 / scale : scale;

        selectionMarker[wh] = selectionWH;
        selectionMarker[xy] = selectionXY;
        transform[scaleKey] = scale;
        transform['translate' + XY] = (transformScale * plotLeftTop) +
            (touch0Now - (transformScale * touch0Start));
    }

    /**
     * Reset the tracking by hiding the tooltip, the hover series state and the
     * hover point
     *
     * @function Highcharts.Pointer#reset
     *
     * @param {boolean} [allowMove]
     *        Instead of destroying the tooltip altogether, allow moving it if
     *        possible.
     *
     * @param {number} [delay]
     *
     * @return {void}
     */
    public reset(allowMove?: boolean, delay?: number): void {
        const pointer = this,
            chart = pointer.chart,
            hoverSeries = chart.hoverSeries,
            hoverPoint = chart.hoverPoint,
            hoverPoints = chart.hoverPoints,
            tooltip = chart.tooltip,
            tooltipPoints = tooltip && tooltip.shared ?
                hoverPoints :
                hoverPoint;

        // Check if the points have moved outside the plot area (#1003, #4736,
        // #5101)
        if (allowMove && tooltipPoints) {
            splat(tooltipPoints).forEach(function (point: Point): void {
                if (
                    point.series.isCartesian &&
                    typeof point.plotX === 'undefined'
                ) {
                    allowMove = false;
                }
            });
        }

        // Just move the tooltip, #349
        if (allowMove) {
            if (tooltip && tooltipPoints && splat(tooltipPoints).length) {
                tooltip.refresh(tooltipPoints);
                if (tooltip.shared && hoverPoints) { // #8284
                    hoverPoints.forEach(function (point: Point): void {
                        point.setState(point.state, true);
                        if (point.series.isCartesian) {
                            if (point.series.xAxis.crosshair) {
                                point.series.xAxis
                                    .drawCrosshair(null as any, point);
                            }
                            if (point.series.yAxis.crosshair) {
                                point.series.yAxis
                                    .drawCrosshair(null as any, point);
                            }
                        }
                    });
                } else if (hoverPoint) { // #2500
                    hoverPoint.setState(hoverPoint.state, true);
                    chart.axes.forEach(function (axis: Axis): void {
                        if (
                            axis.crosshair &&
                            (hoverPoint as any).series[axis.coll] === axis
                        ) {
                            axis.drawCrosshair(null as any, hoverPoint);
                        }
                    });
                }
            }

        // Full reset
        } else {

            if (hoverPoint) {
                hoverPoint.onMouseOut();
            }

            if (hoverPoints) {
                hoverPoints.forEach(function (point: Point): void {
                    point.setState();
                });
            }

            if (hoverSeries) {
                hoverSeries.onMouseOut();
            }

            if (tooltip) {
                tooltip.hide(delay);
            }

            if (pointer.unDocMouseMove) {
                pointer.unDocMouseMove = pointer.unDocMouseMove();
            }

            // Remove crosshairs
            chart.axes.forEach(function (axis): void {
                axis.hideCrosshair();
            });

            pointer.hoverX = chart.hoverPoints = chart.hoverPoint = null as any;
        }
    }

    /**
     * With line type charts with a single tracker, get the point closest to the
     * mouse. Run Point.onMouseOver and display tooltip for the point or points.
     *
     * @private
     * @function Highcharts.Pointer#runPointActions
     *
     * @fires Highcharts.Point#event:mouseOut
     * @fires Highcharts.Point#event:mouseOver
     */
    public runPointActions(e: PointerEvent, p?: Point): void {
        let pointer = this,
            chart = pointer.chart,
            series = chart.series,
            tooltip = (
                chart.tooltip && chart.tooltip.options.enabled ?
                    chart.tooltip :
                    void 0
            ),
            shared = (
                tooltip ?
                    tooltip.shared :
                    false
            ),
            hoverPoint = p || chart.hoverPoint,
            hoverSeries = hoverPoint && hoverPoint.series || chart.hoverSeries,
            // onMouseOver or already hovering a series with directTouch
            isDirectTouch = (!e || e.type !== 'touchmove') && (
                !!p || (
                    (hoverSeries && hoverSeries.directTouch) &&
                    pointer.isDirectTouch
                )
            ),
            hoverData = this.getHoverData(
                hoverPoint,
                hoverSeries,
                series,
                isDirectTouch,
                shared,
                e
            ),
            useSharedTooltip: (boolean|undefined),
            followPointer: (boolean|undefined),
            points: Array<Point>;

        // Update variables from hoverData.
        hoverPoint = hoverData.hoverPoint;
        points = hoverData.hoverPoints;
        hoverSeries = hoverData.hoverSeries;
        followPointer = hoverSeries &&
            hoverSeries.tooltipOptions.followPointer &&
            !hoverSeries.tooltipOptions.split;
        useSharedTooltip = (
            shared &&
            hoverSeries &&
            !hoverSeries.noSharedTooltip
        );

        // Refresh tooltip for kdpoint if new hover point or tooltip was hidden
        // #3926, #4200
        if (
            hoverPoint &&
            // !(hoverSeries && hoverSeries.directTouch) &&
            (hoverPoint !== chart.hoverPoint || (tooltip && tooltip.isHidden))
        ) {
            (chart.hoverPoints || []).forEach(function (p: Point): void {
                if (points.indexOf(p) === -1) {
                    p.setState();
                }
            });

            // Set normal state to previous series
            if (chart.hoverSeries !== hoverSeries) {
                hoverSeries.onMouseOver();
            }

            pointer.applyInactiveState(points);

            // Do mouseover on all points (#3919, #3985, #4410, #5622)
            (points || []).forEach(function (p: Point): void {
                p.setState('hover');
            });

            // If tracking is on series in stead of on each point,
            // fire mouseOver on hover point. // #4448
            if (chart.hoverPoint) {
                chart.hoverPoint.firePointEvent('mouseOut');
            }

            // Hover point may have been destroyed in the event handlers (#7127)
            if (!hoverPoint.series) {
                return;
            }

            /**
             * Contains all hovered points.
             *
             * @name Highcharts.Chart#hoverPoints
             * @type {Array<Highcharts.Point>|null}
             */
            chart.hoverPoints = points;

            /**
             * Contains the original hovered point.
             *
             * @name Highcharts.Chart#hoverPoint
             * @type {Highcharts.Point|null}
             */
            chart.hoverPoint = hoverPoint;

            /**
             * Hover state should not be lost when axis is updated (#12569)
             * Axis.update runs pointer.reset which uses chart.hoverPoint.state
             * to apply state which does not exist in hoverPoint yet.
             * The mouseOver event should be triggered when hoverPoint
             * is correct.
             */
            hoverPoint.firePointEvent('mouseOver');

            // Draw tooltip if necessary
            if (tooltip) {
                tooltip.refresh(useSharedTooltip ? points : hoverPoint, e);
            }
        // Update positions (regardless of kdpoint or hoverPoint)
        } else if (followPointer && tooltip && !tooltip.isHidden) {
            const anchor = tooltip.getAnchor([{} as any], e);
            if (chart.isInsidePlot(
                anchor[0],
                anchor[1],
                {
                    visiblePlotOnly: true
                }
            )) {
                tooltip.updatePosition(
                    { plotX: anchor[0], plotY: anchor[1] } as any
                );
            }
        }

        // Start the event listener to pick up the tooltip and crosshairs
        if (!pointer.unDocMouseMove) {
            pointer.unDocMouseMove = addEvent(
                chart.container.ownerDocument,
                'mousemove',
                function (e: any): void {
                    const chart = charts[H.hoverChartIndex as any];

                    if (chart) {
                        chart.pointer.onDocumentMouseMove(e);
                    }
                }
            );
            pointer.eventsToUnbind.push(pointer.unDocMouseMove);
        }

        // Issues related to crosshair #4927, #5269 #5066, #5658
        chart.axes.forEach(function drawAxisCrosshair(axis): void {
            const snap = pick((axis.crosshair || {}).snap, true);

            let point: Point|undefined;
            if (snap) {
                point = chart.hoverPoint; // #13002
                if (!point || (point.series as any)[axis.coll] !== axis) {
                    point = find(points, (p: Point): boolean =>
                        (p.series as any)[axis.coll] === axis
                    );
                }
            }

            // Axis has snapping crosshairs, and one of the hover points belongs
            // to axis. Always call drawCrosshair when it is not snap.
            if (point || !snap) {
                axis.drawCrosshair(e, point);
            // Axis has snapping crosshairs, but no hover point belongs to axis
            } else {
                axis.hideCrosshair();
            }
        });
    }

    /**
     * Scale series groups to a certain scale and translation.
     *
     * @private
     * @function Highcharts.Pointer#scaleGroups
     */
    public scaleGroups(attribs?: Highcharts.SeriesPlotBoxObject, clip?: boolean): void {

        let chart = this.chart,
            seriesAttribs;

        // Scale each series
        chart.series.forEach(function (series): void {
            seriesAttribs = attribs || series.getPlotBox(); // #1701
            if (
                series.group &&
                (
                    (series.xAxis && series.xAxis.zoomEnabled) ||
                    chart.mapView
                )
            ) {
                series.group.attr(seriesAttribs);
                if (series.markerGroup) {
                    series.markerGroup.attr(seriesAttribs);
                    series.markerGroup.clip(
                        clip ? (chart.clipRect as any) : (null as any)
                    );
                }
                if (series.dataLabelsGroup) {
                    series.dataLabelsGroup.attr(seriesAttribs);
                }
            }
        });

        // Clip
        (chart.clipRect as any).attr(clip || chart.clipBox);
    }

    /**
     * Set the JS DOM events on the container and document. This method should
     * contain a one-to-one assignment between methods and their handlers. Any
     * advanced logic should be moved to the handler reflecting the event's
     * name.
     *
     * @private
     * @function Highcharts.Pointer#setDOMEvents
     */
    public setDOMEvents(): void {

        const container = this.chart.container,
            ownerDoc = container.ownerDocument;

        container.onmousedown = this.onContainerMouseDown.bind(this);
        container.onmousemove = this.onContainerMouseMove.bind(this);
        container.onclick = this.onContainerClick.bind(this);
        this.eventsToUnbind.push(addEvent(
            container,
            'mouseenter',
            this.onContainerMouseEnter.bind(this)
        ));
        this.eventsToUnbind.push(addEvent(
            container,
            'mouseleave',
            this.onContainerMouseLeave.bind(this)
        ));
        if (!H.unbindDocumentMouseUp) {
            H.unbindDocumentMouseUp = addEvent(
                ownerDoc,
                'mouseup',
                this.onDocumentMouseUp.bind(this)
            );
        }

        // In case we are dealing with overflow, reset the chart position when
        // scrolling parent elements
        let parent = this.chart.renderTo.parentElement;
        while (parent && parent.tagName !== 'BODY') {
            this.eventsToUnbind.push(addEvent(parent, 'scroll', (): void => {
                delete this.chartPosition;
            }));
            parent = parent.parentElement;
        }

        if (H.hasTouch) {
            this.eventsToUnbind.push(addEvent(
                container,
                'touchstart',
                this.onContainerTouchStart.bind(this),
                { passive: false }
            ));
            this.eventsToUnbind.push(addEvent(
                container,
                'touchmove',
                this.onContainerTouchMove.bind(this),
                { passive: false }
            ));
            if (!H.unbindDocumentTouchEnd) {
                H.unbindDocumentTouchEnd = addEvent(
                    ownerDoc,
                    'touchend',
                    this.onDocumentTouchEnd.bind(this),
                    { passive: false }
                );
            }
        }
    }

    /**
     * Sets the index of the hovered chart and leaves the previous hovered
     * chart, to reset states like tooltip.
     *
     * @private
     * @function Highcharts.Pointer#setHoverChartIndex
     */
    public setHoverChartIndex(): void {
        const chart = this.chart;
        const hoverChart = H.charts[pick(H.hoverChartIndex, -1)];

        if (
            hoverChart &&
            hoverChart !== chart
        ) {
            hoverChart.pointer.onContainerMouseLeave({ relatedTarget: true } as any);
        }

        if (
            !hoverChart ||
            !hoverChart.mouseIsDown
        ) {
            H.hoverChartIndex = chart.index;
        }
    }

    /**
     * General touch handler shared by touchstart and touchmove.
     *
     * @private
     * @function Highcharts.Pointer#touch
     */
    public touch(e: PointerEvent, start?: boolean): void {
        let chart = this.chart,
            hasMoved,
            pinchDown,
            isInside;

        this.setHoverChartIndex();

        if ((e as any).touches.length === 1) {

            e = this.normalize(e);

            isInside = chart.isInsidePlot(
                e.chartX - chart.plotLeft,
                e.chartY - chart.plotTop,
                {
                    visiblePlotOnly: true
                }
            );
            if (isInside && !chart.openMenu) {

                // Run mouse events and display tooltip etc
                if (start) {
                    this.runPointActions(e);
                }

                // Android fires touchmove events after the touchstart even if
                // the finger hasn't moved, or moved only a pixel or two. In iOS
                // however, the touchmove doesn't fire unless the finger moves
                // more than ~4px. So we emulate this behaviour in Android by
                // checking how much it moved, and cancelling on small
                // distances. #3450.
                if (e.type === 'touchmove') {
                    pinchDown = this.pinchDown;
                    hasMoved = pinchDown[0] ? Math.sqrt( // #5266
                        Math.pow(pinchDown[0].chartX - e.chartX, 2) +
                        Math.pow(pinchDown[0].chartY - e.chartY, 2)
                    ) >= 4 : false;
                }

                if (pick(hasMoved, true)) {
                    this.pinch(e);
                }

            } else if (start) {
                // Hide the tooltip on touching outside the plot area (#1203)
                this.reset();
            }

        } else if ((e as any).touches.length === 2) {
            this.pinch(e);
        }
    }

    /**
     * Returns true if the chart is set up for zooming by single touch and the
     * event is capable
     * @param {PointEvent} e
     *        Event object
     */
    private touchSelect(e: PointerEvent): boolean {
        return Boolean(
            this.chart.options.chart.zoomBySingleTouch &&
            e.touches &&
            e.touches.length === 1
        );
    }

    /**
     * Resolve the zoomType option, this is reset on all touch start and mouse
     * down events.
     *
     * @private
     * @function Highcharts.Pointer#zoomOption
     *
     * @param {global.Event} e
     *        Event object.
     *
     * @param {void}
     */
    public zoomOption(e: Event): void {
        let chart = this.chart,
            options = chart.options.chart,
            zoomType = options.zoomType || '',
            inverted = chart.inverted,
            zoomX,
            zoomY;

        // Look for the pinchType option
        if (/touch/.test(e.type)) {
            zoomType = pick(options.pinchType, zoomType);
        }

        this.zoomX = zoomX = /x/.test(zoomType);
        this.zoomY = zoomY = /y/.test(zoomType);
        this.zoomHor = (zoomX && !inverted) || (zoomY && inverted);
        this.zoomVert = (zoomY && !inverted) || (zoomX && inverted);
        this.hasZoom = zoomX || zoomY;
    }
}

H.Pointer = Pointer;

export default Pointer;<|MERGE_RESOLUTION|>--- conflicted
+++ resolved
@@ -552,26 +552,10 @@
             hasPinched = this.hasPinched;
 
         if (this.selectionMarker) {
-<<<<<<< HEAD
-            var selectionBox = this.selectionMarker,
+            let selectionBox = this.selectionMarker,
                 x = selectionBox.attr ? selectionBox.attr('x') : selectionBox.x,
                 y = selectionBox.attr ? selectionBox.attr('y') : selectionBox.y,
                 width = selectionBox.attr ?
-=======
-            let selectionData = {
-                    originalEvent: e, // #4890
-                    xAxis: [],
-                    yAxis: []
-                },
-                selectionBox = this.selectionMarker,
-                selectionLeft = selectionBox.attr ?
-                    selectionBox.attr('x') :
-                    selectionBox.x,
-                selectionTop = selectionBox.attr ?
-                    selectionBox.attr('y') :
-                    selectionBox.y,
-                selectionWidth = selectionBox.attr ?
->>>>>>> ed08e9a7
                     selectionBox.attr('width') :
                     selectionBox.width,
                 height = selectionBox.attr ?
