/* *
 *
 *  (c) 2016 Highsoft AS
 *  Authors: Lars A. V. Cabrera
 *
 *  License: www.highcharts.com/license
 *
 *  !!!!!!! SOURCE GETS TRANSPILED BY TYPESCRIPT. EDIT TS FILE ONLY. !!!!!!!
 *
 * */

'use strict';

import type Point from '../Series/Point';
import type SVGPath from '../Renderer/SVG/SVGPath';
import Axis from './Axis.js';
import H from '../Globals.js';
import O from '../Options.js';
const {
    dateFormat
} = O;
import Tick from './Tick.js';
import U from '../Utilities.js';
const {
    addEvent,
    defined,
    erase,
    find,
    isArray,
    isNumber,
    merge,
    pick,
    timeUnits,
    wrap
} = U;

/**
 * Internal types
 * @private
 */
declare global {
    namespace Highcharts {
        interface Axis {
            axisBorder?: SVGElement;
            getMaxLabelDimensions(
                ticks: Dictionary<Tick>,
                tickPositions: Array<(number|string)>
            ): SizeObject;
            addExtraBorder(
                path: SVGPath,
            ): SizeObject;
        }
        interface AxisLabelsFormatterContextObject {
            point?: Point;
        }
        interface Tick {
            slotWidth?: number;
        }
        interface XAxisOptions {
            grid?: GridAxis.Options;
            isInternal?: boolean;
        }
    }
}

/**
 * @private
 */
declare module './Types' {
    interface AxisComposition {
        grid?: GridAxis['grid'];
    }
    interface AxisTypeRegistry {
        GridAxis: GridAxis;
    }
}

var argsToArray = function (args: IArguments): Array<any> {
        return Array.prototype.slice.call(args, 1);
    },
    isObject = function (x: unknown): x is object {
        // Always use strict mode
        return U.isObject(x, true);
    },
    Chart = H.Chart;

var applyGridOptions = function applyGridOptions(axis: Highcharts.Axis): void {
    var options = axis.options;

    // Center-align by default
    if (!options.labels) {
        options.labels = {};
    }
    options.labels.align = pick(options.labels.align, 'center');

    // @todo: Check against tickLabelPlacement between/on etc

    /* Prevents adding the last tick label if the axis is not a category
       axis.
       Since numeric labels are normally placed at starts and ends of a
       range of value, and this module makes the label point at the value,
       an "extra" label would appear. */
    if (!axis.categories) {
        options.showLastLabel = false;
    }

    // Prevents rotation of labels when squished, as rotating them would not
    // help.
    axis.labelRotation = 0;
    options.labels.rotation = 0;
};

/**
 * For a datetime axis, the scale will automatically adjust to the
 * appropriate unit. This member gives the default string
 * representations used for each unit. For intermediate values,
 * different units may be used, for example the `day` unit can be used
 * on midnight and `hour` unit be used for intermediate values on the
 * same axis.
 * For grid axes (like in Gantt charts),
 * it is possible to declare as a list to provide different
 * formats depending on available space.
 * For an overview of the replacement codes, see
 * [dateFormat](/class-reference/Highcharts#dateFormat).
 *
 * Defaults to:
 * ```js
 * {
        hour: {
            list: ['%H:%M', '%H']
        },
        day: {
            list: ['%A, %e. %B', '%a, %e. %b', '%E']
        },
        week: {
            list: ['Week %W', 'W%W']
        },
        month: {
            list: ['%B', '%b', '%o']
        }
    },
 * ```
 *
 * @sample {gantt} gantt/demo/left-axis-table
 *         Gantt Chart with custom axis date format.
 *
 * @product gantt
 * @apioption xAxis.dateTimeLabelFormats
 */

/**
 * Set grid options for the axis labels. Requires Highcharts Gantt.
 *
 * @since     6.2.0
 * @product   gantt
 * @apioption xAxis.grid
 */

/**
 * Enable grid on the axis labels. Defaults to true for Gantt charts.
 *
 * @type      {boolean}
 * @default   true
 * @since     6.2.0
 * @product   gantt
 * @apioption xAxis.grid.enabled
 */

/**
 * Set specific options for each column (or row for horizontal axes) in the
 * grid. Each extra column/row is its own axis, and the axis options can be set
 * here.
 *
 * @sample gantt/demo/left-axis-table
 *         Left axis as a table
 *
 * @type      {Array<Highcharts.XAxisOptions>}
 * @apioption xAxis.grid.columns
 */

/**
 * Set border color for the label grid lines.
 *
 * @type      {Highcharts.ColorString}
 * @apioption xAxis.grid.borderColor
 */

/**
 * Set border width of the label grid lines.
 *
 * @type      {number}
 * @default   1
 * @apioption xAxis.grid.borderWidth
 */

/**
 * Set cell height for grid axis labels. By default this is calculated from font
 * size. This option only applies to horizontal axes.
 *
 * @sample gantt/grid-axis/cellheight
 *         Gant chart with custom cell height
 * @type      {number}
 * @apioption xAxis.grid.cellHeight
 */

''; // detach doclets above

/**
 * Get the largest label width and height.
 *
 * @private
 * @function Highcharts.Axis#getMaxLabelDimensions
 *
 * @param {Highcharts.Dictionary<Highcharts.Tick>} ticks
 * All the ticks on one axis.
 *
 * @param {Array<number|string>} tickPositions
 * All the tick positions on one axis.
 *
 * @return {Highcharts.SizeObject}
 * Object containing the properties height and width.
 *
 * @todo Move this to the generic axis implementation, as it is used there.
 */
Axis.prototype.getMaxLabelDimensions = function (
    ticks: Highcharts.Dictionary<Highcharts.Tick>,
    tickPositions: Array<(number|string)>
): Highcharts.SizeObject {
    var dimensions: Highcharts.SizeObject = {
        width: 0,
        height: 0
    };

    tickPositions.forEach(function (pos: (number|string)): void {
        var tick = ticks[pos],
            labelHeight = 0,
            labelWidth = 0,
            label: Highcharts.SVGElement;

        if (isObject(tick)) {
            label = isObject(tick.label) ? tick.label : ({} as any);

            // Find width and height of tick
            labelHeight = label.getBBox ? label.getBBox().height : 0;
            if (label.textStr && !isNumber(label.textPxLength)) {
                label.textPxLength = label.getBBox().width;
            }
            labelWidth = isNumber(label.textPxLength) ?
                // Math.round ensures crisp lines
                Math.round(label.textPxLength) :
                0;

            if (label.textStr) {
<<<<<<< HEAD
                // Set the tickWidth same as the label
                // width after ellipsis applied #10281
                labelWidth = label.getBBox().width;
=======
                // Set the tickWidth same as the label width after ellipsis
                // applied #10281
                tickWidth = Math.round(label.getBBox().width);
>>>>>>> 4196e8e7
            }
            // Update the result if width and/or height are larger
            dimensions.height = Math.max(labelHeight, dimensions.height);
            dimensions.width = Math.max(labelWidth, dimensions.width);
        }
    });

    return dimensions;
};

// Adds week date format
H.dateFormats.W = function (this: Highcharts.Time, timestamp: number): string {
    const d = new this.Date(timestamp);
    const firstDay = (this.get('Day', d) + 6) % 7;
    const thursday = new this.Date(d.valueOf());
    this.set('Date', thursday, this.get('Date', d) - firstDay + 3);

    const firstThursday = new this.Date(this.get('FullYear', thursday), 0, 1);

    if (this.get('Day', firstThursday) !== 4) {
        this.set('Month', d, 0);
        this.set('Date', d, 1 + (11 - this.get('Day', firstThursday)) % 7);
    }
    return (
        1 +
        Math.floor((thursday.valueOf() - firstThursday.valueOf()) / 604800000)
    ).toString();
};

// First letter of the day of the week, e.g. 'M' for 'Monday'.
H.dateFormats.E = function (timestamp: number): string {
    return dateFormat('%a', timestamp, true).charAt(0);
};

/* eslint-disable no-invalid-this */

addEvent(
    Chart,
    'afterSetChartSize',
    function (): void {
        this.axes.forEach(function (axis: Axis): void {
            (axis.grid && axis.grid.columns || []).forEach(function (column): void {
                column.setAxisSize();
                column.setAxisTranslation();
            });
        } as any);
    }
);

// Center tick labels in cells.
addEvent(
    Tick,
    'afterGetLabelPosition',
    function (
        this: Tick,
        e: {
            pos: Highcharts.PositionObject;
            tickmarkOffset: number;
            index: number;
        }
    ): void {
        var tick = this,
            label = tick.label,
            axis = tick.axis,
            reversed = axis.reversed,
            chart = axis.chart,
            options = axis.options,
            gridOptions = options.grid || {},
            labelOpts = axis.options.labels,
            align = (labelOpts as any).align,
            // verticalAlign is currently not supported for axis.labels.
            verticalAlign = 'middle', // labelOpts.verticalAlign,
            side = GridAxis.Side[axis.side],
            tickmarkOffset = e.tickmarkOffset,
            tickPositions = axis.tickPositions,
            tickPos = tick.pos - tickmarkOffset,
            nextTickPos = (
                isNumber(tickPositions[e.index + 1]) ?
                    tickPositions[e.index + 1] - tickmarkOffset :
                    (axis.max as any) + tickmarkOffset
            ),
            tickSize = axis.tickSize('tick'),
            tickWidth = tickSize ? tickSize[0] : 0,
            crispCorr = tickSize ? tickSize[1] / 2 : 0,
            labelHeight: number,
            lblMetrics: Highcharts.FontMetricsObject,
            lines: number,
            bottom: number,
            top: number,
            left: number,
            right: number;
        // Only center tick labels in grid axes
        if (gridOptions.enabled === true) {

            // Calculate top and bottom positions of the cell.
            if (side === 'top') {
                bottom = axis.top + axis.offset;
                top = bottom - tickWidth;
            } else if (side === 'bottom') {
                top = chart.chartHeight - axis.bottom + axis.offset;
                bottom = top + tickWidth;
            } else {
                bottom = axis.top + axis.len - (axis.translate(
                    reversed ? nextTickPos : tickPos
                ) as any);
                top = axis.top + axis.len - (axis.translate(
                    reversed ? tickPos : nextTickPos
                ) as any);
            }

            // Calculate left and right positions of the cell.
            if (side === 'right') {
                left = chart.chartWidth - axis.right + axis.offset;
                right = left + tickWidth;
            } else if (side === 'left') {
                right = axis.left + axis.offset;
                left = right - tickWidth;
            } else {
                left = Math.round(axis.left + (axis.translate(
                    reversed ? nextTickPos : tickPos
                ) as any)) - crispCorr;
                right = Math.round(axis.left + (axis.translate(
                    reversed ? tickPos : nextTickPos
                ) as any)) - crispCorr;
            }

            tick.slotWidth = right - left;

            // Calculate the positioning of the label based on
            // alignment.
            e.pos.x = (
                align === 'left' ?
                    left :
                    align === 'right' ?
                        right :
                        left + ((right - left) / 2) // default to center
            );
            e.pos.y = (
                verticalAlign === 'top' ?
                    top :
                    verticalAlign === 'bottom' ?
                        bottom :
                        top + ((bottom - top) / 2) // default to middle
            );

            lblMetrics = chart.renderer.fontMetrics(
                (labelOpts as any).style.fontSize,
                (label as any).element
            );
            labelHeight = (label as any).getBBox().height;

            // Adjustment to y position to align the label correctly.
            // Would be better to have a setter or similar for this.
            if (!(labelOpts as any).useHTML) {
                lines = Math.round(labelHeight / lblMetrics.h);
                e.pos.y += (
                    // Center the label
                    // TODO: why does this actually center the label?
                    ((lblMetrics.b - (lblMetrics.h - lblMetrics.f)) / 2) +
                    // Adjust for height of additional lines.
                    -(((lines - 1) * lblMetrics.h) / 2)
                );
            } else {
                e.pos.y += (
                    // Readjust yCorr in htmlUpdateTransform
                    lblMetrics.b +
                    // Adjust for height of html label
                    -(labelHeight / 2)
                );
            }

            e.pos.x += (axis.horiz && (labelOpts as any).x || 0);
        }
    }
);

/* eslint-enable no-invalid-this */

/**
 * Additions for grid axes.
 * @private
 * @class
 */
class GridAxisAdditions {

    /* *
     *
     *  Constructors
     *
     * */

    constructor(axis: GridAxis) {
        this.axis = axis;
    }

    /* *
     *
     *  Properties
     *
     * */

    axis: GridAxis;
    axisLineExtra?: Highcharts.SVGElement;
    upperBorder?: Highcharts.SVGElement;
    lowerBorder?: Highcharts.SVGElement;
    columnIndex?: number;
    columns?: Array<GridAxis>;
    isColumn?: boolean;

    /* *
     *
     *  Functions
     *
     * */

    /**
     * Checks if an axis is the outer axis in its dimension. Since
     * axes are placed outwards in order, the axis with the highest
     * index is the outermost axis.
     *
     * Example: If there are multiple x-axes at the top of the chart,
     * this function returns true if the axis supplied is the last
     * of the x-axes.
     *
     * @private
     *
     * @return {boolean}
     * True if the axis is the outermost axis in its dimension; false if
     * not.
     */
    public isOuterAxis(): boolean {
        const axis = this.axis;
        const chart = axis.chart;
        const columnIndex = axis.grid.columnIndex;
        const columns = (
            axis.linkedParent && axis.linkedParent.grid.columns ||
            axis.grid.columns
        );
        const parentAxis = columnIndex ? axis.linkedParent : axis;

        let thisIndex = -1,
            lastIndex = 0;

        (chart as any)[axis.coll].forEach(function (
            otherAxis: Highcharts.Axis,
            index: number
        ): void {
            if (otherAxis.side === axis.side && !otherAxis.options.isInternal) {
                lastIndex = index;
                if (otherAxis === parentAxis) {
                    // Get the index of the axis in question
                    thisIndex = index;
                }
            }
        });

        return (
            lastIndex === thisIndex &&
            (isNumber(columnIndex) ? (columns as any).length === columnIndex : true)
        );
    }

    /**
     * Add extra border based on the provided path.
     *  *
     * @private
     *
     * @param {SVGPath} path
     * The path of the border.
     *
     * @return {Highcharts.SVGElement}
     */
    public renderBorder(path: SVGPath): Highcharts.SVGElement {
        const axis = this.axis,
            renderer = axis.chart.renderer,
            options = axis.options,
            extraBorderLine = renderer.path(path)
                .addClass('highcharts-axis-line')
                .add(axis.axisBorder);

        if (!renderer.styledMode) {
            extraBorderLine.attr({
                stroke: options.lineColor,
                'stroke-width': options.lineWidth,
                zIndex: 7
            });
        }
        return extraBorderLine;
    }
}

/**
 * Axis with grid support.
 * @private
 * @class
 */
class GridAxis {

    /* *
     *
     *  Static Functions
     *
     * */

    /* eslint-disable valid-jsdoc */

    /**
     * Extends axis class with grid support.
     * @private
     */
    public static compose(AxisClass: typeof Axis): void {

        Axis.keepProps.push('grid');

        wrap(AxisClass.prototype, 'unsquish', GridAxis.wrapUnsquish);

        // Add event handlers
        addEvent(AxisClass, 'init', GridAxis.onInit);
        addEvent(AxisClass, 'afterGetOffset', GridAxis.onAfterGetOffset);
        addEvent(AxisClass, 'afterGetTitlePosition', GridAxis.onAfterGetTitlePosition);
        addEvent(AxisClass, 'afterInit', GridAxis.onAfterInit);
        addEvent(AxisClass, 'afterRender', GridAxis.onAfterRender);
        addEvent(AxisClass, 'afterSetAxisTranslation', GridAxis.onAfterSetAxisTranslation);
        addEvent(AxisClass, 'afterSetOptions', GridAxis.onAfterSetOptions);
        addEvent(AxisClass, 'afterSetOptions', GridAxis.onAfterSetOptions2);
        addEvent(AxisClass, 'afterSetScale', GridAxis.onAfterSetScale);
        addEvent(AxisClass, 'afterTickSize', GridAxis.onAfterTickSize);
        addEvent(AxisClass, 'trimTicks', GridAxis.onTrimTicks);
        addEvent(AxisClass, 'destroy', GridAxis.onDestroy);

    }

    /**
     * Handle columns and getOffset.
     * @private
     */
    public static onAfterGetOffset(this: Axis): void {
        const {
            grid
        } = this;

        (grid && grid.columns || []).forEach(function (column: Axis): void {
            column.getOffset();
        });
    }

    /**
     * @private
     */
    public static onAfterGetTitlePosition(
        this: Axis,
        e: { titlePosition: Highcharts.PositionObject }
    ): void {
        const axis = this;
        const options = axis.options;
        const gridOptions = options.grid || {};

        if (gridOptions.enabled === true) {
            // compute anchor points for each of the title align options
            const {
                axisTitle: title,
                height: axisHeight,
                horiz,
                left: axisLeft,
                offset,
                opposite,
                options: {
                    title: axisTitleOptions = {}
                },
                top: axisTop,
                width: axisWidth
            } = axis;
            const tickSize = axis.tickSize();
            const titleWidth = title && title.getBBox().width;
            const xOption = axisTitleOptions.x || 0;
            const yOption = axisTitleOptions.y || 0;
            const titleMargin = pick(axisTitleOptions.margin, horiz ? 5 : 10);
            const titleFontSize = axis.chart.renderer.fontMetrics(
                axisTitleOptions.style &&
                axisTitleOptions.style.fontSize,
                title
            ).f;
            const crispCorr = tickSize ? tickSize[0] / 2 : 0;

            // TODO account for alignment
            // the position in the perpendicular direction of the axis
            const offAxis = (
                (horiz ? axisTop + axisHeight : axisLeft) +
                (horiz ? 1 : -1) * // horizontal axis reverses the margin
                (opposite ? -1 : 1) * // so does opposite axes
                crispCorr +
                (axis.side === GridAxis.Side.bottom ? titleFontSize : 0)
            );

            e.titlePosition.x = horiz ?
                axisLeft - (titleWidth as any) / 2 - titleMargin + xOption :
                offAxis + (opposite ? axisWidth : 0) + offset + xOption;
            e.titlePosition.y = horiz ?
                (
                    offAxis -
                    (opposite ? axisHeight : 0) +
                    (opposite ? titleFontSize : -titleFontSize) / 2 +
                    offset +
                    yOption
                ) :
                axisTop - titleMargin + yOption;
        }
    }

    /**
     * @private
     */
    public static onAfterInit(this: Axis): void {
        const axis = this as GridAxis;
        const {
            chart,
            options: {
                grid: gridOptions = {}
            },
            userOptions
        } = axis;

        if (gridOptions.enabled) {
            applyGridOptions(axis);

            /* eslint-disable no-invalid-this */

            // TODO: wrap the axis instead
            wrap(axis, 'labelFormatter', function (
                this: Highcharts.AxisLabelsFormatterContextObject,
                proceed: Function
            ): void {
                const {
                    axis,
                    value
                } = this;
                const tickPos = axis.tickPositions;
                const series: Highcharts.Series = (
                    axis.isLinked ?
                        (axis.linkedParent as any) :
                        axis
                ).series[0];
                const isFirst = value === tickPos[0];
                const isLast = value === tickPos[tickPos.length - 1];
                const point: (Point|undefined) =
                    series && find(series.options.data as any, function (
                        p: Highcharts.PointOptionsType
                    ): boolean {
                        return (p as any)[axis.isXAxis ? 'x' : 'y'] === value;
                    });

                // Make additional properties available for the
                // formatter
                this.isFirst = isFirst;
                this.isLast = isLast;
                this.point = point;

                // Call original labelFormatter
                return proceed.call(this);
            });

            /* eslint-enable no-invalid-this */

        }

        if (gridOptions.columns) {
            var columns = axis.grid.columns = [] as Array<GridAxis>,
                columnIndex = axis.grid.columnIndex = 0;
            // Handle columns, each column is a grid axis
            while (++columnIndex < gridOptions.columns.length) {
                var columnOptions = merge(
                    userOptions,
                    gridOptions.columns[
                        gridOptions.columns.length - columnIndex - 1
                    ],
                    {
                        linkedTo: 0,
                        // Force to behave like category axis
                        type: 'category',
                        // Disable by default the scrollbar on the grid axis
                        scrollbar: {
                            enabled: false
                        }
                    }
                );

                delete (columnOptions.grid as any).columns; // Prevent recursion

                var column = new Axis(axis.chart, columnOptions) as GridAxis;
                column.grid.isColumn = true;
                column.grid.columnIndex = columnIndex;

                // Remove column axis from chart axes array, and place it
                // in the columns array.
                erase(chart.axes, column);
                erase((chart as any)[axis.coll], column);
                columns.push(column);
            }
        }
    }

    /**
     * Draw an extra line on the far side of the outermost axis,
     * creating floor/roof/wall of a grid. And some padding.
     * ```
     * Make this:
     *             (axis.min) __________________________ (axis.max)
     *                           |    |    |    |    |
     * Into this:
     *             (axis.min) __________________________ (axis.max)
     *                        ___|____|____|____|____|__
     * ```
     * @private
     */
    public static onAfterRender(this: Axis): void {
        const axis = this,
            grid = axis.grid,
            options = axis.options,
            gridOptions = options.grid || {};

        if (gridOptions.enabled === true) {

            // @todo acutual label padding (top, bottom, left, right)
            axis.maxLabelDimensions = axis.getMaxLabelDimensions(
                axis.ticks,
                axis.tickPositions
            );

            // Remove right wall before rendering if updating
            if (axis.rightWall) {
                axis.rightWall.destroy();
            }

            /*
            Draw an extra axis line on outer axes
                        >
            Make this:    |______|______|______|___

                        > _________________________
            Into this:    |______|______|______|__|
                                                    */
            if (axis.grid && axis.grid.isOuterAxis() && axis.axisLine) {

                const lineWidth = options.lineWidth;
                if (lineWidth) {
                    const linePath = axis.getLinePath(lineWidth),
                        startPoint = linePath[0],
                        endPoint = linePath[1],
                        // Negate distance if top or left axis
                        // Subtract 1px to draw the line at the end of the tick
                        tickLength = (axis.tickSize('tick') || [1])[0],
                        distance = (tickLength - 1) * ((
                            axis.side === GridAxis.Side.top ||
                            axis.side === GridAxis.Side.left
                        ) ? -1 : 1);

                    // If axis is horizontal, reposition line path vertically
                    if (startPoint[0] === 'M' && endPoint[0] === 'L') {
                        if (axis.horiz) {
                            startPoint[2] += distance;
                            endPoint[2] += distance;
                        } else {
                            startPoint[1] += distance;
                            endPoint[1] += distance;
                        }
                    }

                    // If it doesn't exist, add an upper and lower border
                    // for the vertical grid axis.
                    if (!axis.horiz && axis.chart.marginRight) {
                        const upperBorderStartPoint = startPoint,
                            upperBorderEndPoint = ['L', axis.left, startPoint[2]],
                            upperBorderPath = [upperBorderStartPoint, upperBorderEndPoint],
                            lowerBorderEndPoint = ['L', axis.chart.chartWidth - axis.chart.marginRight,
                                axis.toPixels(axis.max as any + axis.tickmarkOffset)],
                            lowerBorderStartPoint = ['M', endPoint[1],
                                axis.toPixels(axis.max as any + axis.tickmarkOffset)],
                            lowerBorderPath = [lowerBorderStartPoint, lowerBorderEndPoint];

                        if (!axis.grid.upperBorder && axis.min as any % 1 !== 0) {
                            axis.grid.upperBorder = axis.grid.renderBorder(upperBorderPath as any);
                        }
                        if (axis.grid.upperBorder) {
                            axis.grid.upperBorder.animate({
                                d: upperBorderPath as any
                            });
                        }

                        if (!axis.grid.lowerBorder && axis.max as any % 1 !== 0) {
                            axis.grid.lowerBorder = axis.grid.renderBorder(lowerBorderPath as any);
                        }
                        if (axis.grid.lowerBorder) {
                            axis.grid.lowerBorder.animate({
                                d: lowerBorderPath as any
                            });
                        }
                    }

                    // Render an extra line parallel to the existing axes,
                    // to close the grid.
                    if (!axis.grid.axisLineExtra) {
                        axis.grid.axisLineExtra = axis.grid.renderBorder(linePath);
                    } else {
                        axis.grid.axisLineExtra.animate({
                            d: linePath
                        });
                    }

                    // show or hide the line depending on
                    // options.showEmpty
                    axis.axisLine[axis.showAxis ? 'show' : 'hide'](true);
                }
            }

            (grid && grid.columns || []).forEach(function (
                column: Highcharts.Axis
            ): void {
                column.render();
            });
            // Manipulate the tick mark visibility
            // based on the axis.max- allows smooth scrolling.
            if (!axis.horiz && axis.chart.hasRendered && (axis.scrollbar || axis.linkedParent?.scrollbar)) {
                const max = axis.max as any,
                    min = axis.min as any,
                    tickmarkOffset = axis.tickmarkOffset,
                    lastTick = axis.tickPositions[axis.tickPositions.length - 1],
                    firstTick = axis.tickPositions[0];

                // Hide/show firts tick label.
                if (min - firstTick > tickmarkOffset) {
                    (axis.ticks[firstTick].label as any).hide();
                } else {
                    (axis.ticks[firstTick].label as any).show();
                }

                // Hide/show last tick mark/label.
                if (lastTick - max > tickmarkOffset) {
                    (axis.ticks[lastTick].label as any).hide();
                } else {
                    (axis.ticks[lastTick].label as any).show();
                }

                if (lastTick - max < tickmarkOffset && lastTick - max > 0 && axis.ticks[lastTick].isLast) {
                    (axis.ticks[lastTick].mark as any).hide();
                } else {
                    (axis.ticks[lastTick - 1].mark as any).show();
                }
            }
        }
    }

    /**
     * @private
     */
    public static onAfterSetAxisTranslation(this: Axis): void {
        const axis = this;
        const tickInfo = axis.tickPositions && axis.tickPositions.info;
        const options = axis.options;
        const gridOptions = options.grid || {};
        const userLabels = axis.userOptions.labels || {};

        if (axis.horiz) {
            if (gridOptions.enabled === true) {
                axis.series.forEach(function (series: Highcharts.Series): void {
                    series.options.pointRange = 0;
                });
            }

            // Lower level time ticks, like hours or minutes, represent
            // points in time and not ranges. These should be aligned
            // left in the grid cell by default. The same applies to
            // years of higher order.
            if (
                tickInfo &&
                options.dateTimeLabelFormats &&
                options.labels &&
                !defined(userLabels.align) &&
                (
                    (options.dateTimeLabelFormats[tickInfo.unitName] as any).range === false ||
                    tickInfo.count > 1 // years
                )
            ) {
                options.labels.align = 'left';

                if (!defined(userLabels.x)) {
                    options.labels.x = 3;
                }
            }
        } else {
            // Don't trim ticks which not in min/max range but
            // they are still in the min/max plus tickInterval.
            if (this.options.type !== 'treegrid' && axis.grid?.columns) {
                this.minPointOffset = this.tickInterval;
            }
        }
    }

    /**
     * Creates a left and right wall on horizontal axes:
     * - Places leftmost tick at the start of the axis, to create a left
     *   wall
     * - Ensures that the rightmost tick is at the end of the axis, to
     *   create a right wall.
     * @private
     */
    public static onAfterSetOptions(
        this: Axis,
        e: { userOptions: Highcharts.AxisOptions }
    ): void {
        var options = this.options,
            userOptions = e.userOptions,
            gridAxisOptions: Highcharts.AxisOptions,
            gridOptions: GridAxis.Options = (
                (options && isObject(options.grid)) ? (options.grid as any) : {}
            );

        if (gridOptions.enabled === true) {

            // Merge the user options into default grid axis options so
            // that when a user option is set, it takes presedence.
            gridAxisOptions = merge(true, {

                className: (
                    'highcharts-grid-axis ' + (userOptions.className || '')
                ),

                dateTimeLabelFormats: {
                    hour: {
                        list: ['%H:%M', '%H']
                    },
                    day: {
                        list: ['%A, %e. %B', '%a, %e. %b', '%E']
                    },
                    week: {
                        list: ['Week %W', 'W%W']
                    },
                    month: {
                        list: ['%B', '%b', '%o']
                    }
                },

                grid: {
                    borderWidth: 1
                },

                labels: {
                    padding: 2,
                    style: {
                        fontSize: '13px'
                    }
                },

                margin: 0,

                title: {
                    text: null,
                    reserveSpace: false,
                    rotation: 0
                },

                // In a grid axis, only allow one unit of certain types,
                // for example we shouln't have one grid cell spanning
                // two days.
                units: [[
                    'millisecond', // unit name
                    [1, 10, 100]
                ], [
                    'second',
                    [1, 10]
                ], [
                    'minute',
                    [1, 5, 15]
                ], [
                    'hour',
                    [1, 6]
                ], [
                    'day',
                    [1]
                ], [
                    'week',
                    [1]
                ], [
                    'month',
                    [1]
                ], [
                    'year',
                    null
                ]]
            }, userOptions);

            // X-axis specific options
            if (this.coll === 'xAxis') {

                // For linked axes, tickPixelInterval is used only if
                // the tickPositioner below doesn't run or returns
                // undefined (like multiple years)
                if (
                    defined(userOptions.linkedTo) &&
                    !defined(userOptions.tickPixelInterval)
                ) {
                    gridAxisOptions.tickPixelInterval = 350;
                }

                // For the secondary grid axis, use the primary axis'
                // tick intervals and return ticks one level higher.
                if (
                    // Check for tick pixel interval in options
                    !defined(userOptions.tickPixelInterval) &&

                    // Only for linked axes
                    defined(userOptions.linkedTo) &&

                    !defined(userOptions.tickPositioner) &&
                    !defined(userOptions.tickInterval)
                ) {
                    gridAxisOptions.tickPositioner = function (
                        this: Highcharts.Axis,
                        min: number,
                        max: number
                    ): (Highcharts.AxisTickPositionsArray|undefined) {

                        var parentInfo = (
                            this.linkedParent &&
                            this.linkedParent.tickPositions &&
                            this.linkedParent.tickPositions.info
                        );

                        if (parentInfo) {

                            var unitIdx: (number|undefined),
                                count,
                                unitName,
                                i,
                                units = gridAxisOptions.units,
                                unitRange;

                            for (i = 0; i < (units as any).length; i++) {
                                if (
                                    (units as any)[i][0] ===
                                    parentInfo.unitName
                                ) {
                                    unitIdx = i;
                                    break;
                                }
                            }

                            // Get the first allowed count on the next
                            // unit.
                            if ((units as any)[(unitIdx as any) + 1]) {
                                unitName = (units as any)[
                                    (unitIdx as any) + 1
                                ][0];
                                count =
                                    ((units as any)[
                                        (unitIdx as any) + 1
                                    ][1] || [1])[0];

                            // In case the base X axis shows years, make
                            // the secondary axis show ten times the
                            // years (#11427)
                            } else if (parentInfo.unitName === 'year') {
                                unitName = 'year';
                                count = parentInfo.count * 10;
                            }

                            unitRange = timeUnits[unitName];
                            this.tickInterval = unitRange * count;
                            return this.getTimeTicks(
                                {
                                    unitRange: unitRange,
                                    count: count,
                                    unitName: unitName
                                },
                                min,
                                max,
                                this.options.startOfWeek as any
                            );
                        }
                    };
                }

            }

            // Now merge the combined options into the axis options
            merge(true, this.options, gridAxisOptions);

            if (this.horiz) {
                /*               _________________________
                Make this:    ___|_____|_____|_____|__|
                                ^                     ^
                                _________________________
                Into this:    |_____|_____|_____|_____|
                                    ^                 ^    */
                options.minPadding = pick(userOptions.minPadding, 0);
                options.maxPadding = pick(userOptions.maxPadding, 0);
            }

            // If borderWidth is set, then use its value for tick and
            // line width.
            if (isNumber((options.grid as any).borderWidth)) {
                options.tickWidth = options.lineWidth = gridOptions.borderWidth;
            }

        }
    }

    /**
     * @private
     */
    public static onAfterSetOptions2(
        this: Axis,
        e: { userOptions?: Highcharts.AxisOptions }
    ): void {
        const axis = this;
        const userOptions = e.userOptions;
        const gridOptions = userOptions && userOptions.grid || {};
        const columns = gridOptions.columns;

        // Add column options to the parent axis. Children has their column
        // options set on init in onGridAxisAfterInit.
        if (gridOptions.enabled && columns) {
            merge(true, axis.options, columns[columns.length - 1]);
        }
    }

    /**
     * Handle columns and setScale.
     * @private
     */
    public static onAfterSetScale(this: Axis): void {
        const axis = this as GridAxis;

        (axis.grid.columns || []).forEach(function (column): void {
            column.setScale();
        });
    }

    /**
     * Draw vertical axis ticks extra long to create cell floors and roofs.
     * Overrides the tickLength for vertical axes.
     * @private
     */
    public static onAfterTickSize(
        this: Axis,
        e: { tickSize?: [number, number] }
    ): void {
        const defaultLeftAxisOptions = Axis.defaultLeftAxisOptions;
        const {
            horiz,
            maxLabelDimensions,
            options: {
                grid: gridOptions = {}
            }
        } = this;
        if (gridOptions.enabled && maxLabelDimensions) {
            const labelPadding =
                (Math.abs((defaultLeftAxisOptions.labels as any).x) * 2);
            const distance = horiz ?
                gridOptions.cellHeight || labelPadding + maxLabelDimensions.height :
                labelPadding + maxLabelDimensions.width;
            if (isArray(e.tickSize)) {
                e.tickSize[0] = distance;
            } else {
                e.tickSize = [distance, 0];
            }
        }
    }

    /**
     * @private
     */
    public static onDestroy(
        this: Axis,
        e: { keepEvents: boolean }
    ): void {
        const {
            grid
        } = this as GridAxis;

        (grid.columns || []).forEach(function (column): void {
            column.destroy(e.keepEvents);
        });
        grid.columns = void 0;
    }

    /**
     * Wraps axis init to draw cell walls on vertical axes.
     * @private
     */
    public static onInit(
        this: Axis,
        e: { userOptions?: Highcharts.AxisOptions }
    ): void {
        const axis = this;
        const userOptions = e.userOptions || {};
        const gridOptions = userOptions.grid || {};

        if (gridOptions.enabled && defined(gridOptions.borderColor)) {
            userOptions.tickColor = userOptions.lineColor = gridOptions.borderColor;
        }

        if (!axis.grid) {
            axis.grid = new GridAxisAdditions(axis as GridAxis);
        }
    }

    /**
     * Makes tick labels which are usually ignored in a linked axis
     * displayed if they are within range of linkedParent.min.
     * ```
     *                        _____________________________
     *                        |   |       |       |       |
     * Make this:             |   |   2   |   3   |   4   |
     *                        |___|_______|_______|_______|
     *                          ^
     *                        _____________________________
     *                        |   |       |       |       |
     * Into this:             | 1 |   2   |   3   |   4   |
     *                        |___|_______|_______|_______|
     *                          ^
     * ```
     * @private
     * @todo Does this function do what the drawing says? Seems to affect
     *       ticks and not the labels directly?
     */
    public static onTrimTicks(this: Axis): void {
        const axis = this;
        const options = axis.options;
        const gridOptions = options.grid || {};
        const categoryAxis = axis.categories;
        const tickPositions = axis.tickPositions;
        const firstPos = tickPositions[0];
        const lastPos = tickPositions[tickPositions.length - 1];
        const linkedMin = axis.linkedParent && axis.linkedParent.min;
        const linkedMax = axis.linkedParent && axis.linkedParent.max;
        const min = linkedMin || axis.min;
        const max = linkedMax || axis.max;
        const tickInterval = axis.tickInterval;
        const endMoreThanMin = (
            firstPos < (min as any) &&
            firstPos + tickInterval > (min as any)
        );
        const startLessThanMax = (
            lastPos > (max as any) &&
            lastPos - tickInterval < (max as any)
        );

        if (
            gridOptions.enabled === true &&
            !categoryAxis &&
            (axis.horiz || axis.isLinked)
        ) {
            if (endMoreThanMin && !options.startOnTick) {
                tickPositions[0] = min as any;
            }

            if (startLessThanMax && !options.endOnTick) {
                tickPositions[tickPositions.length - 1] = max as any;
            }
        }
    }

    /**
     * Avoid altering tickInterval when reserving space.
     * @private
     */
    public static wrapUnsquish(
        this: Axis,
        proceed: Function
    ): number {
        const axis = this;
        const {
            options: {
                grid: gridOptions = {}
            }
        } = axis;

        if (gridOptions.enabled === true && axis.categories) {
            return axis.tickInterval;
        }

        return proceed.apply(axis, argsToArray(arguments));
    }

}

interface GridAxis extends Axis {
    grid: GridAxisAdditions;
    linkedParent?: GridAxis;
}

namespace GridAxis {

    export interface Options {
        borderColor?: Highcharts.ColorType;
        borderWidth?: number;
        cellHeight?: number;
        columns?: Array<Highcharts.AxisOptions>;
        enabled?: boolean;
    }

    /**
     * Enum for which side the axis is on. Maps to axis.side.
     * @private
     */
    export enum Side {
        top = 0,
        right = 1,
        bottom = 2,
        left = 3
    }

}

GridAxis.compose(Axis);

export default GridAxis;<|MERGE_RESOLUTION|>--- conflicted
+++ resolved
@@ -240,7 +240,7 @@
         if (isObject(tick)) {
             label = isObject(tick.label) ? tick.label : ({} as any);
 
-            // Find width and height of tick
+            // Find width and height of label
             labelHeight = label.getBBox ? label.getBBox().height : 0;
             if (label.textStr && !isNumber(label.textPxLength)) {
                 label.textPxLength = label.getBBox().width;
@@ -251,15 +251,9 @@
                 0;
 
             if (label.textStr) {
-<<<<<<< HEAD
-                // Set the tickWidth same as the label
-                // width after ellipsis applied #10281
-                labelWidth = label.getBBox().width;
-=======
                 // Set the tickWidth same as the label width after ellipsis
                 // applied #10281
-                tickWidth = Math.round(label.getBBox().width);
->>>>>>> 4196e8e7
+                labelWidth = Math.round(label.getBBox().width);
             }
             // Update the result if width and/or height are larger
             dimensions.height = Math.max(labelHeight, dimensions.height);
