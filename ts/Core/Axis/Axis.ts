--- conflicted
+++ resolved
@@ -32,7 +32,9 @@
 import type TickPositionsArray from './TickPositionsArray';
 import type { AlignValue } from '../Renderer/AlignObject';
 import type Chart from '../Chart/Chart';
+
 import type CSSObject from '../Renderer/CSSObject';
+
 import type { EventCallback } from '../Callback';
 import type FontMetricsObject from '../Renderer/FontMetricsObject';
 import type PlotLineOrBand from './PlotLineOrBand';
@@ -61,6 +63,7 @@
 import Tick from './Tick.js';
 import U from '../Utilities.js';
 const {
+
     arrayMax,
     arrayMin,
     clamp,
@@ -73,6 +76,7 @@
     fireEvent,
     getMagnitude,
     isArray,
+
     isNumber,
     isString,
     merge,
@@ -100,10 +104,13 @@
 }
 
 /* *
+
  *
  *  Class
+
  *
  * */
+
 
 /**
  * Create a new axis object. Called internally when instanciating a new chart or
@@ -146,6 +153,7 @@
      * */
 
     public static readonly defaultOptions = AxisDefaults.defaultXAxisOptions;
+
 
     // Properties to survive after destroy, needed for Axis.update (#4317,
     // #5773, #5881).
@@ -594,6 +602,7 @@
             lang = defaultOptions.lang,
             numericSymbols = (lang as any).numericSymbols,
             numSymMagnitude = (lang as any).numericSymbolMagnitude || 1000,
+
             // make sure the same symbol is added for all labels on a linear
             // axis
             numericSymbolDetector = axis.logarithmic ?
@@ -819,11 +828,14 @@
         pointPlacement?: number
     ): (number|undefined) {
         const axis = (this.linkedParent || this), // #1417
+
             localMin = old && axis.old ? axis.old.min : axis.min,
+
             minPixelPadding = axis.minPixelPadding,
+            isBrokenAxis = axis.brokenAxis && axis.brokenAxis.hasBreaks,
             doPostTranslate = (
                 axis.isOrdinal ||
-                axis.brokenAxis && axis.brokenAxis.hasBreaks ||
+                isBrokenAxis ||
                 (axis.logarithmic && handleLog)
             ) && axis.lin2val;
 
@@ -856,13 +868,21 @@
             val -= minPixelPadding;
             // from chart pixel to value:
             returnValue = val / localA + (localMin as any);
-            if (doPostTranslate) { // log and ordinal axes
-                returnValue = axis.lin2val(returnValue);
+            if (doPostTranslate) { // log, ordinal and broken axis
+                // For the ordinal axis use an unmodified value,
+                // that value will be modified in lin2val method.
+                // Also, pass the second argument which indicates
+                // if the value is inside the plotArea.
+                if (axis.logarithmic || isBrokenAxis) {
+                    returnValue = axis.lin2val(returnValue);
+                } else {
+                    returnValue = axis.lin2val(val);
+                }
             }
 
         // From value to pixels
         } else {
-            if (doPostTranslate) { // log and ordinal axes
+            if (doPostTranslate) { // log, ordinal and broken axis
                 val = (axis.val2lin as any)(val);
             }
             returnValue = isNumber(localMin) ?
@@ -953,6 +973,7 @@
             axisTop = axis.top,
             old = options.old,
             value = options.value,
+
             lineWidth = options.lineWidth,
             cHeight = (old && chart.oldChartHeight) || chart.chartHeight,
             cWidth = (old && chart.oldChartWidth) || chart.chartWidth,
@@ -965,6 +986,7 @@
             x2: number,
             y2: number,
             skip: boolean;
+
 
         // eslint-disable-next-line valid-jsdoc
         /**
@@ -1060,6 +1082,7 @@
 
         let pos,
             lastPos,
+
             precision;
 
         // When the precision is higher than what we filter out in
@@ -1134,6 +1157,7 @@
             options = axis.options,
             tickPositions = axis.tickPositions,
             minorTickInterval = axis.minorTickInterval,
+
             pointRangePadding = axis.pointRangePadding || 0,
             min = (axis.min as any) - pointRangePadding, // #1498
             max = (axis.max as any) + pointRangePadding, // #1498
@@ -1218,6 +1242,7 @@
 
         let min = axis.min,
             max = axis.max,
+
             zoomOffset,
             spaceAvailable: boolean,
             closestDataRange = 0,
@@ -1312,6 +1337,7 @@
         axis.max = max;
     }
 
+
     /**
      * Find the closestPointRange across all series.
      *
@@ -1478,8 +1504,10 @@
             closestPointRange: number,
             minPointOffset = 0,
             pointRangePadding = 0,
+
             ordinalCorrection,
             transA = axis.transA;
+
 
         // Adjust translation for padding. Y axis with categories need to go
         // through the same (#1784).
@@ -1613,7 +1641,9 @@
             length,
             linkedParentExtremes,
             tickIntervalOption = options.tickInterval,
+
             threshold = isNumber(axis.threshold) ? axis.threshold : null,
+
             thresholdMin,
             thresholdMax,
             hardMin,
@@ -1904,9 +1934,12 @@
      */
     public setTickPositions(): void {
         const axis = this,
+
             options = this.options,
+
             tickPositionsOption = options.tickPositions,
             minorTickIntervalOption = this.getMinorTickInterval(),
+
             hasVerticalPanning = this.hasVerticalPanning(),
             isColorAxis = this.coll === 'colorAxis',
             startOnTick = (isColorAxis || !hasVerticalPanning) && options.startOnTick,
@@ -2073,40 +2106,6 @@
      * @param {boolean} [endOnTick]
      * TO-DO: parameter description
      */
-<<<<<<< HEAD
-    public translate(
-        val: number,
-        backwards?: (boolean|null),
-        cvsCoord?: (boolean|null),
-        old?: (boolean|null),
-        handleLog?: boolean,
-        pointPlacement?: number
-    ): (number|undefined) {
-        let axis: Highcharts.Axis = this.linkedParent || this as any, // #1417
-            sign = 1,
-            cvsOffset = 0,
-            localA = old && axis.old ? axis.old.transA : axis.transA,
-            localMin = old && axis.old ? axis.old.min : axis.min,
-            returnValue = 0,
-            minPixelPadding = axis.minPixelPadding,
-            isBrokenAxis = axis.brokenAxis && axis.brokenAxis.hasBreaks,
-            doPostTranslate = (
-                axis.isOrdinal ||
-                isBrokenAxis ||
-                (axis.logarithmic && handleLog)
-            ) && axis.lin2val;
-
-        if (!localA) {
-            localA = axis.transA;
-        }
-
-        // In vertical axes, the canvas coordinates start from 0 at the top like
-        // in SVG.
-        if (cvsCoord) {
-            sign *= -1; // canvas coordinates inverts the value
-            cvsOffset = axis.len;
-        }
-=======
     public trimTicks(
         tickPositions: Array<number>,
         startOnTick?: boolean,
@@ -2116,7 +2115,6 @@
             roundedMax = tickPositions[tickPositions.length - 1],
             minPointOffset =
                 (!this.isOrdinal && this.minPointOffset) || 0; // (#12716)
->>>>>>> cf490c85
 
         fireEvent(this, 'trimTicks');
 
@@ -2129,28 +2127,6 @@
                 }
             }
 
-<<<<<<< HEAD
-            val = val * sign + cvsOffset;
-            val -= minPixelPadding;
-            // from chart pixel to value:
-            returnValue = val / localA + (localMin as any);
-            if (doPostTranslate) { // log, ordinal and broken axis
-                // For the ordinal axis use an unmodified value,
-                // that value will be modified in lin2val method.
-                // Also, pass the second argument which indicates
-                // if the value is inside the plotArea.
-                if (axis.logarithmic || isBrokenAxis) {
-                    returnValue = axis.lin2val(returnValue);
-                } else {
-                    returnValue = axis.lin2val(val);
-                }
-            }
-
-        // From value to pixels
-        } else {
-            if (doPostTranslate) { // log, ordinal and broken axis
-                val = (axis.val2lin as any)(val);
-=======
             if (endOnTick) {
                 this.max = roundedMax;
             } else {
@@ -2167,7 +2143,6 @@
                 !this.options.tickPositions
             ) {
                 tickPositions.push((roundedMax + roundedMin) / 2);
->>>>>>> cf490c85
             }
         }
     }
@@ -2185,6 +2160,7 @@
         const axis = this,
             others = // Whether there is another axis to pair with this one
                 {} as AxisOptions,
+
             options = axis.options;
 
         let hasOther: (boolean|undefined);
@@ -2203,6 +2179,7 @@
             !axis.logarithmic
         ) {
             (this.chart as any)[this.coll].forEach(function (axis: Axis): void {
+
                 const otherOptions = axis.options,
                     horiz = axis.horiz,
                     key = [
@@ -2235,6 +2212,7 @@
     public getTickAmount(): void {
         const axis = this,
             options = this.options,
+
             tickPixelInterval = options.tickPixelInterval as any;
 
         let tickAmount = options.tickAmount;
@@ -2736,6 +2714,7 @@
      */
     public tickSize(prefix?: string): [number, number]|undefined {
         const options = this.options,
+
             tickWidth = pick(
                 options[prefix === 'tick' ? 'tickWidth' : 'minorTickWidth'],
                 // Default to 1 on linear and datetime X axes
@@ -2793,6 +2772,7 @@
         const labelOptions = this.options.labels,
             horiz = this.horiz,
             tickInterval = this.tickInterval,
+
             slotSize = this.len / (
                 (
                     (this.categories ? 1 : 0) +
@@ -2801,8 +2781,10 @@
                 ) /
                 tickInterval
             ),
+
             rotationOption = labelOptions.rotation,
             labelMetrics = this.labelMetrics(),
+
             range = Math.max((this.max as any) - (this.min as any), 0),
             // Return the multiple of tickInterval that is needed to avoid
             // collision
@@ -3162,6 +3144,7 @@
             opposite = axis.opposite,
             options = axis.options,
             axisTitleOptions = options.title,
+
             styledMode = axis.chart.styledMode;
 
         let textAlign: (AlignValue|undefined);
@@ -3264,10 +3247,13 @@
                     side
             ),
             hasData = axis.hasData(),
+
             axisTitleOptions = options.title,
             labelOptions = options.labels,
+
             axisOffset = chart.axisOffset,
             clipOffset = chart.clipOffset,
+
             directionFactor = [-1, 1, 1, -1][side],
             className = options.className,
             axisParent = axis.axisParent; // Used in color axis
@@ -3281,6 +3267,7 @@
             lineHeightCorrection;
 
         // For reuse in Axis.render
+
         axis.showAxis = showAxis = hasData || options.showEmpty;
 
         // Set/reset staggerLines
@@ -3357,6 +3344,7 @@
 
         } else { // doesn't have data
             objectEach(ticks, function (tick, n): void {
+
                 tick.destroy();
                 delete ticks[n];
             });
@@ -3676,6 +3664,7 @@
             minorTicks = axis.minorTicks,
             alternateBands = axis.alternateBands,
             stackLabelOptions = (options as YAxisOptions).stackLabels,
+
             alternateGridColor = options.alternateGridColor,
             tickmarkOffset = axis.tickmarkOffset,
             axisLine = axis.axisLine,
@@ -3692,6 +3681,7 @@
         // Mark all elements inActive before we go over and mark the active ones
         [ticks, minorTicks, alternateBands].forEach(function (
             coll: (Record<string, PlotLineOrBand>|Record<string, Tick>)
+
         ): void {
             objectEach(coll, function (tick): void {
                 tick.isActive = false;
@@ -3779,8 +3769,10 @@
         // Remove inactive ticks
         [ticks, minorTicks, alternateBands].forEach(function (
             coll: (Record<string, PlotLineOrBand>|Record<string, Tick>)
+
         ): void {
             const forDestruction: Array<number> = [],
+
                 delay = animation.duration,
                 destroyInactiveItems = function (): void {
                     let i = forDestruction.length;
@@ -3984,6 +3976,7 @@
     public drawCrosshair(e?: PointerEvent, point?: Point): void {
 
         const options = this.crosshair,
+
             snap = pick(options && options.snap, true),
             chart = this.chart;
 
@@ -3992,6 +3985,7 @@
             categorized,
             graphic = this.cross,
             crossOptions: Highcharts.AxisPlotLinesOptions;
+
 
         fireEvent(this, 'drawCrosshair', { e: e, point: point });
 
@@ -4131,6 +4125,7 @@
      *
      * @private
      * @function Highcharts.Axis#hasVerticalPanning
+
      *
      * @return {boolean}
      */
@@ -4170,6 +4165,7 @@
      *
      * @param {Highcharts.AxisOptions} options
      * The new options that will be merged in with existing options on the axis.
+
      *
      * @param {boolean} [redraw=true]
      * Whether to redraw the chart after the axis is altered. If doing more
@@ -4250,6 +4246,7 @@
      *
      * @param {boolean} [redraw=true]
      * Whether to redraw the chart after setting the title.
+
      */
     public setTitle(
         titleOptions: AxisTitleOptions,
