--- conflicted
+++ resolved
@@ -5884,13 +5884,8 @@
 
         if (
             // Only if alignTicks is true
-<<<<<<< HEAD
-            (this.chart.options.chart as any).alignTicks !== false &&
+            this.chart.options.chart.alignTicks !== false &&
             options.alignTicks &&
-=======
-            this.chart.options.chart.alignTicks !== false &&
-            options.alignTicks !== false &&
->>>>>>> e5d7e51b
 
             // Disabled when startOnTick or endOnTick are false (#7604)
             options.startOnTick !== false &&
