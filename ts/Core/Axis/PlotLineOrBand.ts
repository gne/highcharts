--- conflicted
+++ resolved
@@ -72,125 +72,6 @@
     }
 }
 
-<<<<<<< HEAD
-/**
- * Internal types
- * @private
- */
-declare global {
-    namespace Highcharts {
-        interface AxisPlotBandsLabelOptions {
-            align?: AlignValue;
-            className?: string;
-            formatter?: FormatUtilities.FormatterCallback<PlotLineOrBand>;
-            rotation?: number;
-            style?: CSSObject;
-            text?: string;
-            textAlign?: AlignValue;
-            useHTML?: boolean;
-            verticalAlign?: VerticalAlignValue;
-            x?: number;
-            y?: number;
-        }
-        interface AxisPlotBandsOptions {
-            acrossPanes?: boolean;
-            borderColor?: ColorString;
-            borderWidth?: number;
-            className?: string;
-            color?: ColorType;
-            events?: any;
-            from?: number;
-            id?: string;
-            label?: AxisPlotBandsLabelOptions;
-            to?: number;
-            zIndex?: number;
-        }
-        interface AxisPlotLinesLabelOptions {
-            align?: AlignValue;
-            className?: string;
-            formatter?: FormatUtilities.FormatterCallback<PlotLineOrBand>;
-            rotation?: number;
-            style?: CSSObject;
-            text?: string;
-            textAlign?: AlignValue;
-            useHTML?: boolean;
-            verticalAlign?: VerticalAlignValue;
-            x?: number;
-            y?: number;
-        }
-        interface AxisPlotLinesOptions {
-            acrossPanes?: boolean;
-            className?: string;
-            color?: ColorString;
-            dashStyle?: DashStyleValue;
-            events?: any;
-            id?: string;
-            label?: AxisPlotLinesLabelOptions;
-            translatedValue?: number;
-            value?: number;
-            width?: number;
-            zIndex?: number;
-        }
-        /*
-        class PlotLineOrBand {
-            public constructor(
-                axis: Axis,
-                options?: (AxisPlotLinesOptions|AxisPlotBandsOptions)
-            );
-            public axis: Axis;
-            public id?: string;
-            public isActive?: boolean;
-            public label?: SVGElement;
-            public options?: (AxisPlotLinesOptions|AxisPlotBandsOptions);
-            public svgElem?: SVGElement;
-            public destroy(): void;
-            public render(): (PlotLineOrBand|undefined);
-            public renderLabel(
-                optionsLabel: (
-                    AxisPlotBandsLabelOptions|
-                    AxisPlotLinesLabelOptions
-                ),
-                path: SVGPath,
-                isBand?: boolean,
-                zIndex?: number
-            ): void;
-            public getLabelText(
-                optionsLabel: (
-                    AxisPlotBandsLabelOptions|
-                    AxisPlotLinesLabelOptions
-                ),
-            ): string
-        }
-        */
-    }
-}
-
-/**
- * Options for plot bands on axes.
- *
- * @typedef {Highcharts.XAxisPlotBandsOptions|Highcharts.YAxisPlotBandsOptions|Highcharts.ZAxisPlotBandsOptions} Highcharts.AxisPlotBandsOptions
- */
-
-/**
- * Options for plot band labels on axes.
- *
- * @typedef {Highcharts.XAxisPlotBandsLabelOptions|Highcharts.YAxisPlotBandsLabelOptions|Highcharts.ZAxisPlotBandsLabelOptions} Highcharts.AxisPlotBandsLabelOptions
- */
-
-/**
- * Options for plot lines on axes.
- *
- * @typedef {Highcharts.XAxisPlotLinesOptions|Highcharts.YAxisPlotLinesOptions|Highcharts.ZAxisPlotLinesOptions} Highcharts.AxisPlotLinesOptions
- */
-
-/**
- * Options for plot line labels on axes.
- *
- * @typedef {Highcharts.XAxisPlotLinesLabelOptions|Highcharts.YAxisPlotLinesLabelOptions|Highcharts.ZAxisPlotLinesLabelOptions} Highcharts.AxisPlotLinesLabelOptions
- */
-
-=======
->>>>>>> d7ac178a
 import U from '../Utilities.js';
 const {
     arrayMax,
@@ -390,11 +271,7 @@
                 verticalAlign: !horiz && isBand && 'middle',
                 y: horiz ? isBand ? 16 : 10 : isBand ? 6 : -4,
                 rotation: horiz && !isBand && 90
-<<<<<<< HEAD
-            }, optionsLabel);
-=======
             } as PlotLineLabelOptions, optionsLabel);
->>>>>>> d7ac178a
 
             this.renderLabel(optionsLabel, path, isBand, zIndex);
 
@@ -448,7 +325,7 @@
                     align: optionsLabel.textAlign || optionsLabel.align,
                     rotation: optionsLabel.rotation,
                     'class': 'highcharts-plot-' + (isBand ? 'band' : 'line') +
-                        '-label ' + (optionsLabel.className || ''),
+                        '-label ' + ((optionsLabel as any).className || ''),
                     zIndex
                 })
                 .add();
