/* *
 *
 *  (c) 2010-2021 Torstein Honsi
 *
 *  License: www.highcharts.com/license
 *
 *  !!!!!!! SOURCE GETS TRANSPILED BY TYPESCRIPT. EDIT TS FILE ONLY. !!!!!!!
 *
 * */

'use strict';

/* *
 *
 *  Imports
 *
 * */

import type AnimationOptions from '../../Animation/AnimationOptions';
import type BBoxObject from '../BBoxObject';
import type ColorString from '../../Color/ColorString';
import type CSSObject from '../CSSObject';
import type {
    DOMElementType,
    HTMLDOMElement,
    SVGDOMElement
} from '../DOMElementType';
import type EventCallback from '../../../Core/EventCallback';
import type FontMetricsObject from '../FontMetricsObject';
import type PositionObject from '../PositionObject';
import type SVGAttributes from './SVGAttributes';
import type SVGPath from './SVGPath';
import type SVGRendererLike from './SVGRendererLike';
import type SymbolOptions from './SymbolOptions';

import AST from '../HTML/AST.js';
import Color from '../../Color/Color.js';
import H from '../../Globals.js';
const {
    charts,
    deg2rad,
    doc,
    isFirefox,
    isMS,
    isWebKit,
    noop,
    SVG_NS,
    symbolSizes,
    win
} = H;
import Palette from '../../Color/Palette.js';
import RendererRegistry from '../RendererRegistry.js';
import SVGElement from './SVGElement.js';
import SVGLabel from './SVGLabel.js';
import Symbols from './Symbols.js';
import TextBuilder from './TextBuilder.js';
import U from '../../Utilities.js';
const {
    addEvent,
    attr,
    createElement,
    css,
    defined,
    destroyObjectProperties,
    extend,
    isArray,
    isNumber,
    isObject,
    isString,
    merge,
    pick,
    pInt,
    uniqueKey
} = U;

<<<<<<< HEAD
/**
 * Internal types
 * @private
 */
declare global {
    namespace Highcharts {
        type ClipRectElement = SVGElement;
        type Renderer = SVGRenderer;
        type SymbolKeyValue = (
            'arc'|'bottombutton'|'callout'|'circle'|'connector'|'diamond'|
            'rect'|'square'|'topbutton'|'triangle'|'triangle-down'
        );
        interface FontMetricsObject {
            b: number;
            f: number;
            h: number;
        }
        interface SVGDefinitionObject {
            [key: string]: (boolean|number|string|Array<SVGDefinitionObject>|undefined);
            children?: Array<SVGDefinitionObject>;
            tagName?: string;
            textContent?: string;
        }
        interface SVGRenderer extends SVGRendererLike {
            // nothing here yet
        }
        interface SymbolFunction {
            (
                x: number,
                y: number,
                width: number,
                height: number,
                options?: SymbolOptionsObject
            ): SVGPath;
        }
        interface SymbolOptionsObject {
            anchorX?: number;
            anchorY?: number;
            backgroundSize?: ('contain'|'cover'|'within');
            clockwise?: (0|1);
            end?: number;
            height?: number;
            innerR?: number;
            longArc?: (0|1);
            open?: boolean;
            r?: number;
            start?: number;
            width?: number;
        }
        class SVGRenderer {
            public constructor(
                container: HTMLDOMElement,
                width: number,
                height: number,
                style?: CSSObject,
                forExport?: boolean,
                allowHTML?: boolean,
                styledMode?: boolean
            );
            public Element: typeof SVGElement;
            public SVG_NS: string;
            public alignedObjects: Array<SVGElement>;
            public allowHTML?: boolean;
            public box: SVGDOMElement;
            public boxWrapper: SVGElement;
            public cache: Record<string, BBoxObject>;
            public cacheKeys: Array<string>;
            public chartIndex: number;
            public defs: SVGElement;
            /** @deprecated */
            public draw: Function;
            public escapes: Record<string, string>;
            public forExport?: boolean;
            public globalAnimation: boolean|Partial<AnimationOptions>;
            public gradients: Record<string, SVGElement>;
            public height: number;
            public imgCount: number;
            public isSVG: boolean;
            public style: CSSObject;
            public styledMode?: boolean;
            public symbols: Record<string, SymbolFunction>;
            public unSubPixelFix?: Function;
            public url: string;
            public width: number;
            public alignElements(): void;
            public arc(attribs: SVGAttributes): SVGElement;
            public arc(
                x?: number,
                y?: number,
                r?: number,
                innerR?: number,
                start?: number,
                end?: number
            ): SVGElement;
            public buildText(wrapper: SVGElement): void;
            public button(
                text: string,
                x: number,
                y: number,
                callback: EventCallback<SVGElement>,
                normalState?: SVGAttributes,
                hoverState?: SVGAttributes,
                pressedState?: SVGAttributes,
                disabledState?: SVGAttributes,
                shape?: SymbolKeyValue,
                useHTML?: boolean
            ): SVGElement;
            public circle(attribs: SVGAttributes): SVGElement;
            public circle(x?: number, y?: number, r?: number): SVGElement;
            public clipRect(attribs: SVGAttributes): ClipRectElement;
            public clipRect(
                x?: number,
                y?: number,
                width?: number,
                height?: number
            ): ClipRectElement;
            public createElement(nodeName: string): SVGElement;
            public crispLine(
                points: SVGPath,
                width: number,
                roundingFunction?: ('round'|'floor'|'ceil')
            ): SVGPath;
            public definition(def: AST.Node): SVGElement;
            public destroy(): null;
            public g(name?: string): SVGElement;
            public getContrast(rgba: ColorString): ColorString;
            public getRadialAttr(
                radialReference: Array<number>,
                gradAttr: SVGAttributes
            ): SVGAttributes;
            public getStyle(style: CSSObject): CSSObject;
            public fontMetrics(
                fontSize?: (number|string),
                elem?: (DOMElementType|SVGElement)
            ): FontMetricsObject;
            public image(
                src: string,
                x?: number,
                y?: number,
                width?: number,
                height?: number,
                onload?: Function
            ): SVGElement;
            public init(
                container: HTMLDOMElement,
                width: number,
                height: number,
                style?: CSSObject,
                forExport?: boolean,
                allowHTML?: boolean,
                styledMode?: boolean
            ): void;
            public isHidden(): boolean
            public label(
                str: string,
                x: number,
                y?: number,
                shape?: SymbolKeyValue,
                anchorX?: number,
                anchorY?: number,
                useHTML?: boolean,
                baseline?: boolean,
                className?: string
            ): SVGLabel;
            public path(attribs?: SVGAttributes): SVGElement;
            public path(path?: SVGPath): SVGElement;
            public pathToSegments(path: Array<string|number>): SVGPath;
            public rect(attribs: SVGAttributes): SVGElement;
            public rect(
                x?: number,
                y?: number,
                width?: number,
                height?: number,
                r?: number,
                strokeWidth?: number
            ): SVGElement;
            public rotCorr(
                baseline: number,
                rotation: number,
                alterY?: boolean
            ): PositionObject;
            public setSize(
                width: number,
                height: number,
                animate?: (boolean|Partial<AnimationOptions>)
            ): void;
            public setStyle(style: CSSObject): void;
            public symbol(
                symbol: string,
                x?: number,
                y?: number,
                width?: number,
                height?: number,
                options?: SymbolOptionsObject
            ): SVGElement;
            public text(
                str?: string,
                x?: number,
                y?: number,
                useHTML?: boolean
            ): SVGElement;
        }
        let Renderer: typeof SVGRenderer;
    }
}

/**
 * A clipping rectangle that can be applied to one or more {@link SVGElement}
 * instances. It is instanciated with the {@link SVGRenderer#clipRect} function
 * and applied with the {@link SVGElement#clip} function.
 *
 * @example
 * let circle = renderer.circle(100, 100, 100)
 *     .attr({ fill: 'red' })
 *     .add();
 * let clipRect = renderer.clipRect(100, 100, 100, 100);
 *
 * // Leave only the lower right quarter visible
 * circle.clip(clipRect);
 *
 * @typedef {Highcharts.SVGElement} Highcharts.ClipRectElement
 */

/**
 * The font metrics.
 *
 * @interface Highcharts.FontMetricsObject
 *//**
 * The baseline relative to the top of the box.
 *
 * @name Highcharts.FontMetricsObject#b
 * @type {number}
 *//**
 * The font size.
 *
 * @name Highcharts.FontMetricsObject#f
 * @type {number}
 *//**
 * The line height.
 *
 * @name Highcharts.FontMetricsObject#h
 * @type {number}
 */

/**
 * An object containing `x` and `y` properties for the position of an element.
 *
 * @interface Highcharts.PositionObject
 *//**
 * X position of the element.
 * @name Highcharts.PositionObject#x
 * @type {number}
 *//**
 * Y position of the element.
 * @name Highcharts.PositionObject#y
 * @type {number}
 */

/**
 * A rectangle.
 *
 * @interface Highcharts.RectangleObject
 *//**
 * Height of the rectangle.
 * @name Highcharts.RectangleObject#height
 * @type {number}
 *//**
 * Width of the rectangle.
 * @name Highcharts.RectangleObject#width
 * @type {number}
 *//**
 * Horizontal position of the rectangle.
 * @name Highcharts.RectangleObject#x
 * @type {number}
 *//**
 * Vertical position of the rectangle.
 * @name Highcharts.RectangleObject#y
 * @type {number}
 */

/**
 * The shadow options.
 *
 * @interface Highcharts.ShadowOptionsObject
 *//**
 * The shadow color.
 * @name    Highcharts.ShadowOptionsObject#color
 * @type    {Highcharts.ColorString|undefined}
 * @default ${palette.neutralColor100}
 *//**
 * The horizontal offset from the element.
 *
 * @name    Highcharts.ShadowOptionsObject#offsetX
 * @type    {number|undefined}
 * @default 1
 *//**
 * The vertical offset from the element.
 * @name    Highcharts.ShadowOptionsObject#offsetY
 * @type    {number|undefined}
 * @default 1
 *//**
 * The shadow opacity.
 *
 * @name    Highcharts.ShadowOptionsObject#opacity
 * @type    {number|undefined}
 * @default 0.15
 *//**
 * The shadow width or distance from the element.
 * @name    Highcharts.ShadowOptionsObject#width
 * @type    {number|undefined}
 * @default 3
 */

/**
 * @interface Highcharts.SizeObject
 *//**
 * @name Highcharts.SizeObject#height
 * @type {number}
 *//**
 * @name Highcharts.SizeObject#width
 * @type {number}
 */

/**
 * Array of path commands, that will go into the `d` attribute of an SVG
 * element.
 *
 * @typedef {Array<(Array<Highcharts.SVGPathCommand>|Array<Highcharts.SVGPathCommand,number>|Array<Highcharts.SVGPathCommand,number,number>|Array<Highcharts.SVGPathCommand,number,number,number,number>|Array<Highcharts.SVGPathCommand,number,number,number,number,number,number>|Array<Highcharts.SVGPathCommand,number,number,number,number,number,number,number>)>} Highcharts.SVGPathArray
 */

/**
 * Possible path commands in an SVG path array. Valid values are `A`, `C`, `H`,
 * `L`, `M`, `Q`, `S`, `T`, `V`, `Z`.
=======
/* *
>>>>>>> 8f872e0d
 *
 *  Variables
 *
 * */

let hasInternalReferenceBug: (boolean|undefined);

/* *
 *
 *  Class
 *
 * */

/* eslint-disable no-invalid-this, valid-jsdoc */

/**
 * Allows direct access to the Highcharts rendering layer in order to draw
 * primitive shapes like circles, rectangles, paths or text directly on a chart,
 * or independent from any chart. The SVGRenderer represents a wrapper object
 * for SVG in modern browsers. Through the VMLRenderer, part of the `oldie.js`
 * module, it also brings vector graphics to IE <= 8.
 *
 * An existing chart's renderer can be accessed through {@link Chart.renderer}.
 * The renderer can also be used completely decoupled from a chart.
 *
 * @sample highcharts/members/renderer-on-chart
 *         Annotating a chart programmatically.
 * @sample highcharts/members/renderer-basic
 *         Independent SVG drawing.
 *
 * @example
 * // Use directly without a chart object.
 * let renderer = new Highcharts.Renderer(parentNode, 600, 400);
 *
 * @class
 * @name Highcharts.SVGRenderer
 *
 * @param {Highcharts.HTMLDOMElement} container
 *        Where to put the SVG in the web page.
 *
 * @param {number} width
 *        The width of the SVG.
 *
 * @param {number} height
 *        The height of the SVG.
 *
 * @param {Highcharts.CSSObject} [style]
 *        The box style, if not in styleMode
 *
 * @param {boolean} [forExport=false]
 *        Whether the rendered content is intended for export.
 *
 * @param {boolean} [allowHTML=true]
 *        Whether the renderer is allowed to include HTML text, which will be
 *        projected on top of the SVG.
 *
 * @param {boolean} [styledMode=false]
 *        Whether the renderer belongs to a chart that is in styled mode.
 *        If it does, it will avoid setting presentational attributes in
 *        some cases, but not when set explicitly through `.attr` and `.css`
 *        etc.
 */
class SVGRenderer implements SVGRendererLike {

    /* *
     *
     *  Constructors
     *
     * */

    public constructor(
        container: HTMLDOMElement,
        width: number,
        height: number,
        style?: CSSObject,
        forExport?: boolean,
        allowHTML?: boolean,
        styledMode?: boolean
    ) {
        this.init(container, width, height, style, forExport, allowHTML, styledMode);
    }

    /* *
     *
     *  Properties
     *
     * */

    public alignedObjects: Array<SVGElement> = void 0 as any;

    public allowHTML?: boolean;

    /**
     * The root `svg` node of the renderer.
     *
     * @name Highcharts.SVGRenderer#box
     * @type {Highcharts.SVGDOMElement}
     */
    public box: globalThis.SVGElement = void 0 as any;

    /**
     * The wrapper for the root `svg` node of the renderer.
     *
     * @name Highcharts.SVGRenderer#boxWrapper
     * @type {Highcharts.SVGElement}
     */
    public boxWrapper: SVGElement = void 0 as any;

    public cache: Record<string, BBoxObject> = void 0 as any;

    public cacheKeys: Array<string> = void 0 as any;

    public chartIndex: number = void 0 as any;

    /**
     * A pointer to the `defs` node of the root SVG.
     *
     * @name Highcharts.SVGRenderer#defs
     * @type {Highcharts.SVGElement}
     */
    public defs: SVGElement = void 0 as any;
    public forExport?: boolean;
    public globalAnimation: (boolean|Partial<AnimationOptions>) = void 0 as any;
    public gradients: Record<string, SVGElement> = void 0 as any;
    public height: number = void 0 as any;
    public imgCount: number = void 0 as any;
    public isSVG: boolean = void 0 as any;
    public style: CSSObject = void 0 as any;
    public styledMode?: boolean;
    public unSubPixelFix?: Function;

    /**
     * Page url used for internal references.
     *
     * @private
     * @name Highcharts.SVGRenderer#url
     * @type {string}
     */
    public url: string = void 0 as any;
    public width: number = void 0 as any;

    /* *
     *
     *  Functions
     *
     * */

    /**
     * Initialize the SVGRenderer. Overridable initializer function that takes
     * the same parameters as the constructor.
     *
     * @function Highcharts.SVGRenderer#init
     *
     * @param {Highcharts.HTMLDOMElement} container
     * Where to put the SVG in the web page.
     *
     * @param {number} width
     * The width of the SVG.
     *
     * @param {number} height
     * The height of the SVG.
     *
     * @param {Highcharts.CSSObject} [style]
     * The box style, if not in styleMode
     *
     * @param {boolean} [forExport=false]
     * Whether the rendered content is intended for export.
     *
     * @param {boolean} [allowHTML=true]
     * Whether the renderer is allowed to include HTML text, which will be
     * projected on top of the SVG.
     *
     * @param {boolean} [styledMode=false]
     * Whether the renderer belongs to a chart that is in styled mode. If it
     * does, it will avoid setting presentational attributes in some cases, but
     * not when set explicitly through `.attr` and `.css` etc.
     */
    public init(
        container: HTMLDOMElement,
        width: number,
        height: number,
        style?: CSSObject,
        forExport?: boolean,
        allowHTML?: boolean,
        styledMode?: boolean
    ): void {
        const renderer = this,
            boxWrapper = renderer
                .createElement('svg')
                .attr({
                    version: '1.1',
                    'class': 'highcharts-root'
                }) as any,
            element = boxWrapper.element;

        if (!styledMode) {
            boxWrapper.css(this.getStyle(style as any));
        }

        container.appendChild(element);

        // Always use ltr on the container, otherwise text-anchor will be
        // flipped and text appear outside labels, buttons, tooltip etc (#3482)
        attr(container, 'dir', 'ltr');

        // For browsers other than IE, add the namespace attribute (#1978)
        if (container.innerHTML.indexOf('xmlns') === -1) {
            attr(element, 'xmlns', this.SVG_NS);
        }

        // object properties
        renderer.isSVG = true;

        this.box = element as any;
        this.boxWrapper = boxWrapper;
        renderer.alignedObjects = [];

        this.url = this.getReferenceURL();


        // Add description
        const desc = this.createElement('desc').add();
        desc.element.appendChild(
            doc.createTextNode('Created with @product.name@ @product.version@')
        );

        renderer.defs = this.createElement('defs').add();
        renderer.allowHTML = allowHTML;
        renderer.forExport = forExport;
        renderer.styledMode = styledMode;
        renderer.gradients = {}; // Object where gradient SvgElements are stored
        renderer.cache = {}; // Cache for numerical bounding boxes
        renderer.cacheKeys = [];
        renderer.imgCount = 0;

        renderer.setSize(width, height, false);


        // Issue 110 workaround:
        // In Firefox, if a div is positioned by percentage, its pixel position
        // may land between pixels. The container itself doesn't display this,
        // but an SVG element inside this container will be drawn at subpixel
        // precision. In order to draw sharp lines, this must be compensated
        // for. This doesn't seem to work inside iframes though (like in
        // jsFiddle).
        let subPixelFix, rect;

        if (isFirefox && container.getBoundingClientRect) {
            subPixelFix = function (): void {
                css(container, { left: 0, top: 0 });
                rect = container.getBoundingClientRect();
                css(container, {
                    left: (Math.ceil(rect.left) - rect.left) + 'px',
                    top: (Math.ceil(rect.top) - rect.top) + 'px'
                });
            };

            // run the fix now
            subPixelFix();

            // run it on resize
            renderer.unSubPixelFix = addEvent(win, 'resize', subPixelFix);
        }
    }


    /**
     * General method for adding a definition to the SVG `defs` tag. Can be used
     * for gradients, fills, filters etc. Styled mode only. A hook for adding
     * general definitions to the SVG's defs tag. Definitions can be referenced
     * from the CSS by its `id`. Read more in
     * [gradients, shadows and patterns](https://www.highcharts.com/docs/chart-design-and-style/gradients-shadows-and-patterns).
     * Styled mode only.
     *
     * @function Highcharts.SVGRenderer#definition
     *
     * @param {Highcharts.ASTNode} def
     * A serialized form of an SVG definition, including children.
     *
     * @return {Highcharts.SVGElement}
     * The inserted node.
     */
    public definition(def: AST.Node): SVGElement {
        const ast = new AST([def]);
        return ast.addToDOM(this.defs.element) as unknown as SVGElement;
    }

    /**
     * Get the prefix needed for internal URL references to work in certain
     * cases. Some older browser versions had a bug where internal url
     * references in SVG attributes, on the form `url(#some-id)`, would fail if
     * a base tag was present in the page. There were also issues with
     * `history.pushState` related to this prefix.
     *
     * Related issues: #24, #672, #1070, #5244.
     *
     * The affected browsers are:
     * - Chrome <= 53 (May 2018)
     * - Firefox <= 51 (January 2017)
     * - Safari/Mac <= 12.1 (2018 or 2019)
     * - Safari/iOS <= 13
     *
     * @todo Remove this hack when time has passed. All the affected browsers
     * are evergreens, so it is increasingly unlikely that users are affected by
     * the bug.
     *
     * @return {string}
     * The prefix to use. An empty string for modern browsers.
     */
    public getReferenceURL(): string {

        if (
            (isFirefox || isWebKit) &&
            doc.getElementsByTagName('base').length
        ) {

            // Detect if a clip path is taking effect by performing a hit test
            // outside the clipped area. If the hit element is the rectangle
            // that was supposed to be clipped, the bug is present. This only
            // has to be performed once per page load, so we store the result
            // locally in the module.
            if (!defined(hasInternalReferenceBug)) {
                const id = uniqueKey();
                const ast = new AST([{
                    tagName: 'svg',
                    attributes: {
                        width: 8,
                        height: 8
                    },
                    children: [{
                        tagName: 'defs',
                        children: [{
                            tagName: 'clipPath',
                            attributes: {
                                id
                            },
                            children: [{
                                tagName: 'rect',
                                attributes: {
                                    width: 4,
                                    height: 4
                                }
                            }]
                        }]
                    }, {
                        tagName: 'rect',
                        attributes: {
                            id: 'hitme',
                            width: 8,
                            height: 8,
                            'clip-path': `url(#${id})`,
                            fill: 'rgba(0,0,0,0.001)'
                        }
                    }]
                }]);
                const svg = ast.addToDOM(doc.body);
                css(svg, {
                    position: 'fixed',
                    top: 0,
                    left: 0,
                    zIndex: 9e5
                });

                const hitElement = doc.elementFromPoint(6, 6);
                hasInternalReferenceBug = (hitElement && hitElement.id) === 'hitme';
                doc.body.removeChild(svg);
            }

            if (hasInternalReferenceBug) {
                return win.location.href
                    .split('#')[0] // remove the hash
                    .replace(/<[^>]*>/g, '') // wing cut HTML
                    // escape parantheses and quotes
                    .replace(/([\('\)])/g, '\\$1')
                    // replace spaces (needed for Safari only)
                    .replace(/ /g, '%20');
            }
        }
        return '';
    }

    /**
     * Get the global style setting for the renderer.
     *
     * @private
     * @function Highcharts.SVGRenderer#getStyle
     *
     * @param {Highcharts.CSSObject} style
     * Style settings.
     *
     * @return {Highcharts.CSSObject}
     * The style settings mixed with defaults.
     */
    public getStyle(style: CSSObject): CSSObject {
        this.style = extend<CSSObject>({

            fontFamily: '"Lucida Grande", "Lucida Sans Unicode", ' +
                'Arial, Helvetica, sans-serif',
            fontSize: '12px'

        }, style);
        return this.style;
    }

    /**
     * Apply the global style on the renderer, mixed with the default styles.
     *
     * @function Highcharts.SVGRenderer#setStyle
     *
     * @param {Highcharts.CSSObject} style
     * CSS to apply.
     */
    public setStyle(style: CSSObject): void {
        this.boxWrapper.css(this.getStyle(style));
    }

    /**
     * Detect whether the renderer is hidden. This happens when one of the
     * parent elements has `display: none`. Used internally to detect when we
     * needto render preliminarily in another div to get the text bounding boxes
     * right.
     *
     * @function Highcharts.SVGRenderer#isHidden
     *
     * @return {boolean}
     * True if it is hidden.
     */
    public isHidden(): boolean { // #608
        return !this.boxWrapper.getBBox().width;
    }

    /**
     * Destroys the renderer and its allocated members.
     *
     * @function Highcharts.SVGRenderer#destroy
     *
     * @return {null}
     */
    public destroy(): null {
        const renderer = this,
            rendererDefs = renderer.defs;

        renderer.box = null as any;
        renderer.boxWrapper = renderer.boxWrapper.destroy() as any;

        // Call destroy on all gradient elements
        destroyObjectProperties(renderer.gradients || {});
        renderer.gradients = null as any;

        // Defs are null in VMLRenderer
        // Otherwise, destroy them here.
        if (rendererDefs) {
            renderer.defs = rendererDefs.destroy() as any;
        }

        // Remove sub pixel fix handler (#982)
        if (renderer.unSubPixelFix) {
            renderer.unSubPixelFix();
        }

        renderer.alignedObjects = null as any;

        return null;
    }

    /**
     * Create a wrapper for an SVG element. Serves as a factory for
     * {@link SVGElement}, but this function is itself mostly called from
     * primitive factories like {@link SVGRenderer#path}, {@link
     * SVGRenderer#rect} or {@link SVGRenderer#text}.
     *
     * @function Highcharts.SVGRenderer#createElement
     *
     * @param {string} nodeName
     * The node name, for example `rect`, `g` etc.
     *
     * @return {Highcharts.SVGElement}
     * The generated SVGElement.
     */
    public createElement(nodeName: string): SVGElement {
        const wrapper = new this.Element();

        wrapper.init(this as any, nodeName);
        return wrapper;
    }

    /**
     * Get converted radial gradient attributes according to the radial
     * reference. Used internally from the {@link SVGElement#colorGradient}
     * function.
     *
     * @private
     * @function Highcharts.SVGRenderer#getRadialAttr
     */
    public getRadialAttr(
        radialReference: Array<number>,
        gradAttr: SVGAttributes
    ): SVGAttributes {
        return {
            cx: (radialReference[0] - radialReference[2] / 2) +
                (gradAttr.cx || 0) * radialReference[2],
            cy: (radialReference[1] - radialReference[2] / 2) +
                (gradAttr.cy || 0) * radialReference[2],
            r: (gradAttr.r || 0) * radialReference[2]
        };
    }

    /**
     * Parse a simple HTML string into SVG tspans. Called internally when text
     * is set on an SVGElement. The function supports a subset of HTML tags, CSS
     * text features like `width`, `text-overflow`, `white-space`, and also
     * attributes like `href` and `style`.
     *
     * @private
     * @function Highcharts.SVGRenderer#buildText
     *
     * @param {Highcharts.SVGElement} wrapper
     * The parent SVGElement.
     */
    public buildText(wrapper: SVGElement): void {
        new TextBuilder(wrapper).buildSVG();
    }

    /**
     * Returns white for dark colors and black for bright colors.
     *
     * @function Highcharts.SVGRenderer#getContrast
     *
     * @param {Highcharts.ColorString} rgba
     * The color to get the contrast for.
     *
     * @return {Highcharts.ColorString}
     * The contrast color, either `#000000` or `#FFFFFF`.
     */
    public getContrast(rgba: ColorString): ColorString {
        rgba = Color.parse(rgba).rgba as any;

        // The threshold may be discussed. Here's a proposal for adding
        // different weight to the color channels (#6216)
        (rgba[0] as any) *= 1; // red
        (rgba[1] as any) *= 1.2; // green
        (rgba[2] as any) *= 0.5; // blue

        return (rgba[0] as any) + (rgba[1] as any) + (rgba[2] as any) >
            1.8 * 255 ?
            '#000000' :
            '#FFFFFF';
    }

    /**
     * Create a button with preset states.
     *
     * @function Highcharts.SVGRenderer#button
     *
     * @param {string} text
     * The text or HTML to draw.
     *
     * @param {number} x
     * The x position of the button's left side.
     *
     * @param {number} y
     * The y position of the button's top side.
     *
     * @param {Highcharts.EventCallbackFunction<Highcharts.SVGElement>} callback
     * The function to execute on button click or touch.
     *
     * @param {Highcharts.SVGAttributes} [theme]
     * SVG attributes for the normal state.
     *
     * @param {Highcharts.SVGAttributes} [hoverState]
     * SVG attributes for the hover state.
     *
     * @param {Highcharts.SVGAttributes} [pressedState]
     * SVG attributes for the pressed state.
     *
     * @param {Highcharts.SVGAttributes} [disabledState]
     * SVG attributes for the disabled state.
     *
     * @param {Highcharts.SymbolKeyValue} [shape=rect]
     * The shape type.
     *
     * @param {boolean} [useHTML=false]
     * Wether to use HTML to render the label.
     *
     * @return {Highcharts.SVGElement}
     * The button element.
     */
    public button(
        text: string,
        x: number,
        y: number,
        callback: EventCallback<SVGElement>,
        theme?: SVGAttributes,
        hoverState?: SVGAttributes,
        pressedState?: SVGAttributes,
        disabledState?: SVGAttributes,
        shape?: SVGRenderer.SymbolKeyValue,
        useHTML?: boolean
    ): SVGElement {
        const label = this.label(
                text,
                x,
                y,
                shape,
                void 0,
                void 0,
                useHTML,
                void 0,
                'button'
            ),
            styledMode = this.styledMode;

        let curState = 0,
            // Make a copy of normalState (#13798)
            // (reference to options.rangeSelector.buttonTheme)
            normalState = theme ? merge(theme) : {};

        const userNormalStyle = normalState && normalState.style || {};

        // Remove stylable attributes
        normalState = AST.filterUserAttributes(normalState);

        // Default, non-stylable attributes
        label.attr(merge({ padding: 8, r: 2 }, normalState));

        // Presentational
        let normalStyle: any,
            hoverStyle: any,
            pressedStyle: any,
            disabledStyle: any;

        if (!styledMode) {

            // Normal state - prepare the attributes
            normalState = merge({
                fill: Palette.neutralColor3,
                stroke: Palette.neutralColor20,
                'stroke-width': 1,
                style: {
                    color: Palette.neutralColor80,
                    cursor: 'pointer',
                    fontWeight: 'normal'
                }
            }, {
                style: userNormalStyle
            }, normalState);
            normalStyle = normalState.style;
            delete normalState.style;

            // Hover state
            hoverState = merge(normalState, {
                fill: Palette.neutralColor10
            }, AST.filterUserAttributes(hoverState || {}));
            hoverStyle = hoverState.style;
            delete hoverState.style;

            // Pressed state
            pressedState = merge(normalState, {
                fill: Palette.highlightColor10,
                style: {
                    color: Palette.neutralColor100,
                    fontWeight: 'bold'
                }
            }, AST.filterUserAttributes(pressedState || {}));
            pressedStyle = pressedState.style;
            delete pressedState.style;

            // Disabled state
            disabledState = merge(normalState, {
                style: {
                    color: Palette.neutralColor20
                }
            }, AST.filterUserAttributes(disabledState || {}));
            disabledStyle = disabledState.style;
            delete disabledState.style;
        }

        // Add the events. IE9 and IE10 need mouseover and mouseout to funciton
        // (#667).
        addEvent(
            label.element, isMS ? 'mouseover' : 'mouseenter',
            function (): void {
                if (curState !== 3) {
                    label.setState(1);
                }
            }
        );
        addEvent(
            label.element, isMS ? 'mouseout' : 'mouseleave',
            function (): void {
                if (curState !== 3) {
                    label.setState(curState);
                }
            }
        );

        label.setState = function (state: number): void {
            // Hover state is temporary, don't record it
            if (state !== 1) {
                label.state = curState = state;
            }
            // Update visuals
            label
                .removeClass(
                    /highcharts-button-(normal|hover|pressed|disabled)/
                )
                .addClass(
                    'highcharts-button-' +
                    ['normal', 'hover', 'pressed', 'disabled'][state || 0]
                );

            if (!styledMode) {
                label
                    .attr([
                        normalState,
                        hoverState,
                        pressedState,
                        disabledState
                    ][state || 0])
                    .css([
                        normalStyle,
                        hoverStyle,
                        pressedStyle,
                        disabledStyle
                    ][state || 0]);
            }
        };


        // Presentational attributes
        if (!styledMode) {
            (label
                .attr(normalState) as any)
                .css(extend({ cursor: 'default' }, normalStyle));
        }

        return label
            .on('touchstart', (e: Event): void => e.stopPropagation())
            .on('click', function (e: Event): void {
                if (curState !== 3) {
                    callback.call(label, e);
                }
            });
    }

    /**
     * Make a straight line crisper by not spilling out to neighbour pixels.
     *
     * @function Highcharts.SVGRenderer#crispLine
     *
     * @param {Highcharts.SVGPathArray} points
     *        The original points on the format `[['M', 0, 0], ['L', 100, 0]]`.
     *
     * @param {number} width
     *        The width of the line.
     *
     * @param {string} [roundingFunction=round]
     *        The rounding function name on the `Math` object, can be one of
     *        `round`, `floor` or `ceil`.
     *
     * @return {Highcharts.SVGPathArray}
     *         The original points array, but modified to render crisply.
     */
    public crispLine(
        points: SVGPath,
        width: number,
        roundingFunction: ('round'|'floor'|'ceil') = 'round'
    ): SVGPath {
        const start = points[0];
        const end = points[1];

        // Normalize to a crisp line
        if (defined(start[1]) && start[1] === end[1]) {
            // Substract due to #1129. Now bottom and left axis gridlines behave
            // the same.
            start[1] = end[1] =
                Math[roundingFunction](start[1]) - (width % 2 / 2);
        }
        if (defined(start[2]) && start[2] === end[2]) {
            start[2] = end[2] =
                Math[roundingFunction](start[2]) + (width % 2 / 2);
        }
        return points;
    }

    /**
     * Draw a path, wraps the SVG `path` element.
     *
     * @sample highcharts/members/renderer-path-on-chart/
     *         Draw a path in a chart
     * @sample highcharts/members/renderer-path/
     *         Draw a path independent from a chart
     *
     * @example
     * let path = renderer.path(['M', 10, 10, 'L', 30, 30, 'z'])
     *     .attr({ stroke: '#ff00ff' })
     *     .add();
     *
     * @function Highcharts.SVGRenderer#path
     *
     * @param {Highcharts.SVGPathArray} [path]
     * An SVG path definition in array form.
     *
     * @return {Highcharts.SVGElement}
     * The generated wrapper element.
     *
     *//**
     * Draw a path, wraps the SVG `path` element.
     *
     * @function Highcharts.SVGRenderer#path
     *
     * @param {Highcharts.SVGAttributes} [attribs]
     * The initial attributes.
     *
     * @return {Highcharts.SVGElement}
     * The generated wrapper element.
     */
    public path(path?: (SVGAttributes|SVGPath)): SVGElement {
        const attribs: SVGAttributes = (this.styledMode ? {} : {
            fill: 'none'
        });

        if (isArray(path)) {
            attribs.d = path;
        } else if (isObject(path)) { // attributes
            extend(attribs, path as any);
        }
        return this.createElement('path').attr(attribs) as any;
    }

    /**
     * Draw a circle, wraps the SVG `circle` element.
     *
     * @sample highcharts/members/renderer-circle/
     *         Drawing a circle
     *
     * @function Highcharts.SVGRenderer#circle
     *
     * @param {number} [x]
     * The center x position.
     *
     * @param {number} [y]
     * The center y position.
     *
     * @param {number} [r]
     * The radius.
     *
     * @return {Highcharts.SVGElement}
     * The generated wrapper element.
     *//**
     * Draw a circle, wraps the SVG `circle` element.
     *
     * @function Highcharts.SVGRenderer#circle
     *
     * @param {Highcharts.SVGAttributes} [attribs]
     * The initial attributes.
     *
     * @return {Highcharts.SVGElement}
     * The generated wrapper element.
     */
    public circle(
        x?: (number|SVGAttributes),
        y?: number,
        r?: number
    ): SVGElement {
        const attribs: SVGAttributes = (
                isObject(x) ?
                    x :
                    typeof x === 'undefined' ? {} : { x: x, y: y, r: r }
            ),
            wrapper = this.createElement('circle');

        // Setting x or y translates to cx and cy
        wrapper.xSetter = wrapper.ySetter = function (
            value: string,
            key: string,
            element: SVGDOMElement
        ): void {
            element.setAttribute('c' + key, value);
        };

        return wrapper.attr(attribs);
    }

    public arc(attribs: SVGAttributes): SVGElement;
    public arc(
        x?: number,
        y?: number,
        r?: number,
        innerR?: number,
        start?: number,
        end?: number
    ): SVGElement;
    /**
     * Draw and return an arc.
     *
     * @sample highcharts/members/renderer-arc/
     *         Drawing an arc
     *
     * @function Highcharts.SVGRenderer#arc
     *
     * @param {number} [x=0]
     * Center X position.
     *
     * @param {number} [y=0]
     * Center Y position.
     *
     * @param {number} [r=0]
     * The outer radius' of the arc.
     *
     * @param {number} [innerR=0]
     * Inner radius like used in donut charts.
     *
     * @param {number} [start=0]
     * The starting angle of the arc in radians, where 0 is to the right and
     * `-Math.PI/2` is up.
     *
     * @param {number} [end=0]
     * The ending angle of the arc in radians, where 0 is to the right and
     * `-Math.PI/2` is up.
     *
     * @return {Highcharts.SVGElement}
     * The generated wrapper element.
     *//**
     * Draw and return an arc. Overloaded function that takes arguments object.
     *
     * @function Highcharts.SVGRenderer#arc
     *
     * @param {Highcharts.SVGAttributes} attribs
     * Initial SVG attributes.
     *
     * @return {Highcharts.SVGElement}
     * The generated wrapper element.
     */
    public arc(
        x?: (number|SVGAttributes),
        y?: number,
        r?: number,
        innerR?: number,
        start?: number,
        end?: number
    ): SVGElement {
        let options: SymbolOptions;

        if (isObject(x)) {
            options = x as SymbolOptions;
            y = options.y;
            r = options.r;
            innerR = options.innerR;
            start = options.start;
            end = options.end;
            x = options.x;
        } else {
            options = { innerR, start, end };
        }

        // Arcs are defined as symbols for the ability to set
        // attributes in attr and animate
        const arc = this.symbol(
            'arc',
            x as number,
            y,
            r,
            r,
            options
        );
        arc.r = r; // #959
        return arc;
    }

    /**
     * Draw and return a rectangle.
     *
     * @function Highcharts.SVGRenderer#rect
     *
     * @param {number} [x]
     * Left position.
     *
     * @param {number} [y]
     * Top position.
     *
     * @param {number} [width]
     * Width of the rectangle.
     *
     * @param {number} [height]
     * Height of the rectangle.
     *
     * @param {number} [r]
     * Border corner radius.
     *
     * @param {number} [strokeWidth]
     * A stroke width can be supplied to allow crisp drawing.
     *
     * @return {Highcharts.SVGElement}
     * The generated wrapper element.
     *//**
     * Draw and return a rectangle.
     *
     * @sample highcharts/members/renderer-rect-on-chart/
     *         Draw a rectangle in a chart
     * @sample highcharts/members/renderer-rect/
     *         Draw a rectangle independent from a chart
     *
     * @function Highcharts.SVGRenderer#rect
     *
     * @param {Highcharts.SVGAttributes} [attributes]
     * General SVG attributes for the rectangle.
     *
     * @return {Highcharts.SVGElement}
     * The generated wrapper element.
     */
    public rect(
        x?: (number|SVGAttributes),
        y?: number,
        width?: number,
        height?: number,
        r?: number,
        strokeWidth?: number
    ): SVGElement {

        r = isObject(x) ? (x as any).r : r;

        const wrapper = this.createElement('rect');

        let attribs = (
            isObject(x) ?
                x as SVGAttributes :
                typeof x === 'undefined' ?
                    {} :
                    {
                        x: x,
                        y: y,
                        width: Math.max(width as any, 0),
                        height: Math.max(height as any, 0)
                    }
        );

        if (!this.styledMode) {
            if (typeof strokeWidth !== 'undefined') {
                attribs['stroke-width'] = strokeWidth;
                attribs = wrapper.crisp(attribs as any);
            }
            attribs.fill = 'none';
        }

        if (r) {
            attribs.r = r;
        }

        wrapper.rSetter = function (
            value: number,
            _key: string,
            element: SVGDOMElement
        ): void {
            wrapper.r = value;
            attr(element, {
                rx: value,
                ry: value
            });
        };
        wrapper.rGetter = function (): number {
            return wrapper.r || 0;
        };

        return wrapper.attr(attribs);
    }

    /**
     * Resize the {@link SVGRenderer#box} and re-align all aligned child
     * elements.
     *
     * @sample highcharts/members/renderer-g/
     *         Show and hide grouped objects
     *
     * @function Highcharts.SVGRenderer#setSize
     *
     * @param {number} width
     * The new pixel width.
     *
     * @param {number} height
     * The new pixel height.
     *
     * @param {boolean|Partial<Highcharts.AnimationOptionsObject>} [animate=true]
     * Whether and how to animate.
     */
    public setSize(
        width: number,
        height: number,
        animate?: (boolean|Partial<AnimationOptions>)
    ): void {
        const renderer = this;

        renderer.width = width;
        renderer.height = height;

        renderer.boxWrapper.animate({
            width: width,
            height: height
        }, {
            step: function (this: SVGElement): void {
                this.attr({
                    viewBox: '0 0 ' + this.attr('width') + ' ' +
                        this.attr('height')
                });
            },
            duration: pick(animate, true) ? void 0 : 0
        });

        renderer.alignElements();
    }

    /**
     * Create and return an svg group element. Child
     * {@link Highcharts.SVGElement} objects are added to the group by using the
     * group as the first parameter in {@link Highcharts.SVGElement#add|add()}.
     *
     * @function Highcharts.SVGRenderer#g
     *
     * @param {string} [name]
     *        The group will be given a class name of `highcharts-{name}`. This
     *        can be used for styling and scripting.
     *
     * @return {Highcharts.SVGElement}
     *         The generated wrapper element.
     */
    public g(name?: string): SVGElement {
        const elem = this.createElement('g');

        return name ?
            elem.attr({ 'class': 'highcharts-' + name }) as any :
            elem;
    }

    /**
     * Display an image.
     *
     * @sample highcharts/members/renderer-image-on-chart/
     *         Add an image in a chart
     * @sample highcharts/members/renderer-image/
     *         Add an image independent of a chart
     *
     * @function Highcharts.SVGRenderer#image
     *
     * @param {string} src
     *        The image source.
     *
     * @param {number} [x]
     *        The X position.
     *
     * @param {number} [y]
     *        The Y position.
     *
     * @param {number} [width]
     *        The image width. If omitted, it defaults to the image file width.
     *
     * @param {number} [height]
     *        The image height. If omitted it defaults to the image file
     *        height.
     *
     * @param {Function} [onload]
     *        Event handler for image load.
     *
     * @return {Highcharts.SVGElement}
     *         The generated wrapper element.
     */
    public image(
        src: string,
        x?: number,
        y?: number,
        width?: number,
        height?: number,
        onload?: Function
    ): SVGElement {
        const attribs: SVGAttributes =
            { preserveAspectRatio: 'none' },
            setSVGImageSource = function (
                el: SVGElement,
                src: string
            ): void {
                // Set the href in the xlink namespace
                if (el.setAttributeNS) {
                    el.setAttributeNS(
                        'http://www.w3.org/1999/xlink', 'href', src
                    );
                } else {
                    // could be exporting in IE
                    // using href throws "not supported" in ie7 and under,
                    // requries regex shim to fix later
                    el.setAttribute('hc-svg-href', src);
                }
            };

        // optional properties
        if (arguments.length > 1) {
            extend(attribs, {
                x: x,
                y: y,
                width: width,
                height: height
            });
        }

        const elemWrapper = this.createElement('image').attr(attribs) as any,
            onDummyLoad = function (e: Event): void {
                setSVGImageSource(elemWrapper.element as any, src);
                (onload as any).call(elemWrapper, e);
            };

        // Add load event if supplied
        if (onload) {
            // We have to use a dummy HTML image since IE support for SVG image
            // load events is very buggy. First set a transparent src, wait for
            // dummy to load, and then add the real src to the SVG image.
            setSVGImageSource(
                elemWrapper.element as any,
                'data:image/gif;base64,R0lGODlhAQABAAAAACH5BAEKAAEALAAAAAABAAEAAAICTAEAOw==' /* eslint-disable-line */
            );
            const dummy = new win.Image();
            addEvent(dummy, 'load', onDummyLoad as any);
            dummy.src = src;
            if (dummy.complete) {
                onDummyLoad({} as any);
            }
        } else {
            setSVGImageSource(elemWrapper.element as any, src);
        }

        return elemWrapper;
    }

    /**
     * Draw a symbol out of pre-defined shape paths from
     * {@link SVGRenderer#symbols}.
     * It is used in Highcharts for point makers, which cake a `symbol` option,
     * and label and button backgrounds like in the tooltip and stock flags.
     *
     * @function Highcharts.SVGRenderer#symbol
     *
     * @param {string} symbol
     * The symbol name.
     *
     * @param {number} [x]
     * The X coordinate for the top left position.
     *
     * @param {number} [y]
     * The Y coordinate for the top left position.
     *
     * @param {number} [width]
     * The pixel width.
     *
     * @param {number} [height]
     * The pixel height.
     *
     * @param {Highcharts.SymbolOptionsObject} [options]
     * Additional options, depending on the actual symbol drawn.
     *
     * @return {Highcharts.SVGElement}
     */
    public symbol(
        symbol: string,
        x?: number,
        y?: number,
        width?: number,
        height?: number,
        options?: SymbolOptions
    ): SVGElement {
        const ren = this,
            imageRegex = /^url\((.*?)\)$/,
            isImage = imageRegex.test(symbol),
            sym = (!isImage && (this.symbols[symbol] ? symbol : 'circle')),
            // get the symbol definition function
            symbolFn = (sym && this.symbols[sym]);

        let obj: (SVGElement|undefined),
            path,
            imageSrc: string,
            centerImage: Function;

        if (symbolFn) {
            // Check if there's a path defined for this symbol
            if (typeof x === 'number') {
                path = symbolFn.call(
                    this.symbols,
                    Math.round(x || 0),
                    Math.round(y || 0),
                    width || 0,
                    height || 0,
                    options
                );
            }
            obj = this.path(path);

            if (!ren.styledMode) {
                obj.attr('fill', 'none');
            }

            // expando properties for use in animate and attr
            extend(obj, {
                symbolName: (sym || void 0),
                x: x,
                y: y,
                width: width,
                height: height
            });
            if (options) {
                extend(obj, options);
            }


        // Image symbols
        } else if (isImage) {


            imageSrc = (symbol.match(imageRegex) as any)[1];

            // Create the image synchronously, add attribs async
            const img = obj = this.image(imageSrc);

            // The image width is not always the same as the symbol width. The
            // image may be centered within the symbol, as is the case when
            // image shapes are used as label backgrounds, for example in flags.
            img.imgwidth = pick(
                symbolSizes[imageSrc] && symbolSizes[imageSrc].width,
                options && options.width
            );
            img.imgheight = pick(
                symbolSizes[imageSrc] && symbolSizes[imageSrc].height,
                options && options.height
            );
            /**
             * Set the size and position
             */
            centerImage = (obj: SVGElement): SVGElement => obj.attr({
                width: obj.width,
                height: obj.height
            });

            /**
             * Width and height setters that take both the image's physical size
             * and the label size into consideration, and translates the image
             * to center within the label.
             */
            ['width', 'height'].forEach(function (key: string): void {
                img[key + 'Setter'] = function (value: any, key: string): void {
                    let imgSize = this['img' + key];

                    this[key] = value;
                    if (defined(imgSize)) {

                        // Scale and center the image within its container.
                        // The name `backgroundSize` is taken from the CSS spec,
                        // but the value `within` is made up. Other possible
                        // values in the spec, `cover` and `contain`, can be
                        // implemented if needed.
                        if (
                            options &&
                            options.backgroundSize === 'within' &&
                            this.width &&
                            this.height
                        ) {
                            imgSize = Math.round(imgSize * Math.min(
                                this.width / this.imgwidth,
                                this.height / this.imgheight
                            ));
                        }

                        if (this.element) {
                            this.element.setAttribute(key, imgSize);
                        }
                        if (!this.alignByTranslate) {
                            const translate = ((this[key] || 0) - imgSize) / 2;
                            const attribs = key === 'width' ?
                                { translateX: translate } :
                                { translateY: translate };
                            this.attr(attribs);
                        }
                    }
                };
            });


            if (defined(x)) {
                img.attr({
                    x: x,
                    y: y
                });
            }
            img.isImg = true;

            if (defined(img.imgwidth) && defined(img.imgheight)) {
                centerImage(img);
            } else {
                // Initialize image to be 0 size so export will still function
                // if there's no cached sizes.
                img.attr({ width: 0, height: 0 });

                // Create a dummy JavaScript image to get the width and height.
                createElement('img', {
                    onload: function (this: SVGDOMElement): void {

                        const chart = charts[ren.chartIndex];

                        // Special case for SVGs on IE11, the width is not
                        // accessible until the image is part of the DOM
                        // (#2854).
                        if ((this as any).width === 0) {
                            css(this, {
                                position: 'absolute',
                                top: '-999em'
                            });
                            doc.body.appendChild(this);
                        }

                        // Center the image
                        symbolSizes[imageSrc] = { // Cache for next
                            width: (this as any).width,
                            height: (this as any).height
                        };
                        img.imgwidth = (this as any).width;
                        img.imgheight = (this as any).height;

                        if (img.element) {
                            centerImage(img);
                        }

                        // Clean up after #2854 workaround.
                        if (this.parentNode) {
                            this.parentNode.removeChild(this);
                        }

                        // Fire the load event when all external images are
                        // loaded
                        ren.imgCount--;
                        if (!ren.imgCount && chart && !chart.hasLoaded) {
                            chart.onload();
                        }
                    },
                    src: imageSrc
                });
                this.imgCount++;
            }
        }

        return obj as any;
    }

    public clipRect(attribs: SVGAttributes): SVGRenderer.ClipRectElement;
    public clipRect(
        x?: number,
        y?: number,
        width?: number,
        height?: number
    ): SVGRenderer.ClipRectElement;
    /**
     * Define a clipping rectangle. The clipping rectangle is later applied
     * to {@link SVGElement} objects through the {@link SVGElement#clip}
     * function.
     *
     * @example
     * let circle = renderer.circle(100, 100, 100)
     *     .attr({ fill: 'red' })
     *     .add();
     * let clipRect = renderer.clipRect(100, 100, 100, 100);
     *
     * // Leave only the lower right quarter visible
     * circle.clip(clipRect);
     *
     * @function Highcharts.SVGRenderer#clipRect
     *
     * @param {number} [x]
     *
     * @param {number} [y]
     *
     * @param {number} [width]
     *
     * @param {number} [height]
     *
     * @return {Highcharts.ClipRectElement}
     *         A clipping rectangle.
     */
    public clipRect(
        x?: (number|SVGAttributes),
        y?: number,
        width?: number,
        height?: number
    ): SVGRenderer.ClipRectElement {
        const
            // Add a hyphen at the end to avoid confusion in testing indexes
            // -1 and -10, -11 etc (#6550)
            id = uniqueKey() + '-',
            clipPath = (this.createElement('clipPath').attr({
                id: id
            }) as any).add(this.defs),
            wrapper = this.rect(x, y, width, height, 0).add(clipPath);

        wrapper.id = id;
        wrapper.clipPath = clipPath;
        wrapper.count = 0;

        return wrapper;
    }


    /**
     * Draw text. The text can contain a subset of HTML, like spans and anchors
     * and some basic text styling of these. For more advanced features like
     * border and background, use {@link Highcharts.SVGRenderer#label} instead.
     * To update the text after render, run `text.attr({ text: 'New text' })`.
     *
     * @sample highcharts/members/renderer-text-on-chart/
     *         Annotate the chart freely
     * @sample highcharts/members/renderer-on-chart/
     *         Annotate with a border and in response to the data
     * @sample highcharts/members/renderer-text/
     *         Formatted text
     *
     * @function Highcharts.SVGRenderer#text
     *
     * @param {string} [str]
     * The text of (subset) HTML to draw.
     *
     * @param {number} [x]
     * The x position of the text's lower left corner.
     *
     * @param {number} [y]
     * The y position of the text's lower left corner.
     *
     * @param {boolean} [useHTML=false]
     * Use HTML to render the text.
     *
     * @return {Highcharts.SVGElement}
     * The text object.
     */
    public text(
        str?: string,
        x?: number,
        y?: number,
        useHTML?: boolean
    ): SVGElement {
        const renderer = this,
            attribs: SVGAttributes = {};

        if (useHTML && (renderer.allowHTML || !renderer.forExport)) {
            return (renderer as any).html(str, x, y);
        }

        attribs.x = Math.round(x || 0); // X always needed for line-wrap logic
        if (y) {
            attribs.y = Math.round(y);
        }
        if (defined(str)) {
            attribs.text = str;
        }

        const wrapper = renderer.createElement('text').attr(attribs);

        if (!useHTML) {
            wrapper.xSetter = function (
                value: string,
                key: string,
                element: SVGDOMElement
            ): void {
                const tspans = element.getElementsByTagName('tspan'),
                    parentVal = element.getAttribute(key);

                for (let i = 0, tspan: SVGTSpanElement; i < tspans.length; i++) {
                    tspan = tspans[i];
                    // If the x values are equal, the tspan represents a
                    // linebreak
                    if (tspan.getAttribute(key) === parentVal) {
                        tspan.setAttribute(key, value);
                    }
                }
                element.setAttribute(key, value);
            };
        }

        return wrapper;
    }

    /**
     * Utility to return the baseline offset and total line height from the font
     * size.
     *
     * @function Highcharts.SVGRenderer#fontMetrics
     *
     * @param {number|string} [fontSize]
     *        The current font size to inspect. If not given, the font size
     *        will be found from the DOM element.
     *
     * @param {Highcharts.SVGElement|Highcharts.SVGDOMElement} [elem]
     *        The element to inspect for a current font size.
     *
     * @return {Highcharts.FontMetricsObject}
     *         The font metrics.
     */
    public fontMetrics(
        fontSize?: (number|string),
        elem?: (DOMElementType|SVGElement)
    ): FontMetricsObject {
        if (
            (this.styledMode || !/px/.test(fontSize as any)) &&
            win.getComputedStyle // old IE doesn't support it
        ) {
            fontSize = elem && SVGElement.prototype.getStyle.call(
                elem,
                'font-size'
            );
        } else {
            fontSize = fontSize ||
                // When the elem is a DOM element (#5932)
                (elem && elem.style && elem.style.fontSize) ||
                // Fall back on the renderer style default
                (this.style && this.style.fontSize);
        }

        // Handle different units
        if (/px/.test(fontSize as any)) {
            fontSize = pInt(fontSize);
        } else {
            fontSize = 12;
        }

        // Empirical values found by comparing font size and bounding box
        // height. Applies to the default font family.
        // https://jsfiddle.net/highcharts/7xvn7/
        const lineHeight = (
                fontSize < 24 ?
                    fontSize + 3 :
                    Math.round(fontSize * 1.2)
            ),
            baseline = Math.round(lineHeight * 0.8);

        return {
            h: lineHeight,
            b: baseline,
            f: fontSize
        };
    }

    /**
     * Correct X and Y positioning of a label for rotation (#1764).
     *
     * @private
     * @function Highcharts.SVGRenderer#rotCorr
     *
     * @param {number} baseline
     *
     * @param {number} rotation
     *
     * @param {boolean} [alterY]
     *
     * @param {Highcharts.PositionObject}
     */
    public rotCorr(
        baseline: number,
        rotation: number,
        alterY?: boolean
    ): PositionObject {
        let y = baseline;

        if (rotation && alterY) {
            y = Math.max(y * Math.cos(rotation * deg2rad), 4);
        }
        return {
            x: (-baseline / 3) * Math.sin(rotation * deg2rad),
            y: y
        };
    }

    /**
     * Compatibility function to convert the legacy one-dimensional path array
     * into an array of segments.
     *
     * It is used in maps to parse the `path` option, and in SVGRenderer.dSetter
     * to support legacy paths from demos.
     *
     * @private
     * @function Highcharts.SVGRenderer#pathToSegments
     */
    public pathToSegments(path: Array<string|number>): SVGPath {

        const ret: SVGPath = [];
        const segment = [];
        const commandLength: Record<string, number | undefined> = {
            A: 8,
            C: 7,
            H: 2,
            L: 3,
            M: 3,
            Q: 5,
            S: 5,
            T: 3,
            V: 2
        };

        // Short, non-typesafe parsing of the one-dimensional array. It splits
        // the path on any string. This is not type checked against the tuple
        // types, but is shorter, and doesn't require specific checks for any
        // command type in SVG.
        for (let i = 0; i < path.length; i++) {
            // Command skipped, repeat previous or insert L/l for M/m
            if (
                isString(segment[0]) &&
                isNumber(path[i]) &&
                segment.length === commandLength[(segment[0].toUpperCase())]
            ) {
                path.splice(
                    i,
                    0,
                    segment[0].replace('M', 'L').replace('m', 'l')
                );
            }

            // Split on string
            if (typeof path[i] === 'string') {
                if (segment.length) {
                    ret.push(segment.slice(0) as any);
                }
                segment.length = 0;
            }
            segment.push(path[i]);
        }
        ret.push(segment.slice(0) as any);

        return ret;

        /*
        // Fully type-safe version where each tuple type is checked. The
        // downside is filesize and a lack of flexibility for unsupported
        // commands
        const ret: SVGPath = [],
            commands = {
                A: 7,
                C: 6,
                H: 1,
                L: 2,
                M: 2,
                Q: 4,
                S: 4,
                T: 2,
                V: 1,
                Z: 0
            };

        let i = 0,
            lastI = 0,
            lastCommand;

        while (i < path.length) {
            const item = path[i];

            let command;

            if (typeof item === 'string') {
                command = item;
                i += 1;
            } else {
                command = lastCommand || 'M';
            }

            // Upper case
            const commandUC = command.toUpperCase();

            if (commandUC in commands) {

                // No numeric parameters
                if (command === 'Z' || command === 'z') {
                    ret.push([command]);

                // One numeric parameter
                } else {
                    const val0 = path[i];
                    if (typeof val0 === 'number') {

                        // Horizontal line to
                        if (command === 'H' || command === 'h') {
                            ret.push([command, val0]);
                            i += 1;

                        // Vertical line to
                        } else if (command === 'V' || command === 'v') {
                            ret.push([command, val0]);
                            i += 1;

                        // Two numeric parameters
                        } else {
                            const val1 = path[i + 1];
                            if (typeof val1 === 'number') {
                                // lineTo
                                if (command === 'L' || command === 'l') {
                                    ret.push([command, val0, val1]);
                                    i += 2;

                                // moveTo
                                } else if (command === 'M' || command === 'm') {
                                    ret.push([command, val0, val1]);
                                    i += 2;

                                // Smooth quadratic bezier
                                } else if (command === 'T' || command === 't') {
                                    ret.push([command, val0, val1]);
                                    i += 2;

                                // Four numeric parameters
                                } else {
                                    const val2 = path[i + 2],
                                        val3 = path[i + 3];
                                    if (
                                        typeof val2 === 'number' &&
                                        typeof val3 === 'number'
                                    ) {
                                        // Quadratic bezier to
                                        if (
                                            command === 'Q' ||
                                            command === 'q'
                                        ) {
                                            ret.push([
                                                command,
                                                val0,
                                                val1,
                                                val2,
                                                val3
                                            ]);
                                            i += 4;

                                        // Smooth cubic bezier to
                                        } else if (
                                            command === 'S' ||
                                            command === 's'
                                        ) {
                                            ret.push([
                                                command,
                                                val0,
                                                val1,
                                                val2,
                                                val3
                                            ]);
                                            i += 4;

                                        // Six numeric parameters
                                        } else {
                                            const val4 = path[i + 4],
                                                val5 = path[i + 5];

                                            if (
                                                typeof val4 === 'number' &&
                                                typeof val5 === 'number'
                                            ) {
                                                // Curve to
                                                if (
                                                    command === 'C' ||
                                                    command === 'c'
                                                ) {
                                                    ret.push([
                                                        command,
                                                        val0,
                                                        val1,
                                                        val2,
                                                        val3,
                                                        val4,
                                                        val5
                                                    ]);
                                                    i += 6;

                                                // Seven numeric parameters
                                                } else {
                                                    const val6 = path[i + 6];

                                                    // Arc to
                                                    if (
                                                        typeof val6 ===
                                                        'number' &&
                                                        (
                                                            command === 'A' ||
                                                            command === 'a'
                                                        )
                                                    ) {
                                                        ret.push([
                                                            command,
                                                            val0,
                                                            val1,
                                                            val2,
                                                            val3,
                                                            val4,
                                                            val5,
                                                            val6
                                                        ]);
                                                        i += 7;

                                                    }

                                                }
                                            }
                                        }
                                    }
                                }
                            }

                        }
                    }
                }
            }

            // An unmarked command following a moveTo is a lineTo
            lastCommand = command === 'M' ? 'L' : command;

            if (i === lastI) {
                break;
            }
            lastI = i;
        }
        return ret;
        */
    }

    /**
     * Draw a label, which is an extended text element with support for border
     * and background. Highcharts creates a `g` element with a text and a `path`
     * or `rect` inside, to make it behave somewhat like a HTML div. Border and
     * background are set through `stroke`, `stroke-width` and `fill` attributes
     * using the {@link Highcharts.SVGElement#attr|attr} method. To update the
     * text after render, run `label.attr({ text: 'New text' })`.
     *
     * @sample highcharts/members/renderer-label-on-chart/
     *         A label on the chart
     *
     * @function Highcharts.SVGRenderer#label
     *
     * @param {string} str
     *        The initial text string or (subset) HTML to render.
     *
     * @param {number} x
     *        The x position of the label's left side.
     *
     * @param {number} [y]
     *        The y position of the label's top side or baseline, depending on
     *        the `baseline` parameter.
     *
     * @param {string} [shape='rect']
     *        The shape of the label's border/background, if any. Defaults to
     *        `rect`. Other possible values are `callout` or other shapes
     *        defined in {@link Highcharts.SVGRenderer#symbols}.
     *
     * @param {number} [anchorX]
     *        In case the `shape` has a pointer, like a flag, this is the
     *        coordinates it should be pinned to.
     *
     * @param {number} [anchorY]
     *        In case the `shape` has a pointer, like a flag, this is the
     *        coordinates it should be pinned to.
     *
     * @param {boolean} [useHTML=false]
     *        Wether to use HTML to render the label.
     *
     * @param {boolean} [baseline=false]
     *        Whether to position the label relative to the text baseline,
     *        like {@link Highcharts.SVGRenderer#text|renderer.text}, or to the
     *        upper border of the rectangle.
     *
     * @param {string} [className]
     *        Class name for the group.
     *
     * @return {Highcharts.SVGElement}
     *         The generated label.
     */
    public label(
        str: string,
        x: number,
        y?: number,
        shape?: SVGRenderer.SymbolKeyValue,
        anchorX?: number,
        anchorY?: number,
        useHTML?: boolean,
        baseline?: boolean,
        className?: string
    ): SVGLabel {
        return new SVGLabel(
            this,
            str,
            x,
            y,
            shape,
            anchorX,
            anchorY,
            useHTML,
            baseline,
            className
        );
    }

    /**
     * Re-align all aligned elements.
     *
     * @private
     * @function Highcharts.SVGRenderer#alignElements
     * @return {void}
     */
    public alignElements(): void {
        this.alignedObjects.forEach((el): SVGElement => el.align());
    }
}

/* *
 *
 *  Class Prototype
 *
 * */

interface SVGRenderer extends SVGRendererLike {
    Element: typeof SVGElement;
    SVG_NS: string;
    escapes: Record<string, string>;
    symbols: typeof Symbols;
    draw: Function;
}
extend(SVGRenderer.prototype, {

    /**
     * A pointer to the renderer's associated Element class. The VMLRenderer
     * will have a pointer to VMLElement here.
     *
     * @name Highcharts.SVGRenderer#Element
     * @type {Highcharts.SVGElement}
     */
    Element: SVGElement,

    SVG_NS,

    /**
     * A collection of characters mapped to HTML entities. When `useHTML` on an
     * element is true, these entities will be rendered correctly by HTML. In
     * the SVG pseudo-HTML, they need to be unescaped back to simple characters,
     * so for example `&lt;` will render as `<`.
     *
     * @example
     * // Add support for unescaping quotes
     * Highcharts.SVGRenderer.prototype.escapes['"'] = '&quot;';
     *
     * @name Highcharts.SVGRenderer#escapes
     * @type {Highcharts.Dictionary<string>}
     */
    escapes: {
        '&': '&amp;',
        '<': '&lt;',
        '>': '&gt;',
        "'": '&#39;', // eslint-disable-line quotes
        '"': '&quot;'
    },

    /**
     * An extendable collection of functions for defining symbol paths.
     *
     * @name Highcharts.SVGRenderer#symbols
     * @type {Highcharts.SymbolDictionary}
     */
    symbols: Symbols,

    /**
     * Dummy function for plugins, called every time the renderer is updated.
     * Prior to Highcharts 5, this was used for the canvg renderer.
     *
     * @deprecated
     * @function Highcharts.SVGRenderer#draw
     */
    draw: noop

});

/* *
 *
 *  Class Namespace
 *
 * */

namespace SVGRenderer {
    export type ClipRectElement = SVGElement;
    export type SymbolKeyValue = (
        'arc'|'bottombutton'|'callout'|'circle'|'connector'|'diamond'|'rect'|
        'square'|'topbutton'|'triangle'|'triangle-down'
    );
}

/* *
 *
 *  Registry
 *
 * */

RendererRegistry.registerRendererType('svg', SVGRenderer, true);

/* *
 *
 *  Export Default
 *
 * */

export default SVGRenderer;

/* *
 *
 *  API Declarations
 *
 * */

/**
 * A clipping rectangle that can be applied to one or more {@link SVGElement}
 * instances. It is instanciated with the {@link SVGRenderer#clipRect} function
 * and applied with the {@link SVGElement#clip} function.
 *
 * @example
 * let circle = renderer.circle(100, 100, 100)
 *     .attr({ fill: 'red' })
 *     .add();
 * let clipRect = renderer.clipRect(100, 100, 100, 100);
 *
 * // Leave only the lower right quarter visible
 * circle.clip(clipRect);
 *
 * @typedef {Highcharts.SVGElement} Highcharts.ClipRectElement
 */

/**
 * The font metrics.
 *
 * @interface Highcharts.FontMetricsObject
 *//**
 * The baseline relative to the top of the box.
 *
 * @name Highcharts.FontMetricsObject#b
 * @type {number}
 *//**
 * The font size.
 *
 * @name Highcharts.FontMetricsObject#f
 * @type {number}
 *//**
 * The line height.
 *
 * @name Highcharts.FontMetricsObject#h
 * @type {number}
 */

/**
 * An object containing `x` and `y` properties for the position of an element.
 *
 * @interface Highcharts.PositionObject
 *//**
 * X position of the element.
 * @name Highcharts.PositionObject#x
 * @type {number}
 *//**
 * Y position of the element.
 * @name Highcharts.PositionObject#y
 * @type {number}
 */

/**
 * A rectangle.
 *
 * @interface Highcharts.RectangleObject
 *//**
 * Height of the rectangle.
 * @name Highcharts.RectangleObject#height
 * @type {number}
 *//**
 * Width of the rectangle.
 * @name Highcharts.RectangleObject#width
 * @type {number}
 *//**
 * Horizontal position of the rectangle.
 * @name Highcharts.RectangleObject#x
 * @type {number}
 *//**
 * Vertical position of the rectangle.
 * @name Highcharts.RectangleObject#y
 * @type {number}
 */

/**
 * The shadow options.
 *
 * @interface Highcharts.ShadowOptionsObject
 *//**
 * The shadow color.
 * @name    Highcharts.ShadowOptionsObject#color
 * @type    {Highcharts.ColorString|undefined}
 * @default ${palette.neutralColor100}
 *//**
 * The horizontal offset from the element.
 *
 * @name    Highcharts.ShadowOptionsObject#offsetX
 * @type    {number|undefined}
 * @default 1
 *//**
 * The vertical offset from the element.
 * @name    Highcharts.ShadowOptionsObject#offsetY
 * @type    {number|undefined}
 * @default 1
 *//**
 * The shadow opacity.
 *
 * @name    Highcharts.ShadowOptionsObject#opacity
 * @type    {number|undefined}
 * @default 0.15
 *//**
 * The shadow width or distance from the element.
 * @name    Highcharts.ShadowOptionsObject#width
 * @type    {number|undefined}
 * @default 3
 */

/**
 * @interface Highcharts.SizeObject
 *//**
 * @name Highcharts.SizeObject#height
 * @type {number}
 *//**
 * @name Highcharts.SizeObject#width
 * @type {number}
 */

/**
 * Array of path commands, that will go into the `d` attribute of an SVG
 * element.
 *
 * @typedef {Array<(Array<Highcharts.SVGPathCommand>|Array<Highcharts.SVGPathCommand,number>|Array<Highcharts.SVGPathCommand,number,number>|Array<Highcharts.SVGPathCommand,number,number,number,number>|Array<Highcharts.SVGPathCommand,number,number,number,number,number,number>|Array<Highcharts.SVGPathCommand,number,number,number,number,number,number,number>)>} Highcharts.SVGPathArray
 */

/**
 * Possible path commands in an SVG path array. Valid values are `A`, `C`, `H`,
 * `L`, `M`, `Q`, `S`, `T`, `V`, `Z`.
 *
 * @typedef {string} Highcharts.SVGPathCommand
 * @validvalue ["a","c","h","l","m","q","s","t","v","z","A","C","H","L","M","Q","S","T","V","Z"]
 */

/**
 * An extendable collection of functions for defining symbol paths. Symbols are
 * used internally for point markers, button and label borders and backgrounds,
 * or custom shapes. Extendable by adding to {@link SVGRenderer#symbols}.
 *
 * @interface Highcharts.SymbolDictionary
 *//**
 * @name Highcharts.SymbolDictionary#[key:string]
 * @type {Function|undefined}
 *//**
 * @name Highcharts.SymbolDictionary#arc
 * @type {Function|undefined}
 *//**
 * @name Highcharts.SymbolDictionary#callout
 * @type {Function|undefined}
 *//**
 * @name Highcharts.SymbolDictionary#circle
 * @type {Function|undefined}
 *//**
 * @name Highcharts.SymbolDictionary#diamond
 * @type {Function|undefined}
 *//**
 * @name Highcharts.SymbolDictionary#square
 * @type {Function|undefined}
 *//**
 * @name Highcharts.SymbolDictionary#triangle
 * @type {Function|undefined}
 */

/**
 * Can be one of `arc`, `callout`, `circle`, `diamond`, `square`, `triangle`,
 * and `triangle-down`. Symbols are used internally for point markers, button
 * and label borders and backgrounds, or custom shapes. Extendable by adding to
 * {@link SVGRenderer#symbols}.
 *
 * @typedef {"arc"|"callout"|"circle"|"diamond"|"square"|"triangle"|"triangle-down"} Highcharts.SymbolKeyValue
 */

/**
 * Additional options, depending on the actual symbol drawn.
 *
 * @interface Highcharts.SymbolOptionsObject
 *//**
 * The anchor X position for the `callout` symbol. This is where the chevron
 * points to.
 *
 * @name Highcharts.SymbolOptionsObject#anchorX
 * @type {number|undefined}
 *//**
 * The anchor Y position for the `callout` symbol. This is where the chevron
 * points to.
 *
 * @name Highcharts.SymbolOptionsObject#anchorY
 * @type {number|undefined}
 *//**
 * The end angle of an `arc` symbol.
 *
 * @name Highcharts.SymbolOptionsObject#end
 * @type {number|undefined}
 *//**
 * Whether to draw `arc` symbol open or closed.
 *
 * @name Highcharts.SymbolOptionsObject#open
 * @type {boolean|undefined}
 *//**
 * The radius of an `arc` symbol, or the border radius for the `callout` symbol.
 *
 * @name Highcharts.SymbolOptionsObject#r
 * @type {number|undefined}
 *//**
 * The start angle of an `arc` symbol.
 *
 * @name Highcharts.SymbolOptionsObject#start
 * @type {number|undefined}
 */

(''); // keeps doclets above in transpiled file<|MERGE_RESOLUTION|>--- conflicted
+++ resolved
@@ -73,343 +73,7 @@
     uniqueKey
 } = U;
 
-<<<<<<< HEAD
-/**
- * Internal types
- * @private
- */
-declare global {
-    namespace Highcharts {
-        type ClipRectElement = SVGElement;
-        type Renderer = SVGRenderer;
-        type SymbolKeyValue = (
-            'arc'|'bottombutton'|'callout'|'circle'|'connector'|'diamond'|
-            'rect'|'square'|'topbutton'|'triangle'|'triangle-down'
-        );
-        interface FontMetricsObject {
-            b: number;
-            f: number;
-            h: number;
-        }
-        interface SVGDefinitionObject {
-            [key: string]: (boolean|number|string|Array<SVGDefinitionObject>|undefined);
-            children?: Array<SVGDefinitionObject>;
-            tagName?: string;
-            textContent?: string;
-        }
-        interface SVGRenderer extends SVGRendererLike {
-            // nothing here yet
-        }
-        interface SymbolFunction {
-            (
-                x: number,
-                y: number,
-                width: number,
-                height: number,
-                options?: SymbolOptionsObject
-            ): SVGPath;
-        }
-        interface SymbolOptionsObject {
-            anchorX?: number;
-            anchorY?: number;
-            backgroundSize?: ('contain'|'cover'|'within');
-            clockwise?: (0|1);
-            end?: number;
-            height?: number;
-            innerR?: number;
-            longArc?: (0|1);
-            open?: boolean;
-            r?: number;
-            start?: number;
-            width?: number;
-        }
-        class SVGRenderer {
-            public constructor(
-                container: HTMLDOMElement,
-                width: number,
-                height: number,
-                style?: CSSObject,
-                forExport?: boolean,
-                allowHTML?: boolean,
-                styledMode?: boolean
-            );
-            public Element: typeof SVGElement;
-            public SVG_NS: string;
-            public alignedObjects: Array<SVGElement>;
-            public allowHTML?: boolean;
-            public box: SVGDOMElement;
-            public boxWrapper: SVGElement;
-            public cache: Record<string, BBoxObject>;
-            public cacheKeys: Array<string>;
-            public chartIndex: number;
-            public defs: SVGElement;
-            /** @deprecated */
-            public draw: Function;
-            public escapes: Record<string, string>;
-            public forExport?: boolean;
-            public globalAnimation: boolean|Partial<AnimationOptions>;
-            public gradients: Record<string, SVGElement>;
-            public height: number;
-            public imgCount: number;
-            public isSVG: boolean;
-            public style: CSSObject;
-            public styledMode?: boolean;
-            public symbols: Record<string, SymbolFunction>;
-            public unSubPixelFix?: Function;
-            public url: string;
-            public width: number;
-            public alignElements(): void;
-            public arc(attribs: SVGAttributes): SVGElement;
-            public arc(
-                x?: number,
-                y?: number,
-                r?: number,
-                innerR?: number,
-                start?: number,
-                end?: number
-            ): SVGElement;
-            public buildText(wrapper: SVGElement): void;
-            public button(
-                text: string,
-                x: number,
-                y: number,
-                callback: EventCallback<SVGElement>,
-                normalState?: SVGAttributes,
-                hoverState?: SVGAttributes,
-                pressedState?: SVGAttributes,
-                disabledState?: SVGAttributes,
-                shape?: SymbolKeyValue,
-                useHTML?: boolean
-            ): SVGElement;
-            public circle(attribs: SVGAttributes): SVGElement;
-            public circle(x?: number, y?: number, r?: number): SVGElement;
-            public clipRect(attribs: SVGAttributes): ClipRectElement;
-            public clipRect(
-                x?: number,
-                y?: number,
-                width?: number,
-                height?: number
-            ): ClipRectElement;
-            public createElement(nodeName: string): SVGElement;
-            public crispLine(
-                points: SVGPath,
-                width: number,
-                roundingFunction?: ('round'|'floor'|'ceil')
-            ): SVGPath;
-            public definition(def: AST.Node): SVGElement;
-            public destroy(): null;
-            public g(name?: string): SVGElement;
-            public getContrast(rgba: ColorString): ColorString;
-            public getRadialAttr(
-                radialReference: Array<number>,
-                gradAttr: SVGAttributes
-            ): SVGAttributes;
-            public getStyle(style: CSSObject): CSSObject;
-            public fontMetrics(
-                fontSize?: (number|string),
-                elem?: (DOMElementType|SVGElement)
-            ): FontMetricsObject;
-            public image(
-                src: string,
-                x?: number,
-                y?: number,
-                width?: number,
-                height?: number,
-                onload?: Function
-            ): SVGElement;
-            public init(
-                container: HTMLDOMElement,
-                width: number,
-                height: number,
-                style?: CSSObject,
-                forExport?: boolean,
-                allowHTML?: boolean,
-                styledMode?: boolean
-            ): void;
-            public isHidden(): boolean
-            public label(
-                str: string,
-                x: number,
-                y?: number,
-                shape?: SymbolKeyValue,
-                anchorX?: number,
-                anchorY?: number,
-                useHTML?: boolean,
-                baseline?: boolean,
-                className?: string
-            ): SVGLabel;
-            public path(attribs?: SVGAttributes): SVGElement;
-            public path(path?: SVGPath): SVGElement;
-            public pathToSegments(path: Array<string|number>): SVGPath;
-            public rect(attribs: SVGAttributes): SVGElement;
-            public rect(
-                x?: number,
-                y?: number,
-                width?: number,
-                height?: number,
-                r?: number,
-                strokeWidth?: number
-            ): SVGElement;
-            public rotCorr(
-                baseline: number,
-                rotation: number,
-                alterY?: boolean
-            ): PositionObject;
-            public setSize(
-                width: number,
-                height: number,
-                animate?: (boolean|Partial<AnimationOptions>)
-            ): void;
-            public setStyle(style: CSSObject): void;
-            public symbol(
-                symbol: string,
-                x?: number,
-                y?: number,
-                width?: number,
-                height?: number,
-                options?: SymbolOptionsObject
-            ): SVGElement;
-            public text(
-                str?: string,
-                x?: number,
-                y?: number,
-                useHTML?: boolean
-            ): SVGElement;
-        }
-        let Renderer: typeof SVGRenderer;
-    }
-}
-
-/**
- * A clipping rectangle that can be applied to one or more {@link SVGElement}
- * instances. It is instanciated with the {@link SVGRenderer#clipRect} function
- * and applied with the {@link SVGElement#clip} function.
- *
- * @example
- * let circle = renderer.circle(100, 100, 100)
- *     .attr({ fill: 'red' })
- *     .add();
- * let clipRect = renderer.clipRect(100, 100, 100, 100);
- *
- * // Leave only the lower right quarter visible
- * circle.clip(clipRect);
- *
- * @typedef {Highcharts.SVGElement} Highcharts.ClipRectElement
- */
-
-/**
- * The font metrics.
- *
- * @interface Highcharts.FontMetricsObject
- *//**
- * The baseline relative to the top of the box.
- *
- * @name Highcharts.FontMetricsObject#b
- * @type {number}
- *//**
- * The font size.
- *
- * @name Highcharts.FontMetricsObject#f
- * @type {number}
- *//**
- * The line height.
- *
- * @name Highcharts.FontMetricsObject#h
- * @type {number}
- */
-
-/**
- * An object containing `x` and `y` properties for the position of an element.
- *
- * @interface Highcharts.PositionObject
- *//**
- * X position of the element.
- * @name Highcharts.PositionObject#x
- * @type {number}
- *//**
- * Y position of the element.
- * @name Highcharts.PositionObject#y
- * @type {number}
- */
-
-/**
- * A rectangle.
- *
- * @interface Highcharts.RectangleObject
- *//**
- * Height of the rectangle.
- * @name Highcharts.RectangleObject#height
- * @type {number}
- *//**
- * Width of the rectangle.
- * @name Highcharts.RectangleObject#width
- * @type {number}
- *//**
- * Horizontal position of the rectangle.
- * @name Highcharts.RectangleObject#x
- * @type {number}
- *//**
- * Vertical position of the rectangle.
- * @name Highcharts.RectangleObject#y
- * @type {number}
- */
-
-/**
- * The shadow options.
- *
- * @interface Highcharts.ShadowOptionsObject
- *//**
- * The shadow color.
- * @name    Highcharts.ShadowOptionsObject#color
- * @type    {Highcharts.ColorString|undefined}
- * @default ${palette.neutralColor100}
- *//**
- * The horizontal offset from the element.
- *
- * @name    Highcharts.ShadowOptionsObject#offsetX
- * @type    {number|undefined}
- * @default 1
- *//**
- * The vertical offset from the element.
- * @name    Highcharts.ShadowOptionsObject#offsetY
- * @type    {number|undefined}
- * @default 1
- *//**
- * The shadow opacity.
- *
- * @name    Highcharts.ShadowOptionsObject#opacity
- * @type    {number|undefined}
- * @default 0.15
- *//**
- * The shadow width or distance from the element.
- * @name    Highcharts.ShadowOptionsObject#width
- * @type    {number|undefined}
- * @default 3
- */
-
-/**
- * @interface Highcharts.SizeObject
- *//**
- * @name Highcharts.SizeObject#height
- * @type {number}
- *//**
- * @name Highcharts.SizeObject#width
- * @type {number}
- */
-
-/**
- * Array of path commands, that will go into the `d` attribute of an SVG
- * element.
- *
- * @typedef {Array<(Array<Highcharts.SVGPathCommand>|Array<Highcharts.SVGPathCommand,number>|Array<Highcharts.SVGPathCommand,number,number>|Array<Highcharts.SVGPathCommand,number,number,number,number>|Array<Highcharts.SVGPathCommand,number,number,number,number,number,number>|Array<Highcharts.SVGPathCommand,number,number,number,number,number,number,number>)>} Highcharts.SVGPathArray
- */
-
-/**
- * Possible path commands in an SVG path array. Valid values are `A`, `C`, `H`,
- * `L`, `M`, `Q`, `S`, `T`, `V`, `Z`.
-=======
 /* *
->>>>>>> 8f872e0d
  *
  *  Variables
  *
