/* *
 *
 *  (c) 2010-2021 Torstein Honsi
 *
 *  License: www.highcharts.com/license
 *
 *  Support for old IE browsers (6, 7 and 8) in Highcharts v6+.
 *
 *  !!!!!!! SOURCE GETS TRANSPILED BY TYPESCRIPT. EDIT TS FILE ONLY. !!!!!!!
 *
 * */

'use strict';

/* *
 *
 *  Imports
 *
 * */

import type { AlignValue } from '../../Core/Renderer/AlignObject';
import type ColorString from '../../Core/Color/ColorString';
import type ColorType from '../../Core/Color/ColorType';
import type CSSObject from '../../Core/Renderer/CSSObject';
import type EventCallback from '../../Core/EventCallback';
import type GradientColor from '../../Core/Color/GradientColor';
import { HTMLDOMElement } from '../../Core/Renderer/DOMElementType';
import type HTMLElement from '../../Core/Renderer/HTML/HTMLElement';
import type HTMLRenderer from '../../Core/Renderer/HTML/HTMLRenderer';
import type PointerEvent from '../../Core/PointerEvent';
import type ShadowOptionsObject from '../../Core/Renderer/ShadowOptionsObject';
import type SizeObject from '../../Core/Renderer/SizeObject';
import type SVGPath from '../../Core/Renderer/SVG/SVGPath';
<<<<<<< HEAD
import type { SymbolOptions } from '../../Core/Renderer/SVG/SymbolFunction';
=======
>>>>>>> 20197e70

import Chart from '../../Core/Chart/Chart.js';
import Color from '../../Core/Color/Color.js';
const color = Color.parse;
import H from '../../Core/Globals.js';
const {
    deg2rad,
    doc,
    noop,
    svg,
    win
} = H;
import O from '../../Core/Options.js';
const { getOptions } = O;
import palette from '../../Core/Color/Palette.js';
import Pointer from '../../Core/Pointer.js';
import RendererRegistry from '../../Core/Renderer/RendererRegistry.js';
import SVGElement from '../../Core/Renderer/SVG/SVGElement.js';
import SVGRenderer from '../../Core/Renderer/SVG/SVGRenderer3D.js';
import U from '../../Core/Utilities.js';
const {
    addEvent,
    createElement,
    css,
    defined,
    discardElement,
    erase,
    extend,
    extendClass,
    isArray,
    isNumber,
    isObject,
    pick,
    pInt,
    uniqueKey
} = U;
import VMLRenderer3D from './VMLRenderer3D.js';

/* *
 *
 *  Declarations
 *
 * */

declare module '../../Core/Chart/ChartLike'{
    interface ChartLike {
        /** @requires highcharts/modules/oldies */
        ieSanitizeSVG(svg: string): string;
        /** @requires highcharts/modules/oldies */
        isReadyToRender(): boolean;
    }
}

<<<<<<< HEAD
declare module '../../Core/Renderer/SVG/SVGRendererLike' {
    interface SVGRendererLike {
        /** @requires highcharts/modules/oldies */
        isVML?: boolean;
        /** @requires highcharts/modules/oldies */
        getSpanWidth(wrapper: SVGElement, tspan: HTMLDOMElement): number;
        /** @requires highcharts/modules/oldies */
        invertChild(
            element: HTMLDOMElement,
            parentNode: HTMLDOMElement
        ): void;
        /** @requires highcharts/modules/oldies */
        measureSpanWidth(text: string, style: CSSObject): number;
=======
declare module '../../Core/EventCallback'{
    interface EventCallback<T> {
        /** @requires highcharts/modules/oldies */
        hcKey?: string;
>>>>>>> 20197e70
    }
}

/**
 * Internal types
 * @private
 */
declare global {
    namespace Highcharts {
        interface GlobalOptions {
            /** @requires highcharts/modules/oldies */
            VMLRadialGradientURL?: string;
        }
        /** @requires highcharts/modules/oldies */
        interface VMLAttributes extends AnyRecord {
            d?: VMLPathArray;
            end?: number;
            innerR?: number;
            r?: number;
            src?: string;
            start?: number;
        }
        /** @requires highcharts/modules/oldies */
        interface VMLClipRectObject extends VMLElement {
            count: number;
            height: number;
            left: number;
            members: Array<VMLElement>;
            top: number;
            width: number;
            getCSS(wrapper: VMLElement): CSSObject;
            updateClipping(): void;
        }
        /** @requires highcharts/modules/oldies */
        interface VMLDOMElement extends HTMLDOMElement {
            /** @deprecated */
            [attributeKey: string]: any;
            cutOff?: number;
            path?: VMLPathString;
            stroked?: boolean;
        }
        /** @requires highcharts/modules/oldies */
        interface VMLPathArray extends Array<(number|string)> {
            isArc?: boolean;
        }
        interface VMLPathString extends String {
            value?: string;
        }
        /** @requires highcharts/modules/oldies */
        class VMLElement {
            public added?: boolean;
            public alignOnAdd?: unknown; // @todo
            public className?: string;
            public d?: string;
            public deferUpdateTransform?: unknown; // @todo
            public destroyClip?: Function;
            public docMode8: boolean;
            public element: VMLDOMElement;
            public elemHeight?: number;
            public getBBox: SVGElement['getBBox'];
            public heightSetter: VMLElement['xSetter'];
            public inverted?: boolean;
            public isCircle?: boolean;
            public onAdd?: Function;
            public opacitySetter: Function;
            public parentGroup?: VMLElement;
            public r?: number;
            public renderer: VMLRenderer;
            public rotation?: number;
            public shadows?: Array<VMLDOMElement>;
            public 'stroke-opacitySetter': VMLElement['fill-opacitySetter'];
            public updateShadows: Function;
            public updateTransform: HTMLElement['htmlUpdateTransform'];
            public widthSetter: VMLElement['xSetter'];
            public xCorr?: number;
            public yCorr?: number;
            public ySetter: VMLElement['xSetter'];
            public add(parent?: VMLElement): VMLElement;
            public attr(attr?: VMLAttributes): VMLElement;
            public attr(key: string, val: string): VMLElement;
            public classGetter(): string;
            public classSetter(value: string): void;
            public clip(clipRect: VMLClipRectObject): VMLElement;
            public css(style: CSSObject): VMLElement;
            public cutOffPath(path: string, length: number): string;
            public dashstyleSetter(
                value: string,
                key: string,
                element: HTMLDOMElement
            ): void;
            public destroy(): void;
            public dSetter(
                value: VMLPathArray,
                key: string,
                element: HTMLDOMElement
            ): void;
            public 'fill-opacitySetter'(
                value: number,
                key: string,
                element: VMLDOMElement
            ): void;
            public fillGetter(): string;
            public fillSetter(
                value: string,
                key: string,
                element: VMLDOMElement
            ): void;
            public getAttr(key: string): (null|string);
            public getSpanCorrection(
                width: number,
                baseline: number,
                alignCorrection: number,
                rotation: number,
                align: AlignValue
            ): void;
            public init(
                renderer: VMLRenderer,
                nodeName: string
            ): void;
            public on(
                eventType: string,
                handler: Function
            ): VMLElement;
            public pathToVML(value: VMLPathArray): string;
            public rotationSetter(
                value: string,
                key: string,
                element: VMLDOMElement
            ): void;
            public safeRemoveChild(element: HTMLDOMElement): void;
            public setAttr(key: string, value: string): void;
            public setSpanRotation(): void;
            public shadow(
                shadowOptions: Partial<ShadowOptionsObject>,
                group: VMLElement,
                cutOff: boolean
            ): VMLElement;
            public strokeGetter(): string;
            public strokeSetter(
                value: string,
                key: string,
                element: VMLDOMElement
            ): void;
            public 'stroke-widthSetter'(
                value: string,
                key: string,
                element: VMLDOMElement
            ): void;
            public titleSetter(value: string, key: string): void;
            public updateClipping(): void;
            public visibilitySetter(
                value: string,
                key: string,
                element: VMLDOMElement
            ): void;
            public xSetter(
                value: string,
                key: string,
                element: VMLDOMElement
            ): void;
            public zIndexSetter(
                value: string,
                key: string,
                element: VMLDOMElement
            ): void;
        }
        /** @requires highcharts/modules/oldies */
        class VMLRenderer {
            public Element: typeof VMLElement;
            public alignedObjects: SVGRenderer['alignedObjects'];
            public box: HTMLDOMElement;
            public boxWrapper: VMLElement;
            public cache: SVGRenderer['cache'];
            public cacheKeys: SVGRenderer['cacheKeys'];
            public gradients: SVGRenderer['gradients'];
            public imgCount: number;
            public isIE8: boolean;
            public isVML: true;
            public setSize: SVGRenderer['setSize'];
            public symbols: SVGRenderer['symbols'];
            public circle(obj: Record<string, number>): VMLElement;
            public circle(x: number, y: number, r: number): VMLElement;
            public clipRect(size: SizeObject): VMLClipRectObject;
            public clipRect(
                x: number,
                y: number,
                width: number,
                height: number
            ): VMLClipRectObject;
            public color<T extends ColorType>(
                color: T,
                elem: VMLDOMElement,
                prop: string,
                wrapper: VMLElement
            ): T;
            public createElement(nodeName: string): VMLElement;
            public crispPolyLine(points: SVGPath, width: number): SVGPath;
            public g(name: string): VMLElement;
            public image(
                src: string,
                x: number,
                y: number,
                width: number,
                height: number
            ): VMLElement;
            public init(
                container: HTMLDOMElement,
                width: number,
                height: number
            ): void;
            public invertChild(
                element: HTMLDOMElement,
                parentNode: HTMLDOMElement
            ): void;
            public isHidden(): boolean;
            public path(path?: (VMLAttributes|VMLPathArray)): VMLElement;
            public prepVML(markup: Array<number|string>): string;
            public symbol(name: string): VMLElement;
            public text(str: string, x: number, y: number): HTMLElement;
        }
        /** @requires highcharts/modules/oldies */
        function addEventListenerPolyfill<T extends EventTarget>(
            this: T,
            type: string,
            fn: EventCallback<T>
        ): void;
        /** @requires highcharts/modules/oldies */
        function removeEventListenerPolyfill<T extends EventTarget> (
            this: T,
            type: string,
            fn: EventCallback<T>
        ): void;
    }
    interface CSSStyleSheet {
        /** @deprecated */
        cssText: string;
    }
    interface Document {
        /** @deprecated */
        documentMode?: number;
        /** @deprecated */
        namespaces?: TridentNamespaceCollection;
        /** @deprecated */
        createStyleSheet(url?: string, index?: number): CSSStyleSheet;
    }
    interface EventTarget {
        /** @requires highcharts/modules/oldies */
        hcEventsIE?: { [key: string]: (e: Event) => void };
        /** @deprecated */
        attachEvent(event: string, pDisp: Function): boolean;
        /** @deprecated */
        detachEvent(event: string, pDisp: Function): (number|true);
    }
    /** @deprecated */
    interface TridentNamespace {
        readonly name: string;
        onreadystatechange?: Function;
        readonly readyState: (
            'complete'|'interactive'|'loaded'|'loading'|'uninitialized'
        );
        readonly urn: string;
        attachEvent(evtName: string, fn: Function): boolean;
        detachEvent(evtName: string, fn: Function): void;
        doImport(url: string): void;
    }
    /** @deprecated */
    interface TridentNamespaceCollection {
        [key: string]: (Function|TridentNamespace);
        add(name: string, urn: string, url?: string): TridentNamespace;
        item(name: string): TridentNamespace;
    }
}

let VMLRenderer: ((typeof SVGRenderer)&(typeof Highcharts.VMLRenderer)),
    VMLElement: typeof Highcharts.VMLElement;

/**
 * Path to the pattern image required by VML browsers in order to
 * draw radial gradients.
 *
 * @type      {string}
 * @default   http://code.highcharts.com/{version}/gfx/vml-radial-gradient.png
 * @since     2.3.0
 * @requires  modules/oldie
 * @apioption global.VMLRadialGradientURL
 */
(getOptions().global as any).VMLRadialGradientURL =
    'http://code.highcharts.com/@product.version@/gfx/vml-radial-gradient.png';


// Utilites
if (doc && !doc.defaultView) {
    (H as any).getStyle = U.getStyle = function getStyle(
        el: HTMLDOMElement,
        prop: string
    ): number {
        let val: string,
            alias = ({
                width: 'clientWidth',
                height: 'clientHeight'
            } as Record<string, string>)[prop];

        if (el.style[prop as any]) {
            return pInt(el.style[prop as any]);
        }
        if (prop === 'opacity') {
            prop = 'filter';
        }

        // Getting the rendered width and height
        if (alias) {
            el.style.zoom = 1 as any;
            return Math.max(
                (el as any)[alias] - 2 * getStyle(el, 'padding'),
                0
            );
        }

        val = (el.currentStyle as any)[prop.replace(
            /\-(\w)/g,
            function (a: string, b: string): string {
                return b.toUpperCase();
            }
        )];
        if (prop === 'filter') {
            val = val.replace(
                /alpha\(opacity=([0-9]+)\)/,
                function (a: string, b: string): string {
                    return ((b as any) / 100) as any;
                }
            );
        }

        return val === '' ? 1 : pInt(val);
    };
}

/* eslint-disable no-invalid-this, valid-jsdoc */

if (!svg) {

    // Prevent wrapping from creating false offsetWidths in export in legacy IE.
    // This applies only to charts for export, where IE runs the SVGRenderer
    // instead of the VMLRenderer
    // (#1079, #1063)
    addEvent(SVGElement, 'afterInit', function (
        this: SVGElement
    ): void {
        if (this.element.nodeName === 'text') {
            this.css({
                position: 'absolute'
            });
        }
    });

    /**
     * Old IE override for pointer normalize, adds chartX and chartY to event
     * arguments.
     *
     * @ignore
     * @function Highcharts.Pointer#normalize
     * @param {global.PointerEvent} e
     * @param {boolean} [chartPosition=false]
     * @return {Highcharts.PointerEventObject}
     */
    Pointer.prototype.normalize = function<T extends PointerEvent> (
        e: (T|MouseEvent|PointerEvent|TouchEvent),
        chartPosition?: Highcharts.ChartPositionObject
    ): T {

        e = e || win.event;
        if (!e.target) {
            (e as any).target = e.srcElement;
        }

        // Get mouse position
        if (!chartPosition) {
            this.chartPosition = chartPosition = this.getChartPosition();
        }

        return extend(e, {
            // #2005, #2129: the second case is for IE10 quirks mode within
            // framesets
            chartX: Math.round(Math.max((e as any).x, (e as any).clientX - chartPosition.left)),
            chartY: Math.round((e as any).y)
        }) as T;
    };

    /**
     * Further sanitize the mock-SVG that is generated when exporting charts in
     * oldIE.
     *
     * @private
     * @function Highcharts.Chart#ieSanitizeSVG
     */
    Chart.prototype.ieSanitizeSVG = function (svg: string): string {
        svg = svg
            .replace(/<IMG /g, '<image ')
            .replace(/<(\/?)TITLE>/g, '<$1title>')
            .replace(/height=([^" ]+)/g, 'height="$1"')
            .replace(/width=([^" ]+)/g, 'width="$1"')
            .replace(/hc-svg-href="([^"]+)">/g, 'xlink:href="$1"/>')
            .replace(/ id=([^" >]+)/g, ' id="$1"') // #4003
            .replace(/class=([^" >]+)/g, 'class="$1"')
            .replace(/ transform /g, ' ')
            .replace(/:(path|rect)/g, '$1')
            .replace(/style="([^"]+)"/g, function (s: string): string {
                return s.toLowerCase();
            });

        return svg;
    };

    /**
     * VML namespaces can't be added until after complete. Listening
     * for Perini's doScroll hack is not enough.
     *
     * @private
     * @function Highcharts.Chart#isReadyToRender
     */
    Chart.prototype.isReadyToRender = function (): boolean {
        const chart = this;

        // Note: win == win.top is required
        if (!svg &&
            (win == win.top && // eslint-disable-line eqeqeq
            doc.readyState !== 'complete')
        ) {
            doc.attachEvent('onreadystatechange', function (): void {
                doc.detachEvent('onreadystatechange', chart.firstRender);
                if (doc.readyState === 'complete') {
                    chart.firstRender();
                }
            });
            return false;
        }
        return true;
    };

    // IE compatibility hack for generating SVG content that it doesn't really
    // understand. Used by the exporting module.
    if (!doc.createElementNS) {
        doc.createElementNS = function (
            ns: string,
            tagName: string
        ): HTMLDOMElement {
            return doc.createElement(tagName);
        } as any;
    }

    /**
     * Old IE polyfill for addEventListener, called from inside the addEvent
     * function.
     *
     * @private
     * @function Highcharts.addEventListenerPolyfill<T>
     * @param {string} type
     * @param {Highcharts.EventCallbackFunction<T>} fn
     * @return {void}
     */
    H.addEventListenerPolyfill = function<T extends EventTarget> (
        this: T,
        type: string,
        fn: EventCallback<T>
    ): void {
        const el = this;

        /**
         * @private
         */
        function wrappedFn(e: Event): void {
            (e as any).target = e.srcElement || win; // #2820
            fn.call(el, e);
        }

        if (el.attachEvent) {
            if (!el.hcEventsIE) {
                el.hcEventsIE = {};
            }

            // unique function string (#6746)
            if (!fn.hcKey) {
                fn.hcKey = uniqueKey();
            }

            // Link wrapped fn with original fn, so we can get this in
            // removeEvent
            el.hcEventsIE[fn.hcKey] = wrappedFn;

            el.attachEvent('on' + type, wrappedFn);
        }

    };
    /**
     * @private
     * @function Highcharts.removeEventListenerPolyfill<T>
     * @param {string} type
     * @param {Highcharts.EventCallbackFunction<T>} fn
     * @return {void}
     */
    H.removeEventListenerPolyfill = function<T extends EventTarget> (
        this: T,
        type: string,
        fn: EventCallback<T>
    ): void {
        if (this.detachEvent) {
            fn = (this.hcEventsIE as any)[fn.hcKey as any];
            this.detachEvent('on' + type, fn);
        }
    };


    /**
     * The VML element wrapper.
     *
     * @private
     * @class
     * @name Highcharts.VMLElement
     *
     * @augments Highcharts.SVGElement
     */
    VMLElement = {

        docMode8: doc && doc.documentMode === 8,

        /**
         * Initialize a new VML element wrapper. It builds the markup as a
         * string to minimize DOM traffic.
         *
         * @function Highcharts.VMLElement#init
         * @param {Highcharts.VMLRenderer} renderer
         * @param {string} nodeName
         */
        init: function (
            this: Highcharts.VMLElement,
            renderer: Highcharts.VMLRenderer,
            nodeName: string
        ): void {
            let wrapper = this,
                markup = ['<', nodeName, ' filled="f" stroked="f"'],
                style = ['position: ', 'absolute', ';'],
                isDiv = nodeName === 'div';

            // divs and shapes need size
            if (nodeName === 'shape' || isDiv) {
                style.push('left:0;top:0;width:1px;height:1px;');
            }
            style.push('visibility: ', isDiv ? 'hidden' : 'visible');

            markup.push(' style="', style.join(''), '"/>');

            // create element with default attributes and style
            if (nodeName) {
                markup = isDiv || nodeName === 'span' || nodeName === 'img' ?
                    (markup.join('')as any) :
                    renderer.prepVML(markup);
                wrapper.element = createElement(markup as any);
            }

            wrapper.renderer = renderer;
        },

        /**
         * Add the node to the given parent
         *
         * @function Highcharts.VMLElement
         * @param {Highcharts.VMLElement} parent
         * @return {Highcharts.VMLElement}
         */
        add: function (
            this: Highcharts.VMLElement,
            parent: Highcharts.VMLElement
        ): Highcharts.VMLElement {
            const wrapper = this,
                renderer = wrapper.renderer,
                element = wrapper.element,
                box = renderer.box,
                inverted = parent && parent.inverted,

                // get the parent node
                parentNode = parent ?
                    parent.element || parent :
                    box;

            if (parent) {
                this.parentGroup = parent;
            }

            // if the parent group is inverted, apply inversion on all children
            if (inverted) { // only on groups
                renderer.invertChild(element, parentNode);
            }

            // append it
            parentNode.appendChild(element);

            // align text after adding to be able to read offset
            wrapper.added = true;
            if (wrapper.alignOnAdd && !wrapper.deferUpdateTransform) {
                wrapper.updateTransform();
            }

            // fire an event for internal hooks
            if (wrapper.onAdd) {
                wrapper.onAdd();
            }

            // IE8 Standards can't set the class name before the element is
            // appended
            if (this.className) {
                this.attr('class', this.className);
            }

            return wrapper;
        },

        /**
         * VML always uses htmlUpdateTransform
         *
         * @function Highcharts.VMLElement#updateTransform
         */
        updateTransform: SVGElement.prototype.htmlUpdateTransform as HTMLElement['htmlUpdateTransform'],

        /**
         * Set the rotation of a span with oldIE's filter
         *
         * @function Highcharts.VMLElement#setSpanRotation
         * @return {void}
         */
        setSpanRotation: function (this: Highcharts.VMLElement): void {
            // Adjust for alignment and rotation. Rotation of useHTML content is
            // not yet implemented but it can probably be implemented for
            // Firefox 3.5+ on user request. FF3.5+ has support for CSS3
            // transform. The getBBox method also needs to be updated to
            // compensate for the rotation, like it currently does for SVG.
            // Test case: https://jsfiddle.net/highcharts/Ybt44/

            const rotation = this.rotation,
                costheta = Math.cos((rotation as any) * deg2rad),
                sintheta = Math.sin((rotation as any) * deg2rad);

            css(this.element, {
                filter: rotation ? [
                    'progid:DXImageTransform.Microsoft.Matrix(M11=', costheta,
                    ', M12=', -sintheta, ', M21=', sintheta, ', M22=', costheta,
                    ', sizingMethod=\'auto expand\')'
                ].join('') : 'none'
            });
        },

        /**
         * Get the positioning correction for the span after rotating.
         *
         * @function Highcharts.VMLElement#getSpanCorrection
         */
        getSpanCorrection: function (
            this: Highcharts.VMLElement,
            width: number,
            baseline: number,
            alignCorrection: number,
            rotation: number,
            align: AlignValue
        ): void {

            let costheta = rotation ? Math.cos(rotation * deg2rad) : 1,
                sintheta = rotation ? Math.sin(rotation * deg2rad) : 0,
                height = pick(this.elemHeight, this.element.offsetHeight),
                quad,
                nonLeft = align && align !== 'left';

            // correct x and y
            this.xCorr = (costheta < 0 && -width) as any;
            this.yCorr = (sintheta < 0 && -height) as any;

            // correct for baseline and corners spilling out after rotation
            quad = costheta * sintheta < 0;
            (this.xCorr as any) += (
                sintheta *
                baseline *
                (quad ? 1 - alignCorrection : alignCorrection)
            );
            (this.yCorr as any) -= (
                costheta *
                baseline *
                (rotation ? (quad ? alignCorrection : 1 - alignCorrection) : 1)
            );
            // correct for the length/height of the text
            if (nonLeft) {
                (this.xCorr as any) -=
                    width * alignCorrection * (costheta < 0 ? -1 : 1);
                if (rotation) {
                    (this.yCorr as any) -= (
                        height *
                        alignCorrection *
                        (sintheta < 0 ? -1 : 1)
                    );
                }
                css(this.element, {
                    textAlign: align
                });
            }
        },

        /**
         * Converts a subset of an SVG path definition to its VML counterpart.
         * Takes an array as the parameter and returns a string.
         *
         * @function Highcharts.VMLElement#pathToVML
         */
        pathToVML: function (
            this: Highcharts.VMLElement,
            value: Highcharts.VMLPathArray
        ): string {
            // convert paths
            let i = value.length,
                path = [];

            while (i--) {

                // Multiply by 10 to allow subpixel precision.
                // Substracting half a pixel seems to make the coordinates
                // align with SVG, but this hasn't been tested thoroughly
                if (isNumber(value[i])) {
                    path[i] = Math.round((value[i] as any) * 10) - 5;
                } else if (value[i] === 'Z') { // close the path
                    path[i] = 'x';
                } else {
                    path[i] = value[i];

                    // When the start X and end X coordinates of an arc are too
                    // close, they are rounded to the same value above. In this
                    // case, substract or add 1 from the end X and Y positions.
                    // #186, #760, #1371, #1410.
                    if (
                        value.isArc &&
                        (value[i] === 'wa' || value[i] === 'at')
                    ) {
                        // Start and end X
                        if (path[i + 5] === path[i + 7]) {
                            (path as any)[i + 7] +=
                                value[i + 7] > value[i + 5] ? 1 : -1;
                        }
                        // Start and end Y
                        if (path[i + 6] === path[i + 8]) {
                            (path as any)[i + 8] +=
                                value[i + 8] > value[i + 6] ? 1 : -1;
                        }
                    }
                }
            }

            return path.join(' ') || 'x';
        },

        /**
         * Set the element's clipping to a predefined rectangle
         *
         * @function Highcharts.VMLElement#clip
         * @param {Highcharts.VMLClipRectObject} clipRect
         * @return {Highcharts.VMLElement}
         */
        clip: function (
            this: Highcharts.VMLElement,
            clipRect: Highcharts.VMLClipRectObject
        ): Highcharts.VMLElement {
            let wrapper = this,
                clipMembers: Array<Highcharts.VMLElement>,
                cssRet;

            if (clipRect) {
                clipMembers = clipRect.members;

                // Ensure unique list of elements (#1258)
                erase(clipMembers, wrapper);
                clipMembers.push(wrapper);
                wrapper.destroyClip = function (): void {
                    erase(clipMembers, wrapper);
                };
                cssRet = clipRect.getCSS(wrapper);

            } else {
                if (wrapper.destroyClip) {
                    wrapper.destroyClip();
                }
                cssRet = {
                    clip: wrapper.docMode8 ? 'inherit' : 'rect(auto)'
                }; // #1214
            }

            return wrapper.css(cssRet);

        },

        /**
         * Set styles for the element
         *
         * @function Highcharts.VMLElement#css
         * @param {Highcharts.CSSObject} styles
         * @return {Highcharts.VMLElement}
         */
        css: SVGElement.prototype.htmlCss as any,

        /**
         * Removes a child either by removeChild or move to garbageBin.
         * Issue 490; in VML removeChild results in Orphaned nodes according to
         * sIEve, discardElement does not.
         *
         * @function Highcharts.VMLElement#safeRemoveChild
         * @param {Highcharts.HTMLDOMElement} element
         * @return {void}
         */
        safeRemoveChild: function (
            this: Highcharts.VMLElement,
            element: HTMLDOMElement
        ): void {
            // discardElement will detach the node from its parent before
            // attaching it to the garbage bin. Therefore it is important that
            // the node is attached and have parent.
            if (element.parentNode) {
                discardElement(element);
            }
        },

        /**
         * Extend element.destroy by removing it from the clip members array
         *
         * @function Highcharts.VMLElement#destroy
         */
        destroy: function (this: Highcharts.VMLElement): void {
            if (this.destroyClip) {
                this.destroyClip();
            }

            return SVGElement.prototype.destroy.apply(this);
        },

        /**
         * Add an event listener. VML override for normalizing event parameters.
         *
         * @function Highcharts.VMLElement#on
         * @param {string} eventType
         * @param {Function} handler
         * @return {Highcharts.VMLElement}
         */
        on: function (
            this: Highcharts.VMLElement,
            eventType: string,
            handler: EventCallback<void>
        ): Highcharts.VMLElement {
            // simplest possible event model for internal use
            this.element['on' + eventType] = function (): void {
                const e = win.event as Event;

                (e.target as any) = e.srcElement;
                handler(e);
            };
            return this;
        },

        /**
         * In stacked columns, cut off the shadows so that they don't overlap
         *
         * @function Highcharts.VMLElement#cutOffPath
         * @param {string} path
         * @param {number} length
         * @return {string}
         */
        cutOffPath: function (
            this: Highcharts.VMLElement,
            path: string,
            length: number
        ): string {

            let len;

            // The extra comma tricks the trailing comma remover in
            // "gulp scripts" task
            path = path.split(/[ ,,]/) as any;
            len = path.length;

            if (len === 9 || len === 11) {
                (path[len - 4] as any) = (path[len - 2] as any) =
                    pInt(path[len - 2]) - 10 * length;
            }
            return (path as any).join(' ');
        },

        /**
         * Apply a drop shadow by copying elements and giving them different
         * strokes.
         *
         * @function Highcharts.VMLElement#shadow
         * @param {Highcharts.ShadowOptionsObject} shadowOptions
         * @param {Highcharts.VMLElement} group
         * @param {boolean} cutOff
         * @return {Highcharts.VMLElement}
         */
        shadow: function (
            this: Highcharts.VMLElement,
            shadowOptions: Partial<ShadowOptionsObject>,
            group: Highcharts.VMLElement,
            cutOff: boolean
        ): Highcharts.VMLElement {
            let shadows = [],
                i,
                element = this.element,
                renderer = this.renderer,
                shadow: Highcharts.VMLDOMElement,
                elemStyle = element.style,
                markup,
                path = element.path,
                strokeWidth,
                modifiedPath,
                shadowWidth,
                shadowElementOpacity;

            // some times empty paths are not strings
            if (path && typeof path.value !== 'string') {
                path = 'x';
            }
            modifiedPath = path;

            if (shadowOptions) {
                shadowWidth = pick(shadowOptions.width, 3);
                shadowElementOpacity =
                    (shadowOptions.opacity || 0.15) / shadowWidth;
                for (i = 1; i <= 3; i++) {

                    strokeWidth = (shadowWidth * 2) + 1 - (2 * i);

                    // Cut off shadows for stacked column items
                    if (cutOff) {
                        modifiedPath = this.cutOffPath(
                            (path as any).value,
                            strokeWidth + 0.5
                        );
                    }

                    markup = [
                        '<shape isShadow="true" strokeweight="', strokeWidth,
                        '" filled="false" path="', modifiedPath,
                        '" coordsize="10 10" style="', element.style.cssText,
                        '" />'
                    ];

                    shadow = createElement(
                        renderer.prepVML(markup as any),
                        null as any,
                        {
                            left: (pInt(elemStyle.left) +
                                pick(shadowOptions.offsetX, 1)) + 'px',
                            top: (pInt(elemStyle.top) +
                                pick(shadowOptions.offsetY, 1)) + 'px'
                        }
                    );
                    if (cutOff) {
                        shadow.cutOff = strokeWidth + 1;
                    }

                    // apply the opacity
                    markup = [
                        '<stroke color="',
                        shadowOptions.color || palette.neutralColor100,
                        '" opacity="', shadowElementOpacity * i, '"/>'];
                    createElement(
                        renderer.prepVML(markup),
                        null as any,
                        null as any,
                        shadow
                    );


                    // insert it
                    if (group) {
                        group.element.appendChild(shadow);
                    } else {
                        (element.parentNode as any)
                            .insertBefore(shadow, element);
                    }

                    // record it
                    shadows.push(shadow);

                }

                this.shadows = shadows;
            }
            return this;
        },
        updateShadows: noop, // Used in SVG only

        setAttr: function (
            this: Highcharts.VMLElement,
            key: string,
            value: string
        ): void {
            if (this.docMode8) { // IE8 setAttribute bug
                this.element[key] = value;
            } else {
                this.element.setAttribute(key, value);
            }
        },
        getAttr: function (
            this: Highcharts.VMLElement,
            key: string
        ): (null|string) {
            if (this.docMode8) { // IE8 setAttribute bug
                return this.element[key];
            }
            return this.element.getAttribute(key);
        },
        classSetter: function (
            this: Highcharts.VMLElement,
            value: string
        ): void {
            // IE8 Standards mode has problems retrieving the className unless
            // set like this. IE8 Standards can't set the class name before the
            // element is appended.
            (this.added ? this.element : this).className = value;
        },
        dashstyleSetter: function (
            this: Highcharts.VMLElement,
            value: string,
            key: string,
            element: HTMLDOMElement
        ): void {
            const strokeElem =
                element.getElementsByTagName('stroke')[0] as (
                    Highcharts.VMLDOMElement
                ) ||
                createElement(
                    this.renderer.prepVML(['<stroke/>']),
                    null as any,
                    null as any,
                    element
                );

            strokeElem[key] = value || 'solid';
            // Because changing stroke-width will change the dash length and
            // cause an epileptic effect
            (this as any)[key] = value;
        },
        dSetter: function (
            this: Highcharts.VMLElement,
            value: Highcharts.VMLPathArray,
            key: string,
            element: Highcharts.VMLDOMElement
        ): void {
            let i,
                shadows = this.shadows;

            value = value || [];
            // Used in getter for animation
            this.d = value.join && value.join(' ');

            element.path = (value as any) = this.pathToVML(value);

            // update shadows
            if (shadows) {
                i = shadows.length;
                while (i--) {
                    shadows[i].path = shadows[i].cutOff ?
                        this.cutOffPath(
                            value as any, shadows[i].cutOff as any
                        ) :
                        (value as any);
                }
            }
            this.setAttr(key, value as any);
        },
        fillSetter: function (
            this: Highcharts.VMLElement,
            value: string,
            key: string,
            element: Highcharts.VMLDOMElement
        ): void {
            const nodeName = element.nodeName;

            if (nodeName === 'SPAN') { // text color
                element.style.color = value;
            } else if (nodeName !== 'IMG') { // #1336
                element.filled = value !== 'none';
                this.setAttr(
                    'fillcolor',
                    this.renderer.color(value, element, key, this)
                );
            }
        },
        'fill-opacitySetter': function (
            this: Highcharts.VMLElement,
            value: number,
            key: string,
            element: Highcharts.VMLDOMElement
        ): void {
            createElement(
                this.renderer.prepVML(
                    ['<', key.split('-')[0], ' opacity="', value, '"/>']
                ),
                null as any,
                null as any,
                element
            );
        },
        // Don't bother - animation is too slow and filters introduce artifacts
        opacitySetter: noop,
        rotationSetter: function (
            this: Highcharts.VMLElement,
            value: string,
            key: string,
            element: Highcharts.VMLDOMElement
        ): void {
            const style = element.style;

            // style is for #1873:
            (this as any)[key] = style[key as any] = value;

            // Correction for the 1x1 size of the shape container. Used in gauge
            // needles.
            style.left =
                -Math.round(Math.sin((value as any) * deg2rad) + 1) + 'px';
            style.top =
                Math.round(Math.cos((value as any) * deg2rad)) + 'px';
        },
        strokeSetter: function (
            this: Highcharts.VMLElement,
            value: string,
            key: string,
            element: Highcharts.VMLDOMElement
        ): void {
            this.setAttr(
                'strokecolor',
                this.renderer.color(value, element, key, this)
            );
        },
        'stroke-widthSetter': function (
            this: Highcharts.VMLElement,
            value: (number|string),
            key: string,
            element: Highcharts.VMLDOMElement
        ): void {
            element.stroked = !!value; // VML "stroked" attribute
            (this as any)[key] = value; // used in getter, issue #113
            if (isNumber(value)) {
                value += 'px' as any;
            }
            this.setAttr('strokeweight', value as any);
        },
        titleSetter: function (
            this: Highcharts.VMLElement,
            value: string,
            key: string
        ): void {
            this.setAttr(key, value);
        },
        visibilitySetter: function (
            this: Highcharts.VMLElement,
            value: string,
            key: string,
            element: Highcharts.VMLDOMElement
        ): void {

            // Handle inherited visibility
            if (value === 'inherit') {
                value = 'visible';
            }

            // Let the shadow follow the main element
            if (this.shadows) {
                this.shadows.forEach(function (
                    shadow: Highcharts.VMLDOMElement
                ): void {
                    shadow.style[key as any] = value;
                });
            }

            // Instead of toggling the visibility CSS property, move the div out
            // of the viewport. This works around #61 and #586
            if (element.nodeName === 'DIV') {
                value = value === 'hidden' ? '-999em' : (0 as any);

                // In order to redraw, IE7 needs the div to be visible when
                // tucked away outside the viewport. So the visibility is
                // actually opposite of the expected value. This applies to the
                // tooltip only.
                if (!this.docMode8) {
                    element.style[key as any] = value ? 'visible' : 'hidden';
                }
                key = 'top';
            }
            element.style[key as any] = value;
        },
        xSetter: function (
            this: Highcharts.VMLElement,
            value: string,
            key: string,
            element: Highcharts.VMLDOMElement
        ): void {
            (this as any)[key] = value; // used in getter

            if (key === 'x') {
                key = 'left';
            } else if (key === 'y') {
                key = 'top';
            }

            // clipping rectangle special
            if (this.updateClipping) {
                // the key is now 'left' or 'top' for 'x' and 'y'
                (this as any)[key] = value;
                this.updateClipping();
            } else {
                // normal
                element.style[key as any] = value;
            }
        },
        zIndexSetter: function (
            this: Highcharts.VMLElement,
            value: string,
            key: string,
            element: Highcharts.VMLDOMElement
        ): void {
            element.style[key as any] = value;
        },
        fillGetter: function (this: Highcharts.VMLElement): string {
            return this.getAttr('fillcolor') || '';
        },
        strokeGetter: function (this: Highcharts.VMLElement): string {
            return this.getAttr('strokecolor') || '';
        },
        // #7850
        classGetter: function (this: Highcharts.VMLElement): string {
            return this.getAttr('className') || '';
        }
    } as any;
    (VMLElement as any)['stroke-opacitySetter'] =
        (VMLElement as any)['fill-opacitySetter'];
    H.VMLElement = VMLElement = extendClass(SVGElement, VMLElement);

    // Some shared setters
    VMLElement.prototype.ySetter =
        VMLElement.prototype.widthSetter =
        VMLElement.prototype.heightSetter =
        VMLElement.prototype.xSetter;


    /**
     * The VML renderer
     *
     * @private
     * @class
     * @name Highcharts.VMLRenderer
     *
     * @augments Highcharts.SVGRenderer
     */
    const VMLRendererExtension = { // inherit SVGRenderer

        Element: VMLElement,
        isIE8: win.navigator.userAgent.indexOf('MSIE 8.0') > -1,


        /**
         * Initialize the VMLRenderer.
         *
         * @function Highcharts.VMLRenderer#init
         * @param {Highcharts.HTMLDOMElement} container
         * @param {number} width
         * @param {number} height
         * @return {void}
         */
        init: function (
            this: Highcharts.VMLRenderer,
            container: HTMLDOMElement,
            width: number,
            height: number
        ): void {
            let renderer = this,
                boxWrapper,
                box,
                css;

            // Extended SVGRenderer member
            this.crispPolyLine = SVGRenderer.prototype.crispPolyLine;

            renderer.alignedObjects = [];

            boxWrapper = renderer.createElement('div')
                .css({ position: 'relative' });
            box = boxWrapper.element;
            container.appendChild(boxWrapper.element);


            // generate the containing box
            renderer.isVML = true;
            renderer.box = box;
            renderer.boxWrapper = boxWrapper;
            renderer.gradients = {};
            renderer.cache = {}; // Cache for numerical bounding boxes
            renderer.cacheKeys = [];
            renderer.imgCount = 0;


            renderer.setSize(width, height, false);

            // The only way to make IE6 and IE7 print is to use a global
            // namespace. However, with IE8 the only way to make the dynamic
            // shapes visible in screen and print mode seems to be to add the
            // xmlns attribute and the behaviour style inline.
            if (!(doc.namespaces as any).hcv) {

                (doc.namespaces as any).add(
                    'hcv', 'urn:schemas-microsoft-com:vml'
                );

                // Setup default CSS (#2153, #2368, #2384)
                css = 'hcv\\:fill, hcv\\:path, hcv\\:shape, hcv\\:stroke' +
                    '{ behavior:url(#default#VML); display: inline-block; } ';
                try {
                    doc.createStyleSheet().cssText = css;
                } catch (e) {
                    (doc.styleSheets[0] as any).cssText += css;
                }

            }
        },


        /**
         * Detect whether the renderer is hidden. This happens when one of the
         * parent elements has display: none
         *
         * @function Highcharts.VMLRenderer#isHidden
         */
        isHidden: function (this: Highcharts.VMLRenderer): boolean {
            return !this.box.offsetWidth;
        },

        /**
         * Define a clipping rectangle. In VML it is accomplished by storing the
         * values for setting the CSS style to all associated members.
         *
         * @function Highcharts.VMLRenderer#clipRect
         * @param {number|Highcharts.SizeObject} x
         * @param {number} y
         * @param {number} width
         * @param {number} height
         * @return {Highcharts.VMLElement}
         */
        clipRect: function (
            this: Highcharts.VMLRenderer,
            x: (number|SizeObject),
            y: number,
            width: number,
            height: number
        ): Highcharts.VMLClipRectObject {

            // create a dummy element
            const clipRect = (this.createElement as any)(),
                isObj = isObject(x);

            // mimic a rectangle with its style object for automatic updating in
            // attr
            return extend(clipRect, {
                members: [],
                count: 0,
                left: (isObj ? (x as any).x : x) + 1,
                top: (isObj ? (x as any).y : y) + 1,
                width: (isObj ? (x as any).width : width) - 1,
                height: (isObj ? (x as any).height : height) - 1,
                getCSS: function (
                    this: Highcharts.VMLClipRectObject,
                    wrapper: Highcharts.VMLElement
                ): CSSObject {
                    const element = wrapper.element,
                        nodeName = element.nodeName,
                        isShape = nodeName === 'shape',
                        inverted = wrapper.inverted,
                        rect = this,
                        top = rect.top - (isShape ? element.offsetTop : 0),
                        left = rect.left,
                        right = left + rect.width,
                        bottom = top + rect.height,
                        ret: CSSObject = {
                            clip: 'rect(' +
                                Math.round(inverted ? left : top) + 'px,' +
                                Math.round(inverted ? bottom : right) + 'px,' +
                                Math.round(inverted ? right : bottom) + 'px,' +
                                Math.round(inverted ? top : left) + 'px)'
                        };

                    // issue 74 workaround
                    if (!inverted && wrapper.docMode8 && nodeName === 'DIV') {
                        extend(ret, {
                            width: right + 'px',
                            height: bottom + 'px'
                        });
                    }
                    return ret;
                },

                // used in attr and animation to update the clipping of all
                // members
                updateClipping: function (this: Highcharts.VMLElement): void {
                    clipRect.members.forEach(function (
                        member: Highcharts.VMLElement
                    ): void {
                        // Member.element is falsy on deleted series, like in
                        // stock/members/series-remove demo. Should be removed
                        // from members, but this will do.
                        if (member.element) {
                            member.css(clipRect.getCSS(member));
                        }
                    });
                }
            });

        },


        /**
         * Take a color and return it if it's a string, make it a gradient if
         * it's a gradient configuration object, and apply opacity.
         *
         * @function Highcharts.VMLRenderer#color<T>
         *
         * @param {T} color
         *        The color or config object
         *
         * @return {T}
         */
        color: function<T extends ColorType> (
            this: Highcharts.VMLRenderer,
            colorOption: T,
            elem: Highcharts.VMLDOMElement,
            prop: string,
            wrapper: Highcharts.VMLElement
        ): T {
            let renderer = this,
                colorObject,
                regexRgba = /^rgba/,
                markup: Array<number|string>,
                fillType: ('gradient'|'pattern'|undefined),
                ret = 'none' as T;

            // Check for linear or radial gradient
            if (
                colorOption &&
                (colorOption as GradientColor).linearGradient
            ) {
                fillType = 'gradient';
            } else if (
                colorOption &&
                (colorOption as GradientColor).radialGradient
            ) {
                fillType = 'pattern';
            }


            if (fillType) {

                let stopColor: (ColorString|undefined),
                    stopOpacity: number,
                    gradient: (
                        GradientColor['linearGradient']|
                        GradientColor['radialGradient']
                    ) = (
                        (
                            colorOption as GradientColor
                        ).linearGradient ||
                        (
                            colorOption as GradientColor
                        ).radialGradient
                    ) as any,
                    x1,
                    y1,
                    x2,
                    y2,
                    opacity1: number,
                    opacity2: number,
                    color1: (ColorString|undefined),
                    color2: (ColorString|undefined),
                    fillAttr = '',
                    stops = (colorOption as GradientColor).stops,
                    firstStop,
                    lastStop,
                    colors: Array<ColorString> = [],
                    addFillNode = function (): void {
                        // Add the fill subnode. When colors attribute is used,
                        // the meanings of opacity and o:opacity2 are reversed.
                        markup = ['<fill colors="' + colors.join(',') +
                            '" opacity="', opacity2, '" o:opacity2="',
                        opacity1, '" type="', fillType as any, '" ', fillAttr,
                        'focus="100%" method="any" />'];
                        createElement(
                            renderer.prepVML(markup),
                            null as any,
                            null as any,
                            elem
                        );
                    };

                // Extend from 0 to 1
                firstStop = stops[0];
                lastStop = stops[stops.length - 1];
                if (firstStop[0] > 0) {
                    stops.unshift([
                        0,
                        firstStop[1]
                    ]);
                }
                if (lastStop[0] < 1) {
                    stops.push([
                        1,
                        lastStop[1]
                    ]);
                }

                // Compute the stops
                stops.forEach(function (
                    stop: GradientColor['stops'][0],
                    i: number
                ): void {
                    if (regexRgba.test(stop[1])) {
                        colorObject = color(stop[1]);
                        stopColor = colorObject.get('rgb') as any;
                        stopOpacity = colorObject.get('a') as any;
                    } else {
                        stopColor = stop[1];
                        stopOpacity = 1;
                    }

                    // Build the color attribute
                    colors.push((stop[0] * 100) + '% ' + stopColor);

                    // Only start and end opacities are allowed, so we use the
                    // first and the last
                    if (!i) {
                        opacity1 = stopOpacity as any;
                        color2 = stopColor;
                    } else {
                        opacity2 = stopOpacity as any;
                        color1 = stopColor;
                    }
                });

                // Apply the gradient to fills only.
                if (prop === 'fill') {

                    // Handle linear gradient angle
                    if (fillType === 'gradient') {
                        x1 = (gradient as any).x1 || (gradient as any)[0] || 0;
                        y1 = (gradient as any).y1 || (gradient as any)[1] || 0;
                        x2 = (gradient as any).x2 || (gradient as any)[2] || 0;
                        y2 = (gradient as any).y2 || (gradient as any)[3] || 0;
                        fillAttr = 'angle="' + (90 - Math.atan(
                            (y2 - y1) / // y vector
                            (x2 - x1) // x vector
                        ) * 180 / Math.PI) + '"';

                        addFillNode();

                    // Radial (circular) gradient
                    } else {

                        let r = (gradient as any).r,
                            sizex = r * 2,
                            sizey = r * 2,
                            cx = (gradient as any).cx,
                            cy = (gradient as any).cy,
                            radialReference = elem.radialReference,
                            bBox,
                            applyRadialGradient = function (): void {
                                if (radialReference) {
                                    bBox = wrapper.getBBox();
                                    cx += (radialReference[0] - bBox.x) /
                                        bBox.width - 0.5;
                                    cy += (radialReference[1] - bBox.y) /
                                        bBox.height - 0.5;
                                    sizex *= radialReference[2] / bBox.width;
                                    sizey *= radialReference[2] / bBox.height;
                                }
                                fillAttr =
                                    'src="' + (
                                        getOptions().global as any
                                    ).VMLRadialGradientURL +
                                    '" ' +
                                    'size="' + sizex + ',' + sizey + '" ' +
                                    'origin="0.5,0.5" ' +
                                    'position="' + cx + ',' + cy + '" ' +
                                    'color2="' + color2 + '" ';

                                addFillNode();
                            };

                        // Apply radial gradient
                        if (wrapper.added) {
                            applyRadialGradient();
                        } else {
                            // We need to know the bounding box to get the size
                            // and position right
                            wrapper.onAdd = applyRadialGradient;
                        }

                        // The fill element's color attribute is broken in IE8
                        // standards mode, so we need to set the parent shape's
                        // fillcolor attribute instead.
                        ret = color1 as any;
                    }

                // Gradients are not supported for VML stroke, return the first
                // color. #722.
                } else {
                    ret = stopColor as any;
                }

            // If the color is an rgba color, split it and add a fill node
            // to hold the opacity component
            } else if (regexRgba.test(colorOption as any) && elem.tagName !== 'IMG') {

                colorObject = color(colorOption);

                (wrapper as any)[prop + '-opacitySetter'](
                    colorObject.get('a'),
                    prop,
                    elem
                );

                ret = colorObject.get('rgb') as any;


            } else {
                // 'stroke' or 'fill' node
                const propNodes = elem.getElementsByTagName(prop) as any;

                if (propNodes.length) {
                    propNodes[0].opacity = 1;
                    propNodes[0].type = 'solid';
                }
                ret = colorOption;
            }

            return ret;
        },

        /**
         * Take a VML string and prepare it for either IE8 or IE6/IE7.
         *
         * @function Highcharts.VMLRenderer#prepVML
         *
         * @param {Array<(number|string)>} markup
         *        A string array of the VML markup to prepare
         *
         * @return {string}
         */
        prepVML: function (
            this: Highcharts.VMLRenderer,
            markup: Array<(number|string)>
        ): string {
            const vmlStyle = 'display:inline-block;behavior:url(#default#VML);',
                isIE8 = this.isIE8;

            markup = markup.join('') as any;

            if (isIE8) { // add xmlns and style inline
                markup = (markup as any).replace(
                    '/>',
                    ' xmlns="urn:schemas-microsoft-com:vml" />'
                );
                if (markup.indexOf('style="') === -1) {
                    markup = (markup as any).replace(
                        '/>',
                        ' style="' + vmlStyle + '" />'
                    );
                } else {
                    markup = (markup as any).replace(
                        'style="',
                        'style="' + vmlStyle
                    );
                }

            } else { // add namespace
                markup = (markup as any).replace('<', '<hcv:');
            }

            return markup as any;
        },

        /**
         * Create rotated and aligned text
         *
         * @function Highcharts.VMLRenderer#text
         *
         * @param {string} str
         *
         * @param {number} x
         *
         * @param {number} y
         */
        text: (SVGRenderer.prototype as HTMLRenderer).html,

        /**
         * Create and return a path element
         *
         * @function Highcharts.VMLRenderer#path
         *
         * @param {Highcharts.VMLAttributes|Highcharts.VMLPathArray} [path]
         */
        path: function (
            this: Highcharts.VMLRenderer,
            path?: (Highcharts.VMLAttributes|Highcharts.VMLPathArray)
        ): Highcharts.VMLElement {
            const attr = {
                // subpixel precision down to 0.1 (width and height = 1px)
                coordsize: '10 10'
            } as Highcharts.VMLAttributes;

            if (isArray(path)) {
                attr.d = path as any;
            } else if (isObject(path)) { // attributes
                extend(attr, path as any);
            }
            // create the shape
            return this.createElement('shape').attr(attr);
        },

        /**
         * Create and return a circle element. In VML circles are implemented as
         * shapes, which is faster than v:oval
         *
         * @function Highcharts.VMLRenderer#circle
         * @param {number|Highcharts.Dictionary<number>} x
         * @param {number} [y]
         * @param {number} [r]
         * @return {Highcharts.VMLElement}
         */
        circle: function (
            this: Highcharts.VMLRenderer,
            x: number,
            y?: number,
            r?: number
        ): Highcharts.VMLElement {
            const circle = this.symbol('circle');

            if (isObject(x)) {
                r = (x as any).r;
                y = (x as any).y;
                x = (x as any).x;
            }
            circle.isCircle = true; // Causes x and y to mean center (#1682)
            circle.r = r;
            return circle.attr({ x: x, y: y });
        },

        /**
         * Create a group using an outer div and an inner v:group to allow
         * rotating and flipping. A simple v:group would have problems with
         * positioning child HTML elements and CSS clip.
         *
         * @function Highcharts.VMLRenderer#g
         *
         * @param {string} name
         *        The name of the group
         *
         * @return {Highcharts.VMLElement}
         */
        g: function (
            this: Highcharts.VMLRenderer,
            name: string
        ): Highcharts.VMLElement {
            let wrapper,
                attribs: (Highcharts.VMLAttributes|undefined);

            // set the class name
            if (name) {
                attribs = {
                    'className': 'highcharts-' + name,
                    'class': 'highcharts-' + name
                };
            }

            // the div to hold HTML and clipping
            wrapper = this.createElement('div').attr(attribs);

            return wrapper;
        },

        /**
         * VML override to create a regular HTML image.
         *
         * @function Highcharts.VMLRenderer#image
         *
         * @param {string} src
         *
         * @param {number} x
         *
         * @param {number} y
         *
         * @param {number} width
         *
         * @param {number} height
         * @return {Highcharts.VMLElement}
         */
        image: function (
            this: Highcharts.VMLRenderer,
            src: string,
            x: number,
            y: number,
            width: number,
            height: number
        ): Highcharts.VMLElement {
            const obj = this.createElement('img').attr({ src: src });

            if (arguments.length > 1) {
                obj.attr({
                    x: x,
                    y: y,
                    width: width,
                    height: height
                });
            }
            return obj;
        },

        /**
         * For rectangles, VML uses a shape for rect to overcome bugs and
         * rotation problems
         *
         * @function Highcharts.VMLRenderer#createElement
         * @param {string} nodeName
         * @return {Highcharts.VMLElement}
         */
        createElement: function (
            this: Highcharts.VMLRenderer,
            nodeName: string
        ): Highcharts.VMLElement {
            return nodeName === 'rect' ?
                this.symbol(nodeName) :
                SVGRenderer.prototype.createElement.call(this, nodeName) as any;
        },

        /**
         * In the VML renderer, each child of an inverted div (group) is
         * inverted
         *
         * @function Highcharts.VMLRenderer#invertChild
         *
         * @param {Highcharts.HTMLDOMElement} element
         *
         * @param {Highcharts.HTMLDOMElement} parentNode
         */
        invertChild: function (
            this: Highcharts.VMLRenderer,
            element: HTMLDOMElement,
            parentNode: HTMLDOMElement
        ): void {
            const ren = this,
                parentStyle = parentNode.style,
                imgStyle = element.tagName === 'IMG' && element.style; // #1111

            css(element, {
                flip: 'x',
                left: (pInt(parentStyle.width) -
                    (imgStyle ? pInt(imgStyle.top) : 1)) + 'px',
                top: (pInt(parentStyle.height) -
                    (imgStyle ? pInt(imgStyle.left) : 1)) + 'px',
                rotation: -90
            });

            // Recursively invert child elements, needed for nested composite
            // shapes like box plots and error bars. #1680, #1806.
            [].forEach.call(element.childNodes, function (
                child: HTMLDOMElement
            ): void {
                ren.invertChild(child, element);
            });
        },

        /**
         * Symbol definitions that override the parent SVG renderer's symbols
         *
         * @name Highcharts.VMLRenderer#symbols
         * @type {Highcharts.Dictionary<Function>}
         */
        symbols: {
            // VML specific arc function
            arc: function (
                x: number,
                y: number,
                w: number,
                h: number,
                options: Highcharts.VMLAttributes
            ): Highcharts.VMLPathArray {
                let start = options.start as any,
                    end = options.end as any,
                    radius = options.r || w || h,
                    innerRadius = options.innerR as any,
                    cosStart = Math.cos(start),
                    sinStart = Math.sin(start),
                    cosEnd = Math.cos(end),
                    sinEnd = Math.sin(end),
                    ret: Highcharts.VMLPathArray;

                if (end - start === 0) { // no angle, don't show it.
                    return ['x'];
                }

                ret = [
                    'wa', // clockwise arc to
                    x - radius, // left
                    y - radius, // top
                    x + radius, // right
                    y + radius, // bottom
                    x + radius * cosStart, // start x
                    y + radius * sinStart, // start y
                    x + radius * cosEnd, // end x
                    y + radius * sinEnd // end y
                ];

                if (options.open && !innerRadius) {
                    ret.push(
                        'e',
                        'M',
                        x, // - innerRadius,
                        y // - innerRadius
                    );
                }

                ret.push(
                    'at', // anti clockwise arc to
                    x - innerRadius, // left
                    y - innerRadius, // top
                    x + innerRadius, // right
                    y + innerRadius, // bottom
                    x + innerRadius * cosEnd, // start x
                    y + innerRadius * sinEnd, // start y
                    x + innerRadius * cosStart, // end x
                    y + innerRadius * sinStart, // end y
                    'x', // finish path
                    'e' // close
                );

                ret.isArc = true;
                return ret;

            },
            // Add circle symbol path. This performs significantly faster than
            // v:oval.
            circle: function (
                x: number,
                y: number,
                w: number,
                h: number,
                wrapper: SVGElement
            ): Highcharts.VMLPathArray {

                if (wrapper && defined(wrapper.r)) {
                    w = h = 2 * (wrapper.r as any);
                }

                // Center correction, #1682
                if (wrapper && wrapper.isCircle) {
                    x -= w / 2;
                    y -= h / 2;
                }

                // Return the path
                return [
                    'wa', // clockwisearcto
                    x, // left
                    y, // top
                    x + w, // right
                    y + h, // bottom
                    x + w, // start x
                    y + h / 2, // start y
                    x + w, // end x
                    y + h / 2, // end y
                    'e' // close
                ];
            },
            /**
             * Add rectangle symbol path which eases rotation and omits arcsize
             * problems compared to the built-in VML roundrect shape. When
             * borders are not rounded, use the simpler square path, else use
             * the callout path without the arrow.
             */
            rect: function (
                x: number,
                y: number,
                w: number,
                h: number,
                options: SymbolOptions
            ): SVGPath {
                return SVGRenderer.prototype.symbols[
                    !defined(options) || !options.r ? 'square' : 'callout'
                ].call(0, x, y, w, h, options);
            }
        }
    };
    H.VMLRenderer = VMLRenderer = function (
        this: Highcharts.VMLRenderer
    ): void {
        this.init.apply(this, arguments as any);
    } as any;
    extend(VMLRenderer.prototype, SVGRenderer.prototype as any);
    extend(VMLRenderer.prototype, VMLRendererExtension as any);

    // general renderer
    RendererRegistry.registerRendererType('VMLRenderer', VMLRenderer, true);

    // 3D additions
    VMLRenderer3D.compose(VMLRenderer, SVGRenderer);
}

SVGRenderer.prototype.getSpanWidth = function (
    this: SVGRenderer,
    wrapper: SVGElement,
    tspan: HTMLDOMElement
): number {
    let renderer = this,
        bBox = wrapper.getBBox(true),
        actualWidth = bBox.width;

    // Old IE cannot measure the actualWidth for SVG elements (#2314)
    if (!svg && renderer.forExport) {
        actualWidth = renderer.measureSpanWidth(
            (tspan.firstChild as any).data,
            wrapper.styles as any
        );
    }
    return actualWidth;
};

// This method is used with exporting in old IE, when emulating SVG (see #2314)
SVGRenderer.prototype.measureSpanWidth = function (
    this: SVGRenderer,
    text: string,
    styles: CSSObject
): number {
    let measuringSpan = doc.createElement('span'),
        offsetWidth,
        textNode = doc.createTextNode(text);

    measuringSpan.appendChild(textNode);
    css(measuringSpan, styles);
    this.box.appendChild(measuringSpan);
    offsetWidth = measuringSpan.offsetWidth;
    discardElement(measuringSpan); // #2463
    return offsetWidth;
};

/* *
 *
 *  Registry
 *
 * */

declare module '../../Core/Renderer/RendererType' {
    interface RendererTypeRegistry {
        VMLRenderer: typeof VMLRenderer;
    }
}<|MERGE_RESOLUTION|>--- conflicted
+++ resolved
@@ -31,10 +31,7 @@
 import type ShadowOptionsObject from '../../Core/Renderer/ShadowOptionsObject';
 import type SizeObject from '../../Core/Renderer/SizeObject';
 import type SVGPath from '../../Core/Renderer/SVG/SVGPath';
-<<<<<<< HEAD
 import type { SymbolOptions } from '../../Core/Renderer/SVG/SymbolFunction';
-=======
->>>>>>> 20197e70
 
 import Chart from '../../Core/Chart/Chart.js';
 import Color from '../../Core/Color/Color.js';
@@ -88,7 +85,13 @@
     }
 }
 
-<<<<<<< HEAD
+declare module '../../Core/EventCallback'{
+    interface EventCallback<T> {
+        /** @requires highcharts/modules/oldies */
+        hcKey?: string;
+    }
+}
+
 declare module '../../Core/Renderer/SVG/SVGRendererLike' {
     interface SVGRendererLike {
         /** @requires highcharts/modules/oldies */
@@ -102,12 +105,6 @@
         ): void;
         /** @requires highcharts/modules/oldies */
         measureSpanWidth(text: string, style: CSSObject): number;
-=======
-declare module '../../Core/EventCallback'{
-    interface EventCallback<T> {
-        /** @requires highcharts/modules/oldies */
-        hcKey?: string;
->>>>>>> 20197e70
     }
 }
 
