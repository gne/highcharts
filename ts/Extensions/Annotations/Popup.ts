/* *
 *
 *  Popup generator for Stock tools
 *
 *  (c) 2009-2021 Sebastian Bochan
 *
 *  License: www.highcharts.com/license
 *
 *  !!!!!!! SOURCE GETS TRANSPILED BY TYPESCRIPT. EDIT TS FILE ONLY. !!!!!!!
 *
 * */

import type Annotation from './Annotations';
import type Chart from '../../Core/Chart/Chart';
import type { HTMLDOMElement } from '../../Core/Renderer/DOMElementType';
import type Series from '../../Core/Series/Series';
import type { SeriesTypePlotOptions } from '../../Core/Series/SeriesType';
import type SMAIndicator from '../../Stock/Indicators/SMA/SMAIndicator';
import H from '../../Core/Globals.js';
const {
    doc,
    isFirefox
} = H;
import NavigationBindings from './NavigationBindings.js';
import D from '../../Core/DefaultOptions.js';
const { getOptions } = D;
import Pointer from '../../Core/Pointer.js';
import U from '../../Core/Utilities.js';
const {
    addEvent,
    createElement,
    defined,
    fireEvent,
    isArray,
    isObject,
    isString,
    objectEach,
    pick,
    stableSort,
    wrap
} = U;

/**
 * Internal types.
 * @private
 */
declare global {
    namespace Highcharts {
        class Popup {
            public constructor(parentDiv: HTMLDOMElement, iconsURL: string, chart?: Chart);
            public annotations: PopupAnnotationsObject;
            public container: HTMLDOMElement;
            public formType?: string;
            public iconsURL: string;
            public indicators: PopupIndicatorsObject;
            public lang: Record<string, string>;
            public popup: Popup;
            public chart?: Chart;
            public tabs: PopupTabsObject;
            public addButton (
                parentDiv: HTMLDOMElement,
                label: string,
                type: string,
                fieldsDiv: HTMLDOMElement,
                callback?: Function
            ): HTMLDOMElement;
            public addCloseBtn(): void;
            public addColsContainer(container: HTMLDOMElement): Record<string, HTMLDOMElement>;
            public addInput(
                option: string,
                type: string,
                parentDiv: HTMLDOMElement,
                inputAttributes: InputAttributes
            ): HTMLDOMElement;
            public closePopup(): void;
            public deselectAll(): void;
            public getFields(parentDiv: HTMLDOMElement, type: string): PopupFieldsObject;
            public getLangpack(): Record<string, string>;
            public init(parentDiv: HTMLDOMElement, iconsURL: string, chart?: Chart): void;
            public showForm(
                type: string,
                chart: AnnotationChart,
                options: AnnotationsOptions,
                callback: Function
            ): void;
            public showPopup(): void;
        }
        interface FilteredSeries {
            indicatorFullName: string;
            indicatorType: string;
            series: Series;
        }
        interface IndicatorNameCouple {
            indicatorFullName: string;
            indicatorType: string;
        }
        interface PopupAnnotationsObject {
            addForm(
                this: Popup,
                chart: AnnotationChart,
                options: AnnotationsOptions,
                callback: Function,
                isInit?: boolean
            ): void;
            addFormFields(
                this: Popup,
                parentDiv: HTMLDOMElement,
                chart: AnnotationChart,
                parentNode: string,
                options: AnnotationsOptions,
                storage: Array<unknown>,
                isRoot?: boolean
            ): void;
            addToolbar(this: Popup, chart: AnnotationChart, options: AnnotationsOptions, callback: Function): void;
        }
        interface PopupConfigObject {
            annotation: Annotation;
            formType: string;
            onSubmit: Function;
            options: AnnotationsOptions;
        }
        interface PopupFieldsDictionary<T> {
            [key: string]: (T | PopupFieldsDictionary<T>);
        }
        interface PopupFieldsObject {
            actionType: string;
            fields: PopupFieldsDictionary<string>;
            linkedTo?: string;
            seriesId?: string;
            type?: string;
        }
        interface PopupIndicatorsObject {
            addForm(this: Popup, chart: AnnotationChart, options: AnnotationsOptions, callback: Function): void;
            addFormFields(
                this: Popup,
                chart: AnnotationChart,
                series: Series,
                seriesType: string,
                rhsColWrapper: HTMLDOMElement
            ): void;
            addIndicatorList(
                this: Popup,
                chart: AnnotationChart,
                parentDiv: HTMLDOMElement,
                listType: string,
                filter?: string
            ): void;
            addSearchBox(this: Popup, chart: AnnotationChart, parentDiv: HTMLDOMElement): void;
            addParamInputs(
                this: Popup,
                chart: AnnotationChart,
                parentNode: string,
                fields: PopupFieldsDictionary<string>,
                type: string,
                parentDiv: HTMLDOMElement
            ): void;
            filterSeries(series: SeriesTypePlotOptions, filter?: string): [Highcharts.FilteredSeries];
            filterSeriesArray(series: Array<Series>): [Highcharts.FilteredSeries];
            getAmount(this: Chart): number;
            getNameType(series: Series, type: string): IndicatorNameCouple;
            listAllSeries(
                this: Popup,
                type: string,
                optionName: string,
                chart: AnnotationChart,
                parentDiv: HTMLDOMElement,
                currentSeries: SMAIndicator,
                selectedOption?: string

            ): void;
        }
        interface PopupTabsObject {
            addContentItem(): HTMLDOMElement;
            addMenuItem(this: Popup, tabName: string, disableTab?: number): HTMLDOMElement;
            deselectAll(this: Popup): void;
            init(this: Popup, chart: AnnotationChart): void;
            selectTab(this: Popup, tab: Element, index: number): void;
            switchTabs(this: Popup, disableTab: number): void;
        }
        interface InputAttributes {
            value?: string|undefined;
            type?: string;
            htmlFor?: string;
            labelClassName?: string;
        }
    }
}

const indexFilter = /\d/g,
    PREFIX = 'highcharts-',
    DIV = 'div',
    INPUT = 'input',
    LABEL = 'label',
    BUTTON = 'button',
    SELECT = 'select',
    OPTION = 'option',
    SPAN = 'span',
    UL = 'ul',
    LI = 'li',
    H3 = 'h3';

/* eslint-disable no-invalid-this, valid-jsdoc */

// onContainerMouseDown blocks internal popup events, due to e.preventDefault.
// Related issue #4606

wrap(Pointer.prototype, 'onContainerMouseDown', function (this: Pointer, proceed: Function, e): void {
    // elements is not in popup
    if (!this.inClass(e.target, PREFIX + 'popup')) {
        proceed.apply(this, Array.prototype.slice.call(arguments, 1));
    }
});

H.Popup = function (this: Highcharts.Popup, parentDiv: HTMLDOMElement, iconsURL: string, chart?: Chart): void {
    this.init(parentDiv, iconsURL, chart);
} as any;

H.Popup.prototype = {
    /**
     * Initialize the popup. Create base div and add close button.
     * @private
     * @param {Highcharts.HTMLDOMElement} parentDiv
     * Container where popup should be placed
     * @param {string} iconsURL
     * Icon URL
     */
    init: function (parentDiv: HTMLDOMElement, iconsURL: string, chart?: Chart): void {
        this.chart = chart;

        // create popup div
<<<<<<< HEAD
        this.container = createElement(
            DIV,
            {
                className: PREFIX + 'popup highcharts-no-tooltip'
            },
            void 0,
            parentDiv
        );
=======
        this.container = createElement(DIV, {
            className: PREFIX + 'popup highcharts-no-tooltip'
        }, void 0, parentDiv);

        addEvent(this.container, 'mousedown', (): void => {
            const activeAnnotation = chart &&
                chart.navigationBindings &&
                chart.navigationBindings.activeAnnotation;

            if (activeAnnotation) {
                activeAnnotation.cancelClick = true;

                const unbind = addEvent(H.doc, 'click', (): void => {
                    setTimeout((): void => {
                        activeAnnotation.cancelClick = false;
                    }, 0);
                    unbind();
                });
            }
        });
>>>>>>> f26b3c1a

        this.lang = this.getLangpack();
        this.iconsURL = iconsURL;

        // add close button
        this.addCloseBtn();
    },
    /**
     * Create HTML element and attach click event (close popup).
     * @private
     */
    addCloseBtn: function (): void {
        let _self = this,
            closeBtn: HTMLDOMElement;

        const iconsURL = this.iconsURL;

        // create close popup btn
        closeBtn = createElement(
            DIV,
            {
                className: PREFIX + 'popup-close'
            },
            void 0,
            this.container
        );

        closeBtn.style['background-image' as any] = 'url(' +
                (
                    iconsURL.match(/png|svg|jpeg|jpg|gif/ig) ?
                        iconsURL : iconsURL + 'close.svg'
                ) + ')';

        ['click', 'touchstart'].forEach(function (eventName: string): void {
            addEvent(closeBtn, eventName, function (): void {
                if (_self.chart) {
                    fireEvent(_self.chart.navigationBindings, 'closePopup');
                } else {
                    _self.closePopup();
                }
            });
        });
    },
    /**
     * Create two columns (divs) in HTML.
     * @private
     * @param {Highcharts.HTMLDOMElement} container
     * Container of columns
     * @return {Highcharts.Dictionary<Highcharts.HTMLDOMElement>}
     * Reference to two HTML columns (lhsCol, rhsCol)
     */
    addColsContainer: function (
        container: HTMLDOMElement
    ): Record<string, HTMLDOMElement> {
        let rhsCol,
            lhsCol;

        // left column
        lhsCol = createElement(
            DIV,
            {
                className: PREFIX + 'popup-lhs-col'
            },
            void 0,
            container
        );

        // right column
        rhsCol = createElement(
            DIV,
            {
                className: PREFIX + 'popup-rhs-col'
            },
            void 0,
            container
        );

        // wrapper content
        createElement(
            DIV,
            {
                className: PREFIX + 'popup-rhs-col-wrapper'
            },
            void 0,
            rhsCol
        );

        return {
            lhsCol: lhsCol,
            rhsCol: rhsCol
        };
    },

    /**
     * Create input with label.
     *
     * @private
     *
     * @param {string} option
     *        Chain of fields i.e params.styles.fontSize separeted by the dot.
     *
     * @param {string} indicatorType
     *        Type of the indicator i.e. sma, ema...
     *
     * @param {HTMLDOMElement} parentDiv
     *        HTML parent element.
     *
     * @param {Highcharts.InputAttributes} inputAttributes
     *        Attributes of the input.
     *
     * @return {HTMLSelectElement}
     */
    addInput: function (
<<<<<<< HEAD
        option: string,
        indicatorType: string,
        parentDiv: HTMLDOMElement,
        inputAttributes: Highcharts.InputAttributes
    ): HTMLDOMElement {
=======
        this: Highcharts.Popup,
        option: string,
        type: string,
        parentDiv: HTMLDOMElement,
        value: string
    ): void {
>>>>>>> f26b3c1a
        const optionParamList = option.split('.'),
            optionName = optionParamList[optionParamList.length - 1],
            lang = this.lang,
            inputName = PREFIX + indicatorType + '-' + pick(inputAttributes.htmlFor, optionName);
        let input;

        if (!inputName.match(indexFilter)) {
            // add label
            createElement(
                LABEL,
                {
                    htmlFor: inputName,
                    className: inputAttributes.labelClassName
                },
                void 0,
                parentDiv
            ).appendChild(
                doc.createTextNode(lang[optionName] || optionName)
            );
        }

        // add input
        input = createElement(
            INPUT,
            {
                name: inputName,
                value: inputAttributes.value,
                type: inputAttributes.type,
                className: PREFIX + 'popup-field'
            },
            void 0,
            parentDiv
        );
        input.setAttribute(PREFIX + 'data-name', option);
        return input;
    },
    /**
     * Create button.
     * @private
     * @param {Highcharts.HTMLDOMElement} parentDiv
     * Container where elements should be added
     * @param {string} label
     * Text placed as button label
     * @param {string} type
     * add | edit | remove
     * @param {Function} callback
     * On click callback
     * @param {Highcharts.HTMLDOMElement} fieldsDiv
     * Container where inputs are generated
     * @return {Highcharts.HTMLDOMElement}
     * HTML button
     */
    addButton: function (
        parentDiv: HTMLDOMElement,
        label: string,
        type: string,
        fieldsDiv: HTMLDOMElement,
        callback?: Function
    ): HTMLDOMElement {
        let _self = this,
            closePopup = this.closePopup,
            getFields = this.getFields,
            button: HTMLDOMElement;

        button = createElement(BUTTON, void 0, void 0, parentDiv);
        button.appendChild(doc.createTextNode(label));

        if (callback) {
            ['click', 'touchstart'].forEach(function (eventName: string): void {
                addEvent(button, eventName, function (): void {
                    closePopup.call(_self);

                    return callback(
                        getFields(fieldsDiv, type)
                    );
                });
            });
        }

        return button;
    },
    /**
     * Get values from all inputs and create JSON.
     * @private
     * @param {Highcharts.HTMLDOMElement} - container where inputs are created
     * @param {string} - add | edit | remove
     * @return {Highcharts.PopupFieldsObject} - fields
     */
    getFields: function (
        parentDiv: HTMLDOMElement,
        type: string
    ): Highcharts.PopupFieldsObject {

        let inputList = parentDiv.querySelectorAll('input'),
            optionSeries = '#' + PREFIX + 'select-series > option:checked',
            optionVolume = '#' + PREFIX + 'select-volume > option:checked',
            linkedTo = parentDiv.querySelectorAll(optionSeries)[0],
            volumeTo = parentDiv.querySelectorAll(optionVolume)[0],
            seriesId,
            param,
            fieldsOutput: Highcharts.PopupFieldsObject;

        fieldsOutput = {
            actionType: type,
            linkedTo: linkedTo && linkedTo.getAttribute('value'),
            fields: { }
        } as any;

        [].forEach.call(inputList, function (input: HTMLInputElement): void {
            param = input.getAttribute(PREFIX + 'data-name');
            seriesId = input.getAttribute(PREFIX + 'data-series-id');

            // params
            if (seriesId) {
                fieldsOutput.seriesId = input.value;
            } else if (param) {
                fieldsOutput.fields[param] = input.value;
            } else {
                // type like sma / ema
                fieldsOutput.type = input.value;
            }
        });

        if (volumeTo) {
            fieldsOutput.fields['params.volumeSeriesID'] = volumeTo.getAttribute('value') as any;
        }

        return fieldsOutput as any;
    },
    /**
     * Reset content of the current popup and show.
     * @private
     */
    showPopup: function (): void {

        const popupDiv = this.container,
            toolbarClass = PREFIX + 'annotation-toolbar',
            popupCloseBtn = popupDiv
                .querySelectorAll('.' + PREFIX + 'popup-close')[0];

        this.formType = void 0;

        // reset content
        popupDiv.innerHTML = '';

        // reset toolbar styles if exists
        if (popupDiv.className.indexOf(toolbarClass) >= 0) {
            popupDiv.classList.remove(toolbarClass);

            // reset toolbar inline styles
            popupDiv.removeAttribute('style');
        }

        // add close button
        popupDiv.appendChild(popupCloseBtn);
        popupDiv.style.display = 'block';
        popupDiv.style.height = '';
    },
    /**
     * Hide popup.
     * @private
     */
    closePopup: function (): void {
        const container = pick(
            this.popup && this.popup.container,
            this.container
        );
        container.style.display = 'none';
    },
    /**
     * Create content and show popup.
     * @private
     * @param {string} - type of popup i.e indicators
     * @param {Highcharts.Chart} - chart
     * @param {Highcharts.AnnotationsOptions} - options
     * @param {Function} - on click callback
     */
    showForm: function (
        type: string,
        chart: Highcharts.AnnotationChart,
        options: Highcharts.AnnotationsOptions,
        callback: Function
    ): void {

        if (!chart) {
            return;
        }

        this.popup = chart.navigationBindings.popup;

        // show blank popup
        this.showPopup();

        // indicator form
        if (type === 'indicators') {
            this.indicators.addForm.call(this, chart, options, callback);
        }

        // annotation small toolbar
        if (type === 'annotation-toolbar') {
            this.annotations.addToolbar.call(this, chart, options, callback);
        }

        // annotation edit form
        if (type === 'annotation-edit') {
            this.annotations.addForm.call(this, chart, options, callback);
        }

        // flags form - add / edit
        if (type === 'flag') {
            this.annotations.addForm.call(this, chart, options, callback, true);
        }

        this.formType = type;

        // Explicit height is needed to make inner elements scrollable
        this.container.style.height = this.container.offsetHeight + 'px';
    },
    /**
     * Return lang definitions for popup.
     * @private
     * @return {Highcharts.Dictionary<string>} - elements translations.
     */
    getLangpack: function (this: Highcharts.Popup): Record<string, string> {
        return (getOptions().lang as any).navigation.popup;
    },
    annotations: {
        /**
         * Create annotation simple form. It contains two buttons
         * (edit / remove) and text label.
         * @private
         * @param {Highcharts.Chart} - chart
         * @param {Highcharts.AnnotationsOptions} - options
         * @param {Function} - on click callback
         */
        addToolbar: function (
            this: Highcharts.Popup,
            chart: Highcharts.AnnotationChart,
            options: Highcharts.AnnotationsOptions,
            callback: Function
        ): void {
            let _self = this,
                lang = this.lang,
                popupDiv = this.popup.container,
                showForm = this.showForm,
                toolbarClass = PREFIX + 'annotation-toolbar',
                button;

            // set small size
            if (popupDiv.className.indexOf(toolbarClass) === -1) {
                popupDiv.className += ' ' + toolbarClass;
            }

            // set position
            if (chart) {
                popupDiv.style.top = chart.plotTop + 10 + 'px';
            }

            // create label
            createElement(SPAN, void 0, void 0, popupDiv).appendChild(
                doc.createTextNode(pick(
                    // Advanced annotations:
                    lang[options.langKey as any] || options.langKey,
                    // Basic shapes:
                    options.shapes && options.shapes[0].type
                ))
            );

            // add buttons
            button = this.addButton(
                popupDiv,
                lang.removeButton || 'remove',
                'remove',
                popupDiv,
                callback
            );

            button.className += ' ' + PREFIX + 'annotation-remove-button';
            button.style['background-image' as any] = 'url(' +
                this.iconsURL + 'destroy.svg)';

            button = this.addButton(
                popupDiv,
                lang.editButton || 'edit',
                'edit',
                popupDiv,
                function (): void {
                    showForm.call(
                        _self,
                        'annotation-edit',
                        chart,
                        options,
                        callback
                    );
                }
            );

            button.className += ' ' + PREFIX + 'annotation-edit-button';
            button.style['background-image' as any] = 'url(' +
                this.iconsURL + 'edit.svg)';

        },
        /**
         * Create annotation simple form.
         * It contains fields with param names.
         * @private
         * @param {Highcharts.Chart} chart
         * Chart
         * @param {Object} options
         * Options
         * @param {Function} callback
         * On click callback
         * @param {boolean} [isInit]
         * If it is a form declared for init annotation
         */
        addForm: function (
            this: Highcharts.Popup,
            chart: Highcharts.AnnotationChart,
            options: Highcharts.AnnotationsOptions,
            callback: Function,
            isInit?: boolean
        ): void {
            let popupDiv = this.popup.container,
                lang = this.lang,
                bottomRow,
                lhsCol;

            if (!chart) {
                return;
            }

            // create title of annotations
            lhsCol = createElement('h2', {
                className: PREFIX + 'popup-main-title'
            }, void 0, popupDiv);
            lhsCol.appendChild(
                doc.createTextNode(
                    lang[options.langKey as any] || options.langKey || ''
                )
            );

            // left column
            lhsCol = createElement(
                DIV,
                {
                    className: PREFIX + 'popup-lhs-col ' + PREFIX + 'popup-lhs-full'
                },
                void 0,
                popupDiv
            );

            bottomRow = createElement(
                DIV,
                {
                    className: PREFIX + 'popup-bottom-row'
                },
                void 0,
                popupDiv
            );

            this.annotations.addFormFields.call(
                this,
                lhsCol,
                chart,
                '',
                options,
                [],
                true
            );

            this.addButton(
                bottomRow,
                isInit ?
                    (lang.addButton || 'add') :
                    (lang.saveButton || 'save'),
                isInit ? 'add' : 'save',
                popupDiv,
                callback
            );
        },
        /**
         * Create annotation's form fields.
         * @private
         * @param {Highcharts.HTMLDOMElement} parentDiv
         * Div where inputs are placed
         * @param {Highcharts.Chart} chart
         * Chart
         * @param {string} parentNode
         * Name of parent to create chain of names
         * @param {Highcharts.AnnotationsOptions} options
         * Options
         * @param {Array<unknown>} storage
         * Array where all items are stored
         * @param {boolean} [isRoot]
         * Recursive flag for root
         */
        addFormFields: function (
            this: Highcharts.Popup,
            parentDiv: HTMLDOMElement,
            chart: Highcharts.AnnotationChart,
            parentNode: string,
            options: Highcharts.AnnotationsOptions,
            storage: Array<unknown>,
            isRoot?: boolean
        ): void {
            let _self = this,
                addFormFields = this.annotations.addFormFields,
                addInput = this.addInput,
                lang = this.lang,
                parentFullName,
                titleName;

            if (!chart) {
                return;
            }

            objectEach(options, function (value, option: string): void {

                // create name like params.styles.fontSize
                parentFullName = parentNode !== '' ?
                    parentNode + '.' + option : option;

                if (isObject(value)) {
                    if (
                        // value is object of options
                        !isArray(value) ||
                        // array of objects with params. i.e labels in Fibonacci
                        (isArray(value) && isObject(value[0]))
                    ) {
                        titleName = lang[option] || option;

                        if (!titleName.match(indexFilter)) {
                            storage.push([
                                true,
                                titleName,
                                parentDiv
                            ]);
                        }

                        addFormFields.call(
                            _self,
                            parentDiv,
                            chart,
                            parentFullName,
                            value as any,
                            storage,
                            false
                        );
                    } else {
                        storage.push([
                            _self,
                            parentFullName,
                            'annotation',
                            parentDiv,
                            value
                        ]);
                    }
                }
            });

            if (isRoot) {
                stableSort(storage, function (a: any): number {
                    return a[1].match(/format/g) ? -1 : 1;
                });

                if (isFirefox) {
                    storage.reverse(); // (#14691)
                }

                storage.forEach(function (genInput: any): void {
                    if ((genInput as any)[0] === true) {
                        createElement(
                            SPAN, {
                                className: PREFIX + 'annotation-title'
                            },
                            void 0,
                            genInput[2]
                        ).appendChild(doc.createTextNode(
                            genInput[1]
                        ));

                    } else {
                        const inputAttributes = {
                            value: genInput[4][0],
                            type: genInput[4][1]
                        };
                        genInput[4] = inputAttributes;
                        addInput.apply(genInput[0], genInput.splice(1));
                    }
                });
            }
        }
    },
    indicators: {
        /**
         * Create indicator's form. It contains two tabs (ADD and EDIT) with
         * content.
         * @private
         */
        addForm: function (
            this: Highcharts.Popup,
            chart: Highcharts.AnnotationChart,
            _options: Highcharts.AnnotationsOptions,
            callback: Function
        ): void {

            let tabsContainers,
                indicators = this.indicators,
                lang = this.lang,
                buttonParentDiv;

            if (!chart) {
                return;
            }

            // add tabs
            this.tabs.init.call(this, chart);

            // get all tabs content divs
            tabsContainers = this.popup.container
                .querySelectorAll('.' + PREFIX + 'tab-item-content');

            // ADD tab
            this.addColsContainer(tabsContainers[0] as HTMLDOMElement);
            indicators.addSearchBox.call(
                this,
                chart,
                tabsContainers[0] as HTMLDOMElement
            );
            indicators.addIndicatorList.call(
                this,
                chart,
                tabsContainers[0] as HTMLDOMElement,
                'add'
            );
            buttonParentDiv = tabsContainers[0]
                .querySelectorAll('.' + PREFIX + 'popup-rhs-col')[0];

            this.addButton(
                buttonParentDiv as HTMLDOMElement,
                lang.addButton || 'add',
                'add',
                buttonParentDiv as HTMLDOMElement,
                callback
            );

            // EDIT tab
            this.addColsContainer(tabsContainers[1] as HTMLDOMElement);
            indicators.addIndicatorList.call(
                this,
                chart,
                tabsContainers[1] as HTMLDOMElement,
                'edit'
            );

            buttonParentDiv = tabsContainers[1]
                .querySelectorAll('.' + PREFIX + 'popup-rhs-col')[0];

            this.addButton(
                buttonParentDiv as HTMLDOMElement,
                lang.saveButton || 'save',
                'edit',
                buttonParentDiv as HTMLDOMElement,
                callback
            );
            this.addButton(
                buttonParentDiv as HTMLDOMElement,
                lang.removeButton || 'remove',
                'remove',
                buttonParentDiv as HTMLDOMElement,
                callback
            );
        },

        /**
         * Filter object of series which are not indicators.
         * If the filter string exists, check against it.
         *
         * @private
         *
         * @param {Highcharts.FilteredSeries} series
         *        All series are available in the plotOptions.
         *
         * @param {string|undefined} filter
         *        Applied filter string from the input.
         *        For the first iteration, it's an empty string.
         *
         * @return {void}
         */
        filterSeries: function (
            this: Highcharts.Popup,
            series: Series,
            filter?: string
        ): [Highcharts.FilteredSeries] {
            const popup = this,
                indicators = popup.indicators,
                lang = popup.chart && popup.chart.options.lang,
                indicatorAliases: any = lang &&
                    lang.navigation &&
                    lang.navigation.popup &&
                    lang.navigation.popup.indicatorAliases;
            let filteredSeriesArray: [Highcharts.FilteredSeries] = [] as any,
                filteredSeries: Highcharts.FilteredSeries;

            objectEach(series, function (
                series: Series,
                value: string
            ): void {
                const seriesOptions = series.options;
                // Allow only indicators.
                if (
                    (series as any).params || seriesOptions &&
                    (seriesOptions as any).params
                ) {
                    const { indicatorFullName, indicatorType } =
                        indicators.getNameType(series, value);

                    if (filter) {
                        const regex = new RegExp(filter, 'i'),
                            alias = indicatorAliases &&
                                indicatorAliases[indicatorType] &&
                                indicatorAliases[indicatorType].join(' ') || '';

                        if (indicatorFullName.match(regex) || alias.match(regex)) {
                            filteredSeries = {
                                indicatorFullName,
                                indicatorType,
                                series
                            };

                            filteredSeriesArray.push(filteredSeries);
                        }
                    } else {
                        filteredSeries = {
                            indicatorFullName,
                            indicatorType,
                            series
                        };

                        filteredSeriesArray.push(filteredSeries);
                    }
                }
            });

            return filteredSeriesArray;
        },

        /**
         * Filter an array of series and map its names and types.
         *
         * @private
         *
         * @param {Highcharts.FilteredSeries} series
         *        All series that are available in the plotOptions.
         *
         * @return {void}
         */
        filterSeriesArray: function (
            this: Highcharts.Popup,
            series: Array<Series>
        ): [Highcharts.FilteredSeries] {
            let filteredSeriesArray: [Highcharts.FilteredSeries] = [] as any,
                filteredSeries: Highcharts.FilteredSeries;

            // Allow only indicators.
            series.forEach(function (series): void {
                const seriesOptions = series.options;

                if (series.is('sma')) {
                    filteredSeries = {
                        indicatorFullName: series.name,
                        indicatorType: series.type,
                        series
                    };

                    filteredSeriesArray.push(filteredSeries);
                }
            });

            return filteredSeriesArray;
        },

        /**
         * Create HTML list of all indicators (ADD mode) or added indicators
         * (EDIT mode).
         *
         * @private
         *
         * @param {Highcharts.AnnotationChart} chart
         *        The chart object.
         *
         * @param {string} [optionName]
         *        Name of the option into which selection is being added.
         *
         * @param {HTMLDOMElement} [parentDiv]
         *        HTML parent element.
         *
         * @param {string} listType
         *        Type of list depending on the selected bookmark.
         *        Might be 'add' or 'edit'.
         *
         * @param {string|undefined} filter
         *        Applied filter string from the input.
         *        For the first iteration, it's an empty string.
         *
         * @return {void}
         */
        addIndicatorList: function (
            this: Highcharts.Popup,
            chart: Highcharts.AnnotationChart,
            parentDiv: HTMLDOMElement,
            listType: string,
            filter?: string
        ): void {
            const popup = this,
                indicators = popup.indicators,
                lhsCol = parentDiv.querySelectorAll(
                    '.' + PREFIX + 'popup-lhs-col'
                )[0] as HTMLElement,
                rhsCol = parentDiv.querySelectorAll(
                    '.' + PREFIX + 'popup-rhs-col'
                )[0] as HTMLElement,
                isEdit = listType === 'edit',
                addFormFields = this.indicators.addFormFields,
                series = (
                    isEdit ?
                        chart.series : // EDIT mode
                        chart.options.plotOptions // ADD mode
                );

            let rhsColWrapper: HTMLElement,
                indicatorList: HTMLDOMElement,
                item: HTMLDOMElement,
                filteredSeriesArray: [Highcharts.FilteredSeries] = [] as any;

            if (!chart && series) {
                return;
            }

            // Filter and sort the series.
            if (!isEdit && series && !isArray(series)) {
                // Apply filters only for the 'add' indicator list.
                filteredSeriesArray = indicators.filterSeries.call(this, series, filter);
            } else if (series && isArray(series)) {
                filteredSeriesArray = indicators.filterSeriesArray.call(this, series);
            }

            // Sort indicators alphabeticaly.
            stableSort(
                filteredSeriesArray,
                function (
                    a: Highcharts.FilteredSeries,
                    b: Highcharts.FilteredSeries
                ): number {
                    const seriesAName = a.indicatorFullName.toLowerCase(),
                        seriesBName = b.indicatorFullName.toLowerCase();

                    return (seriesAName < seriesBName) ?
                        -1 : (seriesAName > seriesBName) ? 1 : 0;
                }
            );

            // If the list exists remove it from the DOM
            // in order to create a new one with different filters.
            if (lhsCol.children[3]) {
                lhsCol.children[3].remove();
            }

            // Create wrapper for list.
            indicatorList = createElement(
                UL,
                {
                    className: PREFIX + 'indicator-list'
                },
                void 0,
                lhsCol
            );

            rhsColWrapper = rhsCol
                .querySelectorAll('.' + PREFIX + 'popup-rhs-col-wrapper')[0] as HTMLElement;

            filteredSeriesArray.forEach(function (
                seriesSet: Highcharts.FilteredSeries
            ): void {
                const { indicatorFullName, indicatorType, series } = seriesSet;

                item = createElement(
                    LI,
                    {
                        className: PREFIX + 'indicator-list'
                    },
                    void 0,
                    indicatorList
                );
                item.appendChild(doc.createTextNode(
                    indicatorFullName
                ));

                ['click', 'touchstart'].forEach(function (eventName: string): void {
                    addEvent(item, eventName, function (): void {

                        addFormFields.call(
                            popup,
                            chart,
                            series,
                            indicatorType,
                            rhsColWrapper
                        );

                        // add hidden input with series.id
                        if (isEdit && series.options) {
                            createElement(
                                INPUT,
                                {
                                    type: 'hidden',
                                    name: PREFIX + 'id-' + indicatorType,
                                    value: series.options.id
                                },
                                void 0,
                                rhsColWrapper
                            ).setAttribute(
                                PREFIX + 'data-series-id',
                                (series as any).options.id
                            );
                        }
                    });
                });
            });

            // select first item from the list
            if (indicatorList.childNodes.length > 0) {
                (indicatorList.childNodes[0] as HTMLDOMElement).click();
            }
        },

        /**
         * Add searchbox HTML element and its' label.
         *
         * @private
         *
         * @param {Highcharts.AnnotationChart} chart
         *        The chart object.
         *
         * @param {HTMLDOMElement} parentDiv
         *        HTML parent element.
         *
         * @return {HTMLSelectElement}
         */
        addSearchBox: function (
            this: Highcharts.Popup,
            chart: Highcharts.AnnotationChart,
            parentDiv: HTMLDOMElement
        ): void {
            const popup = this,
                lhsCol = parentDiv.querySelectorAll(
                    '.' + PREFIX + 'popup-lhs-col'
                )[0] as HTMLElement,
                options = 'searchIndicators',
                inputAttributes = {
                    value: '',
                    type: 'text',
                    htmlFor: 'search-indicators',
                    labelClassName: 'highcharts-input-search-indicators-label'
                },
                clearFilterText = this.lang.clearFilter;

            const handleInputChange = function (inputText: string): void {
                // Apply some filters.
                popup.indicators.addIndicatorList.call(
                    popup,
                    chart,
                    popup.container,
                    'add',
                    inputText
                );
            };

            // Add input field with the label and button.
            const input = this.addInput(
                    options,
                    INPUT,
                    lhsCol,
                    inputAttributes
                ) as HTMLInputElement,
                button = this.addButton(
                    lhsCol,
                    clearFilterText,
                    'button',
                    lhsCol
                );

            input.classList.add('highcharts-input-search-indicators');
            button.classList.add('clear-filter-button');

            // Add input change events.
            addEvent(input, 'input', function (): void {
                handleInputChange(this.value);
            });

            // Add clear filter click event.
            ['click', 'touchstart'].forEach(function (eventName: string): void {
                addEvent(button, eventName, function (): void {

                    // Clear the input.
                    input.value = '';
                    handleInputChange('');
                });
            });
        },

        /**
         * Extract full name and type of requested indicator.
         *
         * @private
         *
         * @param {Highcharts.Series} series
         *        Series which name is needed(EDITmode - defaultOptions.series,
         *        ADDmode - indicator series).
         *
         * @param {string} [IndicatorType]
         *        Type of the indicator i.e. sma, ema...
         *
         * @return {Highcharts.IndicatorNameCouple}
         *        Full name and series type.
         */
        getNameType: function (
            series: Series,
            indicatorType: string
        ): Highcharts.IndicatorNameCouple {
            const options = series.options,
                seriesTypes = H.seriesTypes;
            // add mode
            let seriesName = (seriesTypes[indicatorType] &&
                    (seriesTypes[indicatorType].prototype as SMAIndicator).nameBase) ||
                    indicatorType.toUpperCase(),
                seriesType = indicatorType;

            // edit
            if (options && options.type) {
                seriesType = series.options.type as any;
                seriesName = series.name;
            }

            return {
                indicatorFullName: seriesName,
                indicatorType: seriesType
            };
        },
        /**
         * List all series with unique ID. Its mandatory for indicators to set
         * correct linking.
         * @private
         * @param {string} type
         * Indicator type like: sma, ema, etc.
         * @param {string} optionName
         * Type of select i.e series or volume.
         * @param {Highcharts.Chart} chart
         * Chart
         * @param {Highcharts.HTMLDOMElement} parentDiv
         * Element where created HTML list is added
         * @param {string} selectedOption
         *         optional param for default value in dropdown
         */
        listAllSeries: function (
            this: Highcharts.Popup,
            type: string,
            optionName: string,
            chart: Highcharts.AnnotationChart,
            parentDiv: HTMLDOMElement,
            currentSeries: SMAIndicator,
            selectedOption?: string
        ): void {
            let selectName = PREFIX + optionName + '-type-' + type,
                lang = this.lang,
                selectBox: HTMLSelectElement,
                seriesOptions;

            if (!chart) {
                return;
            }

            createElement(
                LABEL,
                {
                    htmlFor: selectName
                },
                void 0,
                parentDiv
            ).appendChild(doc.createTextNode(
                lang[optionName] || optionName
            ));

            // select type
            selectBox = createElement(
                SELECT,
                {
                    name: selectName,
                    className: PREFIX + 'popup-field'
                },
                void 0,
                parentDiv
            ) as any;

            selectBox.setAttribute('id', PREFIX + 'select-' + optionName);

            // list all series which have id - mandatory for creating indicator
            chart.series.forEach(function (series): void {
                seriesOptions = series.options;

                if (
                    seriesOptions.id !== PREFIX + 'navigator-series' &&
                    seriesOptions.id !== (
                        currentSeries && currentSeries.options && currentSeries.options.id
                    )
                ) {
                    const seriesName = seriesOptions.name ||
                        (seriesOptions as any).params ? series.name : seriesOptions.id || '';

                    if (
                        !defined(selectedOption) &&
                        optionName === 'volume' &&
                        series.type === 'column'
                    ) {
                        selectedOption = seriesOptions.id;
                    }

                    createElement(
                        OPTION,
                        {
                            value: seriesOptions.id
                        },
                        void 0,
                        selectBox
                    ).appendChild(doc.createTextNode(seriesName));
                }
            });

            if (defined(selectedOption)) {
                selectBox.value = selectedOption;
            }
        },
        /**
         * Create typical inputs for chosen indicator. Fields are extracted from
         * defaultOptions (ADD mode) or current indicator (ADD mode). Two extra
         * fields are added:
         * - hidden input - contains indicator type (required for callback)
         * - select - list of series which can be linked with indicator
         * @private
         * @param {Highcharts.Chart} chart
         * Chart
         * @param {Highcharts.Series} series
         * Indicator
         * @param {string} seriesType
         * Indicator type like: sma, ema, etc.
         * @param {Highcharts.HTMLDOMElement} rhsColWrapper
         * Element where created HTML list is added
         */
        addFormFields: function (
            this: Highcharts.Popup,
            chart: Highcharts.AnnotationChart,
            series: SMAIndicator,
            seriesType: string,
            rhsColWrapper: HTMLDOMElement
        ): void {
            const fields = (series as any).params || series.options.params,
                getNameType = this.indicators.getNameType;

            // reset current content
            rhsColWrapper.innerHTML = '';

            // create title (indicator name in the right column)
            createElement(
                H3,
                {
                    className: PREFIX + 'indicator-title'
                },
                void 0,
                rhsColWrapper
            ).appendChild(
                doc.createTextNode(getNameType(series, seriesType).indicatorFullName)
            );

            // input type
            createElement(
                INPUT,
                {
                    type: 'hidden',
                    name: PREFIX + 'type-' + seriesType,
                    value: seriesType
                },
                void 0,
                rhsColWrapper
            );

            // list all series with id
            this.indicators.listAllSeries.call(
                this,
                seriesType,
                'series',
                chart,
                rhsColWrapper,
                series,
                series.linkedParent && series.linkedParent.options.id
            );

            if (fields.volumeSeriesID) {
                this.indicators.listAllSeries.call(
                    this,
                    seriesType,
                    'volume',
                    chart,
                    rhsColWrapper,
                    series,
                    series.linkedParent && fields.volumeSeriesID
                );
            }

            // add param fields
            this.indicators.addParamInputs.call(
                this,
                chart,
                'params',
                fields,
                seriesType,
                rhsColWrapper
            );
        },
        /**
         * Recurent function which lists all fields, from params object and
         * create them as inputs. Each input has unique `data-name` attribute,
         * which keeps chain of fields i.e params.styles.fontSize.
         * @private
         * @param {Highcharts.Chart} chart
         * Chart
         * @param {string} parentNode
         * Name of parent to create chain of names
         * @param {Highcharts.PopupFieldsDictionary<string>} fields
         * Params which are based for input create
         * @param {string} type
         * Indicator type like: sma, ema, etc.
         * @param {Highcharts.HTMLDOMElement} parentDiv
         * Element where created HTML list is added
         */
        addParamInputs: function (
            this: Highcharts.Popup,
            chart: Highcharts.AnnotationChart,
            parentNode: string,
            fields: Highcharts.PopupFieldsDictionary<string>,
            type: string,
            parentDiv: HTMLDOMElement
        ): void {
            let _self = this,
                addParamInputs = this.indicators.addParamInputs,
                addInput = this.addInput,
                parentFullName;

            if (!chart) {
                return;
            }

            objectEach(fields, function (value, fieldName): void {
                // create name like params.styles.fontSize
                parentFullName = parentNode + '.' + fieldName;

                if (value !== void 0) { // skip if field is unnecessary, #15362
                    if (isObject(value)) {
                        addInput.call( // (15733) 'Periods' has an arrayed value. Label must be created here.
                            _self,
                            parentFullName,
                            type,
                            parentDiv,
                            {}
                        );
                        addParamInputs.call(
                            _self,
                            chart,
                            parentFullName,
                            value as any,
                            type,
                            parentDiv
                        );
                    } else if (
                        // skip volume field which is created by addFormFields
                        parentFullName !== 'params.volumeSeriesID'
                    ) {
                        addInput.call(
                            _self,
                            parentFullName,
                            type,
                            parentDiv,
                            {
                                value: value,
                                type: 'text'
                            } // all inputs are text type
                        );
                    }
                }
            });
        },
        /**
         * Get amount of indicators added to chart.
         * @private
         * @return {number} - Amount of indicators
         */
        getAmount: function (this: Chart): number {
            let series = this.series,
                counter = 0;

            series.forEach(function (serie): void {
                const seriesOptions = serie.options;

                if (
                    (serie as any).params ||
                    seriesOptions && (seriesOptions as any).params
                ) {
                    counter++;
                }
            });

            return counter;
        }
    },
    tabs: {
        /**
         * Init tabs. Create tab menu items, tabs containers
         * @private
         * @param {Highcharts.Chart} chart
         * Reference to current chart
         */
        init: function (this: Highcharts.Popup, chart: Highcharts.AnnotationChart): void {
            let tabs = this.tabs,
                indicatorsCount = this.indicators.getAmount.call(chart),
                firstTab; // run by default

            if (!chart) {
                return;
            }

            // create menu items
            firstTab = tabs.addMenuItem.call(this, 'add');
            tabs.addMenuItem.call(this, 'edit', indicatorsCount);

            // create tabs containers
            (tabs.addContentItem as any).call(this, 'add');
            (tabs.addContentItem as any).call(this, 'edit');

            tabs.switchTabs.call(this, indicatorsCount);

            // activate first tab
            tabs.selectTab.call(this, firstTab, 0);
        },
        /**
         * Create tab menu item
         * @private
         * @param {string} tabName
         * `add` or `edit`
         * @param {number} [disableTab]
         * Disable tab when 0
         * @return {Highcharts.HTMLDOMElement}
         * Created HTML tab-menu element
         */
        addMenuItem: function (
            this: Highcharts.Popup,
            tabName: string,
            disableTab?: number
        ): HTMLDOMElement {
            let popupDiv = this.popup.container,
                className = PREFIX + 'tab-item',
                lang = this.lang,
                menuItem;

            if (disableTab === 0) {
                className += ' ' + PREFIX + 'tab-disabled';
            }

            // tab 1
            menuItem = createElement(
                SPAN,
                {
                    className
                },
                void 0,
                popupDiv
            );
            menuItem.appendChild(
                doc.createTextNode(lang[tabName + 'Button'] || tabName)
            );

            menuItem.setAttribute(PREFIX + 'data-tab-type', tabName);

            return menuItem;
        },
        /**
         * Create tab content
         * @private
         * @return {HTMLDOMElement} - created HTML tab-content element
         */
        addContentItem: function (this: Highcharts.Popup): HTMLDOMElement {
            const popupDiv = this.popup.container;

            return createElement(
                DIV,
                {
                    className: PREFIX + 'tab-item-content ' + PREFIX + 'no-mousewheel'// #12100
                },
                void 0,
                popupDiv
            );
        },
        /**
         * Add click event to each tab
         * @private
         * @param {number} disableTab
         * Disable tab when 0
         */
        switchTabs: function (this: Highcharts.Popup, disableTab: number): void {
            let _self = this,
                popupDiv = this.popup.container,
                tabs = popupDiv.querySelectorAll('.' + PREFIX + 'tab-item'),
                dataParam;

            tabs.forEach(function (tab: Element, i: number): void {

                dataParam = tab.getAttribute(PREFIX + 'data-tab-type');

                if (dataParam === 'edit' && disableTab === 0) {
                    return;
                }

                ['click', 'touchstart'].forEach(function (eventName: string): void {
                    addEvent(tab, eventName, function (): void {

                        // reset class on other elements
                        _self.tabs.deselectAll.call(_self);
                        _self.tabs.selectTab.call(_self, this, i);
                    });
                });
            });
        },
        /**
         * Set tab as visible
         * @private
         * @param {globals.Element} - current tab
         * @param {number} - Index of tab in menu
         */
        selectTab: function (this: Highcharts.Popup, tab: Element, index: number): void {
            const allTabs = this.popup.container
                .querySelectorAll('.' + PREFIX + 'tab-item-content');

            tab.className += ' ' + PREFIX + 'tab-item-active';
            allTabs[index].className += ' ' + PREFIX + 'tab-item-show';
        },
        /**
         * Set all tabs as invisible.
         * @private
         */
        deselectAll: function (this: Highcharts.Popup): void {
            let popupDiv = this.popup.container,
                tabs = popupDiv
                    .querySelectorAll('.' + PREFIX + 'tab-item'),
                tabsContent = popupDiv
                    .querySelectorAll('.' + PREFIX + 'tab-item-content'),
                i;

            for (i = 0; i < tabs.length; i++) {
                tabs[i].classList.remove(PREFIX + 'tab-item-active');
                tabsContent[i].classList.remove(PREFIX + 'tab-item-show');
            }
        }
    }
} as any;

addEvent(NavigationBindings, 'showPopup', function (
    this: NavigationBindings,
    config: Highcharts.PopupConfigObject
): void {
    if (!this.popup) {
        // Add popup to main container
        this.popup = new H.Popup(
            this.chart.container, (
                this.chart.options.navigation.iconsURL ||
                (
                    this.chart.options.stockTools &&
                    this.chart.options.stockTools.gui.iconsURL
                ) ||
                'https://code.highcharts.com/@product.version@/gfx/stock-icons/'
            ), this.chart
        );
    }

    this.popup.showForm(
        config.formType,
        this.chart,
        config.options,
        config.onSubmit
    );
});

addEvent(NavigationBindings, 'closePopup', function (this: NavigationBindings): void {
    if (this.popup) {
        this.popup.closePopup();
    }
});

export default H.Popup;<|MERGE_RESOLUTION|>--- conflicted
+++ resolved
@@ -228,7 +228,6 @@
         this.chart = chart;
 
         // create popup div
-<<<<<<< HEAD
         this.container = createElement(
             DIV,
             {
@@ -237,10 +236,6 @@
             void 0,
             parentDiv
         );
-=======
-        this.container = createElement(DIV, {
-            className: PREFIX + 'popup highcharts-no-tooltip'
-        }, void 0, parentDiv);
 
         addEvent(this.container, 'mousedown', (): void => {
             const activeAnnotation = chart &&
@@ -258,7 +253,6 @@
                 });
             }
         });
->>>>>>> f26b3c1a
 
         this.lang = this.getLangpack();
         this.iconsURL = iconsURL;
@@ -372,20 +366,11 @@
      * @return {HTMLSelectElement}
      */
     addInput: function (
-<<<<<<< HEAD
         option: string,
         indicatorType: string,
         parentDiv: HTMLDOMElement,
         inputAttributes: Highcharts.InputAttributes
     ): HTMLDOMElement {
-=======
-        this: Highcharts.Popup,
-        option: string,
-        type: string,
-        parentDiv: HTMLDOMElement,
-        value: string
-    ): void {
->>>>>>> f26b3c1a
         const optionParamList = option.split('.'),
             optionName = optionParamList[optionParamList.length - 1],
             lang = this.lang,
