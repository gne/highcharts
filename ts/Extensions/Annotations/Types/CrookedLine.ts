/* *
 *
 *  !!!!!!! SOURCE GETS TRANSPILED BY TYPESCRIPT. EDIT TS FILE ONLY. !!!!!!!
 *
 * */

'use strict';

import type PositionObject from '../../../Core/Renderer/PositionObject';
import type MockPointOptions from '../MockPointOptions';
import Annotation from '../Annotations.js';
import ControlPoint from '../ControlPoint.js';
import MockPoint from '../MockPoint.js';
import U from '../../../Core/Utilities.js';
const { merge } = U;

declare module '../MockPointOptions' {
    interface MockPointOptions {
        controlPoint?: Highcharts.AnnotationControlPointOptionsObject;
    }
}

/* eslint-disable no-invalid-this, valid-jsdoc */

class CrookedLine extends Annotation {

    /* *
     *
     * Constructors
     *
     * */
    public constructor(chart: Highcharts.AnnotationChart, options: CrookedLine.AnnotationCrookedLineOptionsObject) {
        super(chart, options);
    }

    /* *
     *
     * Functions
     *
     * */

    /**
     * Overrides default setter to get axes from typeOptions.
     * @private
     */
    public setClipAxes(): void {
        this.clipXAxis = this.chart.xAxis[this.options.typeOptions.xAxis as any];
        this.clipYAxis = this.chart.yAxis[this.options.typeOptions.yAxis as any];
    }

<<<<<<< HEAD
    public getPointsOptions(): Array<MockPointOptions> {
        var typeOptions = this.options.typeOptions;
=======
    public getPointsOptions(): Array<Highcharts.AnnotationMockPointOptionsObject> {
        const typeOptions = this.options.typeOptions;
>>>>>>> e06cb2fe

        return (typeOptions.points || []).map(function (
            pointOptions: Highcharts.AnnotationsTypePointsOptions
        ): MockPointOptions {
            pointOptions.xAxis = typeOptions.xAxis;
            pointOptions.yAxis = typeOptions.yAxis;

            return pointOptions as any;
        });
    }

    public getControlPointsOptions(): Array<MockPointOptions> {
        return this.getPointsOptions();
    }

    public addControlPoints(): void {
        this.getControlPointsOptions().forEach(
            function (
                pointOptions: MockPointOptions,
                i: number
            ): void {
                const controlPoint = new ControlPoint(
                    this.chart,
                    this,
                    merge(
                        this.options.controlPointOptions,
                        pointOptions.controlPoint
                    ),
                    i
                );

                this.controlPoints.push(controlPoint);

                pointOptions.controlPoint = controlPoint.options;
            },
            this
        );
    }

    public addShapes(): void {
        const typeOptions = this.options.typeOptions,
            shape = this.initShape(
                merge(typeOptions.line, {
                    type: 'path',
                    points: this.points.map(function (
                        _point: Highcharts.AnnotationPointType,
                        i: number
                    ): any {
                        return function (
                            target: Highcharts.AnnotationControllable
                        ): Highcharts.AnnotationPointType {
                            return target.annotation.points[i];
                        } as any;
                    })
                }),
                false as any
            );

        typeOptions.line = shape.options;
    }
}

/**
 * @private
 */
interface CrookedLine {
    defaultOptions: Annotation['defaultOptions'];
}

CrookedLine.prototype.defaultOptions = merge(
    Annotation.prototype.defaultOptions,
    /**
     * A crooked line annotation.
     *
     * @sample highcharts/annotations-advanced/crooked-line/
     *         Crooked line
     *
     * @product      highstock
     * @optionparent annotations.crookedLine
     */
    {
        /**
         * @extends   annotations.labelOptions
         * @apioption annotations.crookedLine.labelOptions
         */

        /**
         * @extends   annotations.shapeOptions
         * @apioption annotations.crookedLine.shapeOptions
         */

        /**
         * Additional options for an annotation with the type.
         */
        typeOptions: {
            /**
             * This number defines which xAxis the point is connected to.
             * It refers to either the axis id or the index of the axis
             * in the xAxis array.
             */
            xAxis: 0,
            /**
             * This number defines which yAxis the point is connected to.
             * It refers to either the axis id or the index of the axis
             * in the xAxis array.
             */
            yAxis: 0,

            /**
             * @type      {Array<*>}
             * @apioption annotations.crookedLine.typeOptions.points
             */

            /**
             * The x position of the point.
             *
             * @type      {number}
             * @apioption annotations.crookedLine.typeOptions.points.x
             */

            /**
             * The y position of the point.
             *
             * @type      {number}
             * @apioption annotations.crookedLine.typeOptions.points.y
             */

            /**
             * @type      {number}
             * @excluding positioner, events
             * @apioption annotations.crookedLine.typeOptions.points.controlPoint
             */

            /**
             * Line options.
             *
             * @excluding height, point, points, r, type, width
             */
            line: {
                fill: 'none'
            }
        },

        /**
         * @excluding positioner, events
         */
        controlPointOptions: {
            positioner: function (
                this: Highcharts.AnnotationControlPoint,
                target: Highcharts.AnnotationControllable
            ): PositionObject {
                const graphic = this.graphic,
                    xy = MockPoint.pointToPixels(target.points[this.index]);

                return {
                    x: xy.x - graphic.width / 2,
                    y: xy.y - graphic.height / 2
                };
            },

            events: {
                drag: function (
                    this: Annotation,
                    e: Highcharts.AnnotationEventObject,
                    target: Highcharts.AnnotationControllable
                ): void {
                    if (
                        target.chart.isInsidePlot(
                            e.chartX - target.chart.plotLeft,
                            e.chartY - target.chart.plotTop,
                            {
                                visiblePlotOnly: true
                            }
                        )
                    ) {
                        const translation = this.mouseMoveToTranslation(e);

                        target.translatePoint(
                            translation.x,
                            translation.y,
                            this.index
                        );

                        // Update options:
                        (target.options as any).typeOptions.points[this.index].x = target.points[this.index].x;
                        (target.options as any).typeOptions.points[this.index].y = target.points[this.index].y;

                        target.redraw(false);
                    }
                }
            }
        }
    }
);

namespace CrookedLine {
    export interface AnnotationCrookedLineOptionsObject extends Highcharts.AnnotationsOptions {
        typeOptions: AnnotationCrookedLineTypeOptionsObject;
    }
    export interface AnnotationCrookedLineTypeOptionsObject extends Highcharts.AnnotationsTypeOptions {
        points?: Array<Highcharts.AnnotationsTypePointsOptions>;
    }
}

Annotation.types.crookedLine = CrookedLine;

export default CrookedLine;<|MERGE_RESOLUTION|>--- conflicted
+++ resolved
@@ -48,13 +48,8 @@
         this.clipYAxis = this.chart.yAxis[this.options.typeOptions.yAxis as any];
     }
 
-<<<<<<< HEAD
     public getPointsOptions(): Array<MockPointOptions> {
-        var typeOptions = this.options.typeOptions;
-=======
-    public getPointsOptions(): Array<Highcharts.AnnotationMockPointOptionsObject> {
         const typeOptions = this.options.typeOptions;
->>>>>>> e06cb2fe
 
         return (typeOptions.points || []).map(function (
             pointOptions: Highcharts.AnnotationsTypePointsOptions
