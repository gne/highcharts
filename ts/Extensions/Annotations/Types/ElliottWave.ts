--- conflicted
+++ resolved
@@ -6,21 +6,16 @@
 
 'use strict';
 
-<<<<<<< HEAD
 /* *
  *
  *  Imports
  *
  * */
 
-=======
-import type AnnotationChart from '../AnnotationChart';
->>>>>>> 4458a1f2
 import type {
     ControllableLabelOptions
 } from '../Controllables/ControllableOptions';
 import type ColorType from '../../../Core/Color/ColorType';
-import type MockPointOptions from '../MockPointOptions';
 
 import Annotation from '../Annotation.js';
 import CrookedLine from './CrookedLine.js';
@@ -34,15 +29,6 @@
  * */
 
 class ElliottWave extends CrookedLine {
-<<<<<<< HEAD
-=======
-    public constructor(
-        chart: AnnotationChart,
-        options: ElliottWave.Options
-    ) {
-        super(chart, options);
-    }
->>>>>>> 4458a1f2
 
     /* *
      *
