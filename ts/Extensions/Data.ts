--- conflicted
+++ resolved
@@ -2039,9 +2039,6 @@
      * @return {number}
      */
     public parseDate(val: string): number {
-<<<<<<< HEAD
-        return new Date(val).getTime();
-=======
         const parseDate = this.options.parseDate;
 
         let ret,
@@ -2099,19 +2096,16 @@
                     (match as Date).getTime
                 ) {
                     ret = (
-                        (match as Date).getTime() -
-                        (match as Date).getTimezoneOffset() *
-                        60000
+                        (match as Date).getTime()
                     );
 
                 // Timestamp
                 } else if (isNumber(match)) {
-                    ret = match - (new Date(match)).getTimezoneOffset() * 60000;
+                    ret = match;
                 }
             }
         }
         return ret as any;
->>>>>>> 1671b387
     }
 
     /**
