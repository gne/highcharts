/* *
 *
 *  (c) 2010-2021 Torstein Honsi
 *
 *  License: www.highcharts.com/license
 *
 *  !!!!!!! SOURCE GETS TRANSPILED BY TYPESCRIPT. EDIT TS FILE ONLY. !!!!!!!
 *
 * */

'use strict';

import type AxisType from '../Core/Axis/AxisType';
import type {
    PointOptions,
    PointShortOptions
} from '../Core/Series/PointOptions';
import type {
    SeriesTypeOptions,
    SeriesTypePlotOptions
} from '../Core/Series/SeriesType';
import type TimeTicksInfoObject from '../Core/Axis/TimeTicksInfoObject';

import Axis from '../Core/Axis/Axis.js';
import DateTimeAxis from '../Core/Axis/DateTimeAxis.js';
import F from '../Core/FormatUtilities.js';
const { format } = F;
import H from '../Core/Globals.js';
import Point from '../Core/Series/Point.js';
import Series from '../Core/Series/Series.js';
const { prototype: seriesProto } = Series;
import Tooltip from '../Core/Tooltip.js';
import D from '../Core/DefaultOptions.js';
import U from '../Core/Utilities.js';
const {
    addEvent,
    arrayMax,
    arrayMin,
    correctFloat,
    defined,
    error,
    extend,
    isNumber,
    merge,
    pick
} = U;

declare module '../Core/Axis/AxisLike' {
    interface AxisLike {
        applyGrouping(): void;
        getGroupPixelWidth(): number;
        setDataGrouping(
            dataGrouping?: (boolean|Highcharts.DataGroupingOptionsObject),
            redraw?: boolean
        ): void;
    }
}

declare module '../Core/Axis/TimeTicksInfoObject' {
    interface TimeTicksInfoObject {
        gapSize?: number;
    }
}

declare module '../Core/Series/SeriesLike' {
    interface SeriesLike {
        allGroupedData?: Array<(number|null|undefined)>|Array<Array<(number|null|undefined)>>;
        cropStart?: number;
        currentDataGrouping?: TimeTicksInfoObject;
        dataGroupInfo?: Highcharts.DataGroupingInfoObject;
        forceCrop?: boolean;
        groupedData?: (Array<Point>|null);
        groupMap?: Array<Highcharts.DataGroupingInfoObject>;
        groupPixelWidth?: number;
        hasGroupedData?: boolean;
        hasProcessed?: boolean;
        preventGraphAnimation?: boolean;
        applyGrouping(): void;
        destroyGroupedData(): void;
        generatePoints(): void;
        getDGApproximation(): string;
        groupData(
            xData: Array<number>,
            yData: (Array<number>|Array<Array<number>>),
            groupPosition: Array<number>,
            approximation: (string|Function)
        ): Highcharts.DataGroupingResultObject;
    }
}

declare module '../Core/Series/SeriesOptions' {
    interface SeriesOptions {
        dataGrouping?: Highcharts.DataGroupingOptionsObject;
    }
}

/**
 * Internal types
 * @private
 */
declare global {
    namespace Highcharts {
        interface DataGroupingApproximationsArray extends Array<number> {
            hasNulls?: boolean;
        }
        interface DataGroupingApproximationsDictionary
            extends Record<string, (Function|undefined)>
        {
            average: (
                arr: DataGroupingApproximationsArray
            ) => (null|number|undefined);
            averages: (
                ...arrs: DataGroupingApproximationsArray
            ) => (Array<(null|number|undefined)>|undefined);
            close: (
                arr: DataGroupingApproximationsArray
            ) => (null|number|undefined);
            high: (
                arr: DataGroupingApproximationsArray
            ) => (null|number|undefined);
            low: (
                arr: DataGroupingApproximationsArray
            ) => (null|number|undefined);
            open: (
                arr: DataGroupingApproximationsArray
            ) => (null|number|undefined);
            sum: (
                arr: DataGroupingApproximationsArray
            ) => (null|number|undefined);
            hlc: (
                high: DataGroupingApproximationsArray,
                low: DataGroupingApproximationsArray,
                close: DataGroupingApproximationsArray
            ) => ([number, number, number]|undefined);
            ohlc: (
                open: DataGroupingApproximationsArray,
                high: DataGroupingApproximationsArray,
                low: DataGroupingApproximationsArray,
                close: DataGroupingApproximationsArray
            ) => ([number, number, number, number]|undefined);
            range: (
                low: DataGroupingApproximationsArray,
                high: DataGroupingApproximationsArray
            ) => ([number, number]|null|undefined);
        }
        interface DataGroupingFunctionsObject {
            approximations: DataGroupingApproximationsDictionary;
            groupData: Series['groupData'];
        }
        interface DataGroupingInfoObject {
            length?: number;
            options?: (PointOptions|PointShortOptions|SeriesTypeOptions);
            start?: number;
        }
        interface DataGroupingOptionsObject {
            anchor?: DataGroupingAnchor;
            approximation?: (DataGroupingApproximationValue|Function);
            dateTimeLabelFormats?: Record<string, Array<string>>;
            enabled?: boolean;
            firstAnchor?: DataGroupingAnchorExtremes;
            forced?: boolean;
            groupAll?: boolean;
            groupPixelWidth?: number;
            lastAnchor?: DataGroupingAnchorExtremes;
            smoothed?: boolean;
            units?: Array<[string, (Array<number>|null)]>;
        }
        interface DataGroupingResultObject {
            groupedXData: Array<number>;
            groupedYData: (
                Array<(number|null|undefined)>|
                Array<Array<(number|null|undefined)>>
            );
            groupMap: Array<DataGroupingInfoObject>;
        }
        let approximations: DataGroupingApproximationsDictionary;
        let dataGrouping: DataGroupingFunctionsObject;
        let defaultDataGroupingUnits: Array<[string, (Array<number>|null)]>;
        type DataGroupingApproximationValue = (
            'average'|'averages'|'ohlc'|'open'|'high'|'low'|'close'|'sum'|
            'windbarb'|'ichimoku-averages'|'hlc'
        );
        type DataGroupingAnchor = ('start'|'middle'|'end');
        type DataGroupingAnchorExtremes = ('start'|'middle'|'end'|'firstPoint'|'lastPoint');
        type AnchorChoiceType = {
            [key: string]: number;
        }
    }
}

/**
 * @typedef {"average"|"averages"|"open"|"high"|"low"|"close"|"sum"} Highcharts.DataGroupingApproximationValue
 */

/**
 * The position of the point inside the group.
 *
 * @typedef    {"start"|"middle"|"end"} Highcharts.DataGroupingAnchor
 */

/**
 * The position of the first or last point in the series inside the group.
 *
 * @typedef    {"start"|"middle"|"end"|"firstPoint"|"lastPoint"} Highcharts.DataGroupingAnchorExtremes
 */

/**
 * @interface Highcharts.DataGroupingInfoObject
 *//**
 * @name Highcharts.DataGroupingInfoObject#length
 * @type {number}
 *//**
 * @name Highcharts.DataGroupingInfoObject#options
 * @type {Highcharts.SeriesOptionsType|undefined}
 *//**
 * @name Highcharts.DataGroupingInfoObject#start
 * @type {number}
 */

''; // detach doclets above

import '../Core/Axis/Axis.js';

/* *
 *
 *  Declarations
 *
 * */

declare module '../Core/Series/PointLike' {
    interface PointLike {
        dataGroup?: Highcharts.DataGroupingInfoObject;
    }
}

/* ************************************************************************** *
 *  Start data grouping module                                                *
 * ************************************************************************** */

/* eslint-disable no-invalid-this, valid-jsdoc */

/**
 * Define the available approximation types. The data grouping
 * approximations takes an array or numbers as the first parameter. In case
 * of ohlc, four arrays are sent in as four parameters. Each array consists
 * only of numbers. In case null values belong to the group, the property
 * .hasNulls will be set to true on the array.
 *
 * @product highstock
 *
 * @private
 * @name Highcharts.approximations
 * @type {Highcharts.Dictionary<Function>}
 */
const approximations: Highcharts.DataGroupingApproximationsDictionary =
H.approximations = {
    sum: function (
        arr: Highcharts.DataGroupingApproximationsArray
    ): (null|number|undefined) {
        let len = arr.length,
            ret;

        // 1. it consists of nulls exclusive
        if (!len && arr.hasNulls) {
            ret = null;
        // 2. it has a length and real values
        } else if (len) {
            ret = 0;
            while (len--) {
                ret += arr[len];
            }
        }
        // 3. it has zero length, so just return undefined
        // => doNothing()

        return ret;
    },
    average: function (
        arr: Highcharts.DataGroupingApproximationsArray
    ): (null|number|undefined) {
        let len = arr.length,
            ret = approximations.sum(arr);

        // If we have a number, return it divided by the length. If not,
        // return null or undefined based on what the sum method finds.
        if (isNumber(ret) && len) {
            ret = correctFloat((ret as any) / len);
        }

        return ret;
    },
    // The same as average, but for series with multiple values, like area
    // ranges.
    averages: function (): (Array<(null|number|undefined)>|undefined) { // #5479
        const ret = [] as Array<(null|number|undefined)>;

        [].forEach.call(arguments, function (
            arr: Highcharts.DataGroupingApproximationsArray
        ): void {
            ret.push(approximations.average(arr));
        });

        // Return undefined when first elem. is undefined and let
        // sum method handle null (#7377)
        return typeof ret[0] === 'undefined' ? void 0 : ret;
    },
    open: function (
        arr: Highcharts.DataGroupingApproximationsArray
    ): (null|number|undefined) {
        return arr.length ? arr[0] : ((arr as any).hasNulls ? null : void 0);
    },
    high: function (
        arr: Highcharts.DataGroupingApproximationsArray
    ): (null|number|undefined) {
        return arr.length ?
            arrayMax(arr) :
            (arr.hasNulls ? null : void 0);
    },
    low: function (
        arr: Highcharts.DataGroupingApproximationsArray
    ): (null|number|undefined) {
        return arr.length ?
            arrayMin(arr) :
            (arr.hasNulls ? null : void 0);
    },
    close: function (
        arr: Highcharts.DataGroupingApproximationsArray
    ): (null|number|undefined) {
        return arr.length ?
            arr[arr.length - 1] :
            (arr.hasNulls ? null : void 0);
    },
    // HLC, OHLC and range are special cases where a multidimensional array is
    // input and an array is output.
    hlc: function (
        high: Highcharts.DataGroupingApproximationsArray,
        low: Highcharts.DataGroupingApproximationsArray,
        close: Highcharts.DataGroupingApproximationsArray
    ): ([number, number, number]|undefined) {
        high = approximations.high(high) as any;
        low = approximations.low(low) as any;
        close = approximations.close(close) as any;

        if (
            isNumber(high) ||
            isNumber(low) ||
            isNumber(close)
        ) {
            return [high, low, close] as any;
        }
    },
    ohlc: function (
        open: Highcharts.DataGroupingApproximationsArray,
        high: Highcharts.DataGroupingApproximationsArray,
        low: Highcharts.DataGroupingApproximationsArray,
        close: Highcharts.DataGroupingApproximationsArray
    ): ([number, number, number, number]|undefined) {
        open = approximations.open(open) as any;
        high = approximations.high(high) as any;
        low = approximations.low(low) as any;
        close = approximations.close(close) as any;

        if (
            isNumber(open) ||
            isNumber(high) ||
            isNumber(low) ||
            isNumber(close)
        ) {
            return [open, high, low, close] as any;
        }
    },
    range: function (
        low: Highcharts.DataGroupingApproximationsArray,
        high: Highcharts.DataGroupingApproximationsArray
    ): ([number, number]|null|undefined) {
        low = approximations.low(low) as any;
        high = approximations.high(high) as any;
        if (isNumber(low) || isNumber(high)) {
            return [low, high] as any;
        }
        if (low === null && high === null) {
            return null;
        }
        // else, return is undefined
    }
};

const applyGrouping = function (this: Series): void {
    let series = this,
        chart = series.chart,
        options = series.options,
        dataGroupingOptions = options.dataGrouping,
        groupingEnabled = series.allowDG !== false && dataGroupingOptions &&
            pick(dataGroupingOptions.enabled, chart.options.isStock),
        visible = (
            series.visible || !chart.options.chart.ignoreHiddenSeries
        ),
        hasGroupedData,
        skip,
        lastDataGrouping = this.currentDataGrouping,
        currentDataGrouping,
        croppedData,
        revertRequireSorting = false;

    // Data needs to be sorted for dataGrouping
    if (groupingEnabled && !series.requireSorting) {
        series.requireSorting = revertRequireSorting = true;
    }

    // Skip if processData returns false or if grouping is disabled (in that
    // order)
    skip = skipDataGrouping(series) || !groupingEnabled;

    // Revert original requireSorting value if changed
    if (revertRequireSorting) {
        series.requireSorting = false;
    }

    if (!skip) {
        series.destroyGroupedData();

        let i,
            processedXData = (dataGroupingOptions as any).groupAll ?
                series.xData :
                series.processedXData,
            processedYData = (dataGroupingOptions as any).groupAll ?
                series.yData :
                series.processedYData,
            plotSizeX = chart.plotSizeX,
            xAxis = series.xAxis,
            ordinal = xAxis.options.ordinal,
            groupPixelWidth = series.groupPixelWidth;

        // Execute grouping if the amount of points is greater than the limit
        // defined in groupPixelWidth
        if (
            groupPixelWidth &&
            processedXData &&
            processedXData.length
        ) {
            hasGroupedData = true;

            // Force recreation of point instances in series.translate, #5699
            series.isDirty = true;
            series.points = null as any; // #6709

            let extremes = xAxis.getExtremes(),
                xMin = extremes.min,
                xMax = extremes.max,
                groupIntervalFactor = (
                    ordinal &&
                    xAxis.ordinal &&
                    xAxis.ordinal.getGroupIntervalFactor(xMin, xMax, series)
                ) || 1,
                interval =
                    (groupPixelWidth * (xMax - xMin) / (plotSizeX as any)) *
                    groupIntervalFactor,
                groupPositions = xAxis.getTimeTicks(
                    DateTimeAxis.Additions.prototype.normalizeTimeTickInterval(
                        interval,
                        (dataGroupingOptions as any).units ||
                        defaultDataGroupingUnits
                    ),
                    // Processed data may extend beyond axis (#4907)
                    Math.min(xMin, processedXData[0]),
                    Math.max(
                        xMax,
                        processedXData[processedXData.length - 1]
                    ),
                    xAxis.options.startOfWeek,
                    processedXData,
                    series.closestPointRange
                ),
                groupedData = seriesProto.groupData.apply(
                    series,
                    [
                        processedXData,
                        processedYData as any,
                        groupPositions,
                        (dataGroupingOptions as any).approximation
                    ]
                ),
                groupedXData = groupedData.groupedXData,
                groupedYData = groupedData.groupedYData,
                gapSize = 0;

            // The smoothed option is deprecated, instead,
            // there is a fallback to the new anchoring mechanism. #12455.
            if (dataGroupingOptions && dataGroupingOptions.smoothed && groupedXData.length) {
                dataGroupingOptions.firstAnchor = 'firstPoint';
                dataGroupingOptions.anchor = 'middle';
                dataGroupingOptions.lastAnchor = 'lastPoint';

                error(32, false, chart, { 'dataGrouping.smoothed': 'use dataGrouping.anchor' });
            }

            anchorPoints(series, groupedXData, xMax);

            // Record what data grouping values were used
            for (i = 1; i < groupPositions.length; i++) {
                // The grouped gapSize needs to be the largest distance between
                // the group to capture varying group sizes like months or DST
                // crossing (#10000). Also check that the gap is not at the
                // start of a segment.
                if (!(groupPositions.info as any).segmentStarts ||
                    (groupPositions.info as any).segmentStarts.indexOf(i) === -1
                ) {
                    gapSize = Math.max(
                        groupPositions[i] - groupPositions[i - 1],
                        gapSize
                    );
                }
            }
            currentDataGrouping = groupPositions.info;
            (currentDataGrouping as any).gapSize = gapSize;
            series.closestPointRange = (groupPositions.info as any).totalRange;
            series.groupMap = groupedData.groupMap;

            if (visible) {
                adjustExtremes(xAxis, groupedXData);
            }

            // We calculated all group positions but we should render
            // only the ones within the visible range
            if ((dataGroupingOptions as any).groupAll) {
                // Keep the reference to all grouped points
                // for further calculation (eg. heikinashi).
                series.allGroupedData = groupedYData;

                croppedData = series.cropData(
                    groupedXData,
                    groupedYData as any,
                    xAxis.min as any,
                    xAxis.max as any,
                    1 // Ordinal xAxis will remove left-most points otherwise
                );
                groupedXData = croppedData.xData;
                groupedYData = croppedData.yData;
                series.cropStart = croppedData.start; // #15005
            }
            // Set series props
            series.processedXData = groupedXData;
            series.processedYData = groupedYData as any;
        } else {
            series.groupMap = null as any;
        }
        series.hasGroupedData = hasGroupedData;
        series.currentDataGrouping = currentDataGrouping;

        series.preventGraphAnimation =
            (lastDataGrouping && lastDataGrouping.totalRange) !==
            (currentDataGrouping && currentDataGrouping.totalRange);
    }
};

const skipDataGrouping = function (series: Series): void|false {
    if (series.isCartesian &&
        !series.isDirty &&
        !series.xAxis.isDirty &&
        !series.yAxis.isDirty
    ) {
        return false;
    }
};

const groupData = function (
    this: Series,
    xData: Array<number>,
    yData: (
        Array<(number|null|undefined)>|
        Array<Array<(number|null|undefined)>>
    ),
    groupPositions: Array<number>,
    approximation: (string|Function)
): Highcharts.DataGroupingResultObject {
    let series = this,
        data = series.data,
        dataOptions = series.options && series.options.data,
        groupedXData = [],
        groupedYData = [],
        groupMap = [],
        dataLength = xData.length,
        pointX,
        pointY,
        groupedY,
        // when grouping the fake extended axis for panning,
        // we don't need to consider y
        handleYData = !!yData,
        values = [] as Array<Highcharts.DataGroupingApproximationsArray>,
        approximationFn,
        pointArrayMap = series.pointArrayMap,
        pointArrayMapLength = pointArrayMap && pointArrayMap.length,
        extendedPointArrayMap = ['x'].concat(pointArrayMap || ['y']),
        groupAll = this.options.dataGrouping && this.options.dataGrouping.groupAll,
        pos = 0,
        start = 0,
        valuesLen,
        i,
        j;

    /**
     * @private
     */
    function getApproximation(approx: (string|Function)): Function {
        if (typeof approx === 'function') {
            return approx;
        }
        if (approximations[approx]) {
            return approximations[approx] as any;
        }
        return approximations[
            (series.getDGApproximation && series.getDGApproximation()) ||
            'average'
        ] as any;
    }
    approximationFn = getApproximation(approximation);

    // Calculate values array size from pointArrayMap length
    if (pointArrayMapLength) {
        (pointArrayMap as any).forEach(function (): void {
            values.push([]);
        });
    } else {
        values.push([]);
    }
    valuesLen = pointArrayMapLength || 1;

    // Start with the first point within the X axis range (#2696)
    for (i = 0; i <= dataLength; i++) {
        if (xData[i] >= groupPositions[0]) {
            break;
        }
    }

    for (i; i <= dataLength; i++) {

        // when a new group is entered, summarize and initialize
        // the previous group
        while (
            (
                typeof groupPositions[pos + 1] !== 'undefined' &&
                xData[i] >= groupPositions[pos + 1]
            ) ||
            i === dataLength
        ) { // get the last group

            // get group x and y
            pointX = groupPositions[pos];
            series.dataGroupInfo = {
                start: groupAll ? start : ((series.cropStart as any) + start),
                length: values[0].length
            };
            groupedY = approximationFn.apply(series, values);

            // By default, let options of the first grouped point be passed over
            // to the grouped point. This allows preserving properties like
            // `name` and `color` or custom properties. Implementers can
            // override this from the approximation function, where they can
            // write custom options to `this.dataGroupInfo.options`.
            if (series.pointClass && !defined(series.dataGroupInfo.options)) {
                // Convert numbers and arrays into objects
                series.dataGroupInfo.options = merge(
                    series.pointClass.prototype
                        .optionsToObject.call(
                            { series: series },
                            (series.options.data as any)[
                                (series.cropStart as any) + start
                            ]
                        )
                );

                // Make sure the raw data (x, y, open, high etc) is not copied
                // over and overwriting approximated data.
                extendedPointArrayMap.forEach(function (key: string): void {
                    delete ((series.dataGroupInfo as any).options as any)[key];
                });
            }

            // push the grouped data
            if (typeof groupedY !== 'undefined') {
                groupedXData.push(pointX);
                groupedYData.push(groupedY);
                groupMap.push(series.dataGroupInfo);
            }

            // reset the aggregate arrays
            start = i;
            for (j = 0; j < valuesLen; j++) {
                values[j].length = 0; // faster than values[j] = []
                values[j].hasNulls = false;
            }

            // Advance on the group positions
            pos += 1;

            // don't loop beyond the last group
            if (i === dataLength) {
                break;
            }
        }

        // break out
        if (i === dataLength) {
            break;
        }

        // for each raw data point, push it to an array that contains all values
        // for this specific group
        if (pointArrayMap) {

            let index = (
                    series.options.dataGrouping &&
                    series.options.dataGrouping.groupAll ?
                        i : (series.cropStart as any) + i
                ),
                point = (data && data[index]) ||
                    series.pointClass.prototype.applyOptions.apply({
                        series: series
                    }, [(dataOptions as any)[index]]),
                val;

            for (j = 0; j < (pointArrayMapLength as any); j++) {
                val = (point as any)[pointArrayMap[j]];
                if (isNumber(val)) {
                    values[j].push(val);
                } else if (val === null) {
                    values[j].hasNulls = true;
                }
            }

        } else {
            pointY = handleYData ? yData[i] : null;

            if (isNumber(pointY)) {
                values[0].push(pointY as any);
            } else if (pointY === null) {
                values[0].hasNulls = true;
            }
        }
    }

    return {
        groupedXData: groupedXData,
        groupedYData: groupedYData,
        groupMap: groupMap
    };
};

const anchorPoints = function (
    series: Series,
    groupedXData: Array<number>,
    xMax: number
): any {
    const options = series.options,
        dataGroupingOptions = options.dataGrouping,
        totalRange = series.currentDataGrouping && series.currentDataGrouping.gapSize;
    let i;

    // DataGrouping x-coordinates.
    if (dataGroupingOptions && series.xData && totalRange && series.groupMap) {
        const groupedDataLength = groupedXData.length - 1,
            anchor = dataGroupingOptions.anchor,
            firstAnchor = pick(dataGroupingOptions.firstAnchor, anchor),
            lastAnchor = pick(dataGroupingOptions.lastAnchor, anchor);

        // Anchor points that are not extremes.
        if (anchor && anchor !== 'start') {
            const shiftInterval: number = totalRange *
                ({ middle: 0.5, end: 1 } as Highcharts.AnchorChoiceType)[anchor];

            i = groupedXData.length - 1;
            while (i-- && i > 0) {
                groupedXData[i] += shiftInterval;
            }
        }

        // Change the first point position, but only when it is
        // the first point in the data set not in the current zoom.
        if (
            firstAnchor &&
            firstAnchor !== 'start' &&
            series.xData[0] >= groupedXData[0]
        ) {
            const groupStart = series.groupMap[0].start,
                groupLength = series.groupMap[0].length;
            let firstGroupstEnd;

            if (isNumber(groupStart) && isNumber(groupLength)) {
                firstGroupstEnd = groupStart + (groupLength - 1);
            }

            groupedXData[0] = ({
                middle: groupedXData[0] + 0.5 * totalRange,
                end: groupedXData[0] + totalRange,
                firstPoint: series.xData[0],
                lastPoint: firstGroupstEnd && series.xData[firstGroupstEnd]
            } as Highcharts.AnchorChoiceType)[firstAnchor];
        }

        // Change the last point position but only when it is
        // the last point in the data set not in the current zoom.
        if (
            lastAnchor &&
            lastAnchor !== 'start' &&
            totalRange &&
            groupedXData[groupedDataLength] >= xMax - totalRange
        ) {
            const lastGroupStart = series.groupMap[series.groupMap.length - 1].start;

            groupedXData[groupedDataLength] = ({
                middle: groupedXData[groupedDataLength] + 0.5 * totalRange,
                end: groupedXData[groupedDataLength] + totalRange,
                firstPoint: lastGroupStart && series.xData[lastGroupStart],
                lastPoint: series.xData[series.xData.length - 1]
            } as Highcharts.AnchorChoiceType)[lastAnchor];
        }
    }
};

const adjustExtremes = function (
    xAxis: Axis,
    groupedXData: Array<number>
): void {
    // Make sure the X axis extends to show the first group (#2533)
    // But only for visible series (#5493, #6393)
    if (
        defined(groupedXData[0]) &&
        isNumber(xAxis.min) &&
        isNumber(xAxis.dataMin) &&
        groupedXData[0] < xAxis.min
    ) {
        if (
            (
                !defined(xAxis.options.min) &&
                xAxis.min <= xAxis.dataMin
            ) ||
            xAxis.min === xAxis.dataMin
        ) {
            xAxis.min = Math.min(groupedXData[0], xAxis.min);
        }

        xAxis.dataMin = Math.min(
            groupedXData[0],
            xAxis.dataMin
        );
    }

    // When the last anchor set, change the extremes that
    // the last point is visible (#12455).
    if (
        defined(groupedXData[groupedXData.length - 1]) &&
        isNumber(xAxis.max) &&
        isNumber(xAxis.dataMax) &&
        groupedXData[groupedXData.length - 1] > xAxis.max
    ) {

        if (
            (
                !defined(xAxis.options.max) &&
                isNumber(xAxis.dataMax) &&
                xAxis.max >= xAxis.dataMax
            ) || xAxis.max === xAxis.dataMax
        ) {
            xAxis.max = Math.max(groupedXData[groupedXData.length - 1], xAxis.max);
        }
        xAxis.dataMax = Math.max(
            groupedXData[groupedXData.length - 1],
            xAxis.dataMax
        );
    }
};

const dataGrouping = {
    approximations: approximations,
    groupData: groupData
};


// -----------------------------------------------------------------------------
// The following code applies to implementation of data grouping on a Series

const baseProcessData = seriesProto.processData,
    baseGeneratePoints = seriesProto.generatePoints,
    /** @ignore */
    commonOptions = {
        // enabled: null, // (true for stock charts, false for basic),
        // forced: undefined,
        groupPixelWidth: 2,
        // the first one is the point or start value, the second is the start
        // value if we're dealing with range, the third one is the end value if
        // dealing with a range
        dateTimeLabelFormats: {
            millisecond: [
                '%A, %b %e, %H:%M:%S.%L',
                '%A, %b %e, %H:%M:%S.%L',
                '-%H:%M:%S.%L'
            ],
            second: [
                '%A, %b %e, %H:%M:%S',
                '%A, %b %e, %H:%M:%S',
                '-%H:%M:%S'
            ],
            minute: [
                '%A, %b %e, %H:%M',
                '%A, %b %e, %H:%M',
                '-%H:%M'
            ],
            hour: [
                '%A, %b %e, %H:%M',
                '%A, %b %e, %H:%M',
                '-%H:%M'
            ],
            day: [
                '%A, %b %e, %Y',
                '%A, %b %e',
                '-%A, %b %e, %Y'
            ],
            week: [
                'Week from %A, %b %e, %Y',
                '%A, %b %e',
                '-%A, %b %e, %Y'
            ],
            month: [
                '%B %Y',
                '%B',
                '-%B %Y'
            ],
            year: [
                '%Y',
                '%Y',
                '-%Y'
            ]
        }
        // smoothed = false, // enable this for navigator series only
    },
    specificOptions = { // extends common options
        line: {},
        spline: {},
        area: {},
        areaspline: {},
        arearange: {},
        column: {
            groupPixelWidth: 10
        },
        columnrange: {
            groupPixelWidth: 10
        },
        candlestick: {
            groupPixelWidth: 10
        },
        ohlc: {
            groupPixelWidth: 5
        },
<<<<<<< HEAD
        hlc: {
            groupPixelWidth: 5
=======
        // Move to HeikinAshiSeries.ts aftre refactoring data grouping.
        heikinashi: {
            groupPixelWidth: 10
>>>>>>> 88352648
        }
    } as SeriesTypePlotOptions,

    // units are defined in a separate array to allow complete overriding in
    // case of a user option
    defaultDataGroupingUnits = H.defaultDataGroupingUnits = [
        [
            'millisecond', // unit name
            [1, 2, 5, 10, 20, 25, 50, 100, 200, 500] // allowed multiples
        ], [
            'second',
            [1, 2, 5, 10, 15, 30]
        ], [
            'minute',
            [1, 2, 5, 10, 15, 30]
        ], [
            'hour',
            [1, 2, 3, 4, 6, 8, 12]
        ], [
            'day',
            [1]
        ], [
            'week',
            [1]
        ], [
            'month',
            [1, 3, 6]
        ], [
            'year',
            null
        ]
    ];


// Set default approximations to the prototypes if present. Properties are
// inherited down. Can be overridden for individual series types.
seriesProto.getDGApproximation = function (): string {
    if (this.is('arearange')) {
        return 'range';
    }
    if (this.is('ohlc')) {
        return 'ohlc';
    }
    if (this.is('hlc')) {
        return 'hlc';
    }
    if (this.is('column')) {
        return 'sum';
    }
    return 'average';
};

/**
 * Takes parallel arrays of x and y data and groups the data into intervals
 * defined by groupPositions, a collection of starting x values for each group.
 *
 * @private
 * @function Highcharts.Series#groupData
 *
 * @param {Array<number>} xData
 *
 * @param {Array<number>|Array<Array<number>>} yData
 *
 * @param {boolean} groupPositions
 *
 * @param {string|Function} approximation
 *
 * @return {void}
 */
seriesProto.groupData = groupData;

/**
 * For the processed data, calculate the grouped data if needed.
 *
 * @private
 * @function Highcharts.Series#applyGrouping
 *
 * @return {void}
 */
seriesProto.applyGrouping = applyGrouping;

// Destroy the grouped data points. #622, #740
seriesProto.destroyGroupedData = function (): void {
    // Clear previous groups
    if (this.groupedData) {
        this.groupedData.forEach(function (
            point: Point,
            i: number
        ): void {
            if (point) {
                (this.groupedData as any)[i] = point.destroy ?
                    point.destroy() : null;
            }
        }, this);

        // Clears all:
        // - `this.groupedData`
        // - `this.points`
        // - `preserve` object in series.update()
        this.groupedData.length = 0;
    }
};

// Override the generatePoints method by adding a reference to grouped data
seriesProto.generatePoints = function (): void {

    baseGeneratePoints.apply(this);

    // Record grouped data in order to let it be destroyed the next time
    // processData runs
    this.destroyGroupedData(); // #622
    this.groupedData = this.hasGroupedData ? this.points : null;
};

/**
 * Check the groupPixelWidth and apply the grouping if needed.
 * Fired only after processing the data.
 *
 * @product highstock
 *
 * @function Highcharts.Axis#applyGrouping
 */
Axis.prototype.applyGrouping = function (this: Axis): void {
    const axis = this,
        series = axis.series;

    series.forEach(function (series): void {
        // Reset the groupPixelWidth, then calculate if needed.
        series.groupPixelWidth = void 0; // #2110

        series.groupPixelWidth = axis.getGroupPixelWidth && axis.getGroupPixelWidth();

        if (series.groupPixelWidth) {
            series.hasProcessed = true; // #2692

            series.applyGrouping();
        }
    });
};

// Get the data grouping pixel width based on the greatest defined individual
// width of the axis' series, and if whether one of the axes need grouping.
Axis.prototype.getGroupPixelWidth = function (): number {

    let series = this.series,
        len = series.length,
        i,
        groupPixelWidth = 0,
        doGrouping = false,
        dataLength,
        dgOptions;

    // If multiple series are compared on the same x axis, give them the same
    // group pixel width (#334)
    i = len;
    while (i--) {
        dgOptions = series[i].options.dataGrouping;
        if (dgOptions) {
            groupPixelWidth = Math.max(
                groupPixelWidth,
                // Fallback to commonOptions (#9693)
                pick(dgOptions.groupPixelWidth, commonOptions.groupPixelWidth)
            );

        }
    }

    // If one of the series needs grouping, apply it to all (#1634)
    i = len;
    while (i--) {
        dgOptions = series[i].options.dataGrouping;

        if (dgOptions) { // #2692

            dataLength = (series[i].processedXData || series[i].data).length;

            // Execute grouping if the amount of points is greater than the
            // limit defined in groupPixelWidth
            if (
                series[i].groupPixelWidth ||
                dataLength >
                ((this.chart.plotSizeX as any) / groupPixelWidth) ||
                (dataLength && dgOptions.forced)
            ) {
                doGrouping = true;
            }
        }
    }

    return doGrouping ? groupPixelWidth : 0;
};

/**
 * Highcharts Stock only. Force data grouping on all the axis' series.
 *
 * @product highstock
 *
 * @function Highcharts.Axis#setDataGrouping
 *
 * @param {boolean|Highcharts.DataGroupingOptionsObject} [dataGrouping]
 *        A `dataGrouping` configuration. Use `false` to disable data grouping
 *        dynamically.
 *
 * @param {boolean} [redraw=true]
 *        Whether to redraw the chart or wait for a later call to
 *        {@link Chart#redraw}.
 */
Axis.prototype.setDataGrouping = function (
    this: Axis,
    dataGrouping?: (boolean|Highcharts.DataGroupingOptionsObject),
    redraw?: boolean
): void {
    const axis = this as AxisType;

    let i;

    redraw = pick(redraw, true);

    if (!dataGrouping) {
        dataGrouping = {
            forced: false,
            units: null as any
        } as Highcharts.DataGroupingOptionsObject;
    }

    // Axis is instantiated, update all series
    if (this instanceof Axis) {
        i = this.series.length;
        while (i--) {
            this.series[i].update({
                dataGrouping: dataGrouping as any
            }, false);
        }

    // Axis not yet instanciated, alter series options
    } else {
        (this as any).chart.options.series.forEach(function (
            seriesOptions: any
        ): void {
            seriesOptions.dataGrouping = dataGrouping;
        }, false);
    }

    // Clear ordinal slope, so we won't accidentaly use the old one (#7827)
    if (axis.ordinal) {
        axis.ordinal.slope = void 0;
    }

    if (redraw) {
        this.chart.redraw();
    }
};

// When all series are processed, calculate the group pixel width and then
// if this value is different than zero apply groupings.
addEvent(Axis, 'postProcessData', Axis.prototype.applyGrouping);

// Override point prototype to throw a warning when trying to update grouped
// points.
addEvent(Point, 'update', function (): (boolean|undefined) {
    if (this.dataGroup) {
        error(24, false, this.series.chart);
        return false;
    }
});

// Extend the original method, make the tooltip's header reflect the grouped
// range.
addEvent(Tooltip, 'headerFormatter', function (
    this: Tooltip,
    e: AnyRecord
): void {
    let tooltip = this,
        chart = this.chart,
        time = chart.time,
        labelConfig = e.labelConfig,
        series = labelConfig.series as Series,
        options = series.options,
        tooltipOptions = series.tooltipOptions,
        dataGroupingOptions = options.dataGrouping,
        xDateFormat = tooltipOptions.xDateFormat,
        xDateFormatEnd,
        xAxis = series.xAxis,
        currentDataGrouping: (TimeTicksInfoObject|undefined),
        dateTimeLabelFormats,
        labelFormats,
        formattedKey,
        formatString = tooltipOptions[
            e.isFooter ? 'footerFormat' : 'headerFormat'
        ];

    // apply only to grouped series
    if (
        xAxis &&
        xAxis.options.type === 'datetime' &&
        dataGroupingOptions &&
        isNumber(labelConfig.key)
    ) {

        // set variables
        currentDataGrouping = series.currentDataGrouping;
        dateTimeLabelFormats = dataGroupingOptions.dateTimeLabelFormats ||
            // Fallback to commonOptions (#9693)
            commonOptions.dateTimeLabelFormats;

        // if we have grouped data, use the grouping information to get the
        // right format
        if (currentDataGrouping) {
            labelFormats =
                dateTimeLabelFormats[(currentDataGrouping as any).unitName];
            if ((currentDataGrouping as any).count === 1) {
                xDateFormat = labelFormats[0];
            } else {
                xDateFormat = labelFormats[1];
                xDateFormatEnd = labelFormats[2];
            }
        // if not grouped, and we don't have set the xDateFormat option, get the
        // best fit, so if the least distance between points is one minute, show
        // it, but if the least distance is one day, skip hours and minutes etc.
        } else if (!xDateFormat && dateTimeLabelFormats && xAxis.dateTime) {
            xDateFormat = xAxis.dateTime.getXDateFormat(
                labelConfig.x,
                tooltipOptions.dateTimeLabelFormats
            );
        }

        // now format the key
        formattedKey = time.dateFormat(xDateFormat as any, labelConfig.key);
        if (xDateFormatEnd) {
            formattedKey += time.dateFormat(
                xDateFormatEnd,
                labelConfig.key + (currentDataGrouping as any).totalRange - 1
            );
        }

        // Replace default header style with class name
        if (series.chart.styledMode) {
            formatString = this.styledModeFormat(formatString);
        }

        // return the replaced format
        e.text = format(
            formatString, {
                point: extend(labelConfig.point, { key: formattedKey }),
                series: series
            },
            chart
        );

        e.preventDefault();

    }
});

// Destroy grouped data on series destroy
addEvent(Series, 'destroy', seriesProto.destroyGroupedData);


// Handle default options for data grouping. This must be set at runtime because
// some series types are defined after this.
addEvent(Series, 'afterSetOptions', function (
    e: { options: SeriesTypeOptions }
): void {

    let options = e.options,
        type = this.type,
        plotOptions: SeriesTypePlotOptions = this.chart.options.plotOptions as any,
        defaultOptions: Highcharts.DataGroupingOptionsObject =
            (D.defaultOptions.plotOptions as any)[type].dataGrouping,
        // External series, for example technical indicators should also
        // inherit commonOptions which are not available outside this module
        baseOptions = this.useCommonDataGrouping && commonOptions;

    if (specificOptions[type] || baseOptions) { // #1284
        if (!defaultOptions) {
            defaultOptions = merge(commonOptions, specificOptions[type]);
        }

        const rangeSelector = this.chart.rangeSelector;

        options.dataGrouping = merge(
            baseOptions as any,
            defaultOptions,
            plotOptions.series && plotOptions.series.dataGrouping, // #1228
            // Set by the StockChart constructor:
            (plotOptions[type] as any).dataGrouping,
            this.userOptions.dataGrouping,
            !options.isInternal &&
                rangeSelector &&
                isNumber(rangeSelector.selected) &&
                rangeSelector.buttonOptions[rangeSelector.selected].dataGrouping
        );
    }
});

// When resetting the scale reset the hasProccessed flag to avoid taking
// previous data grouping of neighbour series into accound when determining
// group pixel width (#2692).
addEvent(Axis, 'afterSetScale', function (): void {
    this.series.forEach(function (series): void {
        series.hasProcessed = false;
    });
});


H.dataGrouping = dataGrouping;
export default dataGrouping;

/* eslint-enable no-invalid-this, valid-jsdoc */

/**
 * Data grouping is the concept of sampling the data values into larger
 * blocks in order to ease readability and increase performance of the
 * JavaScript charts. Highcharts Stock by default applies data grouping when
 * the points become closer than a certain pixel value, determined by
 * the `groupPixelWidth` option.
 *
 * If data grouping is applied, the grouping information of grouped
 * points can be read from the [Point.dataGroup](
 * /class-reference/Highcharts.Point#dataGroup). If point options other than
 * the data itself are set, for example `name` or `color` or custom properties,
 * the grouping logic doesn't know how to group it. In this case the options of
 * the first point instance are copied over to the group point. This can be
 * altered through a custom `approximation` callback function.
 *
 * @declare   Highcharts.DataGroupingOptionsObject
 * @product   highstock
 * @requires  product:highstock
 * @requires  module:modules/datagrouping
 * @apioption plotOptions.series.dataGrouping
 */

/**
 * Specifies how the points should be located on the X axis inside the group.
 * Points that are extremes can be set separately. Available options:
 *
 * - `start` places the point at the beginning of the group
 * (e.g. range 00:00:00 - 23:59:59 -> 00:00:00)
 *
 * - `middle` places the point in the middle of the group
 * (e.g. range 00:00:00 - 23:59:59 -> 12:00:00)
 *
 * - `end` places the point at the end of the group
 * (e.g. range 00:00:00 - 23:59:59 -> 23:59:59)
 *
 * @sample {highstock} stock/plotoptions/series-datagrouping-anchor
 *         Changing the point x-coordinate inside the group.
 *
 * @see [dataGrouping.firstAnchor](#plotOptions.series.dataGrouping.firstAnchor)
 * @see [dataGrouping.lastAnchor](#plotOptions.series.dataGrouping.lastAnchor)
 *
 * @type       {Highcharts.DataGroupingAnchor}
 * @since 9.1.0
 * @default    start
 * @apioption  plotOptions.series.dataGrouping.anchor
 */

/**
 * The method of approximation inside a group. When for example 30 days
 * are grouped into one month, this determines what value should represent
 * the group. Possible values are "average", "averages", "open", "high",
 * "low", "close" and "sum". For OHLC and candlestick series the approximation
 * is "ohlc" by default, which finds the open, high, low and close values
 * within all the grouped data. For ranges, the approximation is "range",
 * which finds the low and high values. For multi-dimensional data,
 * like ranges and OHLC, "averages" will compute the average for each
 * dimension.
 *
 * Custom aggregate methods can be added by assigning a callback function
 * as the approximation. This function takes a numeric array as the
 * argument and should return a single numeric value or `null`. Note
 * that the numeric array will never contain null values, only true
 * numbers. Instead, if null values are present in the raw data, the
 * numeric array will have an `.hasNulls` property set to `true`. For
 * single-value data sets the data is available in the first argument
 * of the callback function. For OHLC data sets, all the open values
 * are in the first argument, all high values in the second etc.
 *
 * Since v4.2.7, grouping meta data is available in the approximation
 * callback from `this.dataGroupInfo`. It can be used to extract information
 * from the raw data.
 *
 * Defaults to `average` for line-type series, `sum` for columns, `range`
 * for range series, `hlc` for HLC, and `ohlc` for OHLC and candlestick.
 *
 * @sample {highstock} stock/plotoptions/series-datagrouping-approximation
 *         Approximation callback with custom data
 * @sample {highstock} stock/plotoptions/series-datagrouping-simple-approximation
 *         Simple approximation demo
 *
 * @type       {Highcharts.DataGroupingApproximationValue|Function}
 * @apioption  plotOptions.series.dataGrouping.approximation
 */

/**
 * Datetime formats for the header of the tooltip in a stock chart.
 * The format can vary within a chart depending on the currently selected
 * time range and the current data grouping.
 *
 * The default formats are:
 * ```js
 * {
 *     millisecond: [
 *         '%A, %b %e, %H:%M:%S.%L', '%A, %b %e, %H:%M:%S.%L', '-%H:%M:%S.%L'
 *     ],
 *     second: ['%A, %b %e, %H:%M:%S', '%A, %b %e, %H:%M:%S', '-%H:%M:%S'],
 *     minute: ['%A, %b %e, %H:%M', '%A, %b %e, %H:%M', '-%H:%M'],
 *     hour: ['%A, %b %e, %H:%M', '%A, %b %e, %H:%M', '-%H:%M'],
 *     day: ['%A, %b %e, %Y', '%A, %b %e', '-%A, %b %e, %Y'],
 *     week: ['Week from %A, %b %e, %Y', '%A, %b %e', '-%A, %b %e, %Y'],
 *     month: ['%B %Y', '%B', '-%B %Y'],
 *     year: ['%Y', '%Y', '-%Y']
 * }
 * ```
 *
 * For each of these array definitions, the first item is the format
 * used when the active time span is one unit. For instance, if the
 * current data applies to one week, the first item of the week array
 * is used. The second and third items are used when the active time
 * span is more than two units. For instance, if the current data applies
 * to two weeks, the second and third item of the week array are used,
 *  and applied to the start and end date of the time span.
 *
 * @type      {object}
 * @apioption plotOptions.series.dataGrouping.dateTimeLabelFormats
 */

/**
 * Enable or disable data grouping.
 *
 * @type      {boolean}
 * @default   true
 * @apioption plotOptions.series.dataGrouping.enabled
 */

/**
 * Specifies how the first grouped point is positioned on the xAxis.
 * If firstAnchor and/or lastAnchor are defined, then those options take
 * precedence over anchor for the first and/or last grouped points.
 * Available options:
 *
 * -`start` places the point at the beginning of the group
 * (e.g. range 00:00:00 - 23:59:59 -> 00:00:00)
 *
 * -`middle` places the point in the middle of the group
 * (e.g. range 00:00:00 - 23:59:59 -> 12:00:00)
 *
 * -`end` places the point at the end of the group
 * (e.g. range 00:00:00 - 23:59:59 -> 23:59:59)
 *
 * -`firstPoint` the first point in the group
 * (e.g. points at 00:13, 00:35, 00:59 -> 00:13)
 *
 * -`lastPoint` the last point in the group
 * (e.g. points at 00:13, 00:35, 00:59 -> 00:59)
 *
 * @sample {highstock} stock/plotoptions/series-datagrouping-first-anchor
 *         Applying first and last anchor.
 *
 * @see [dataGrouping.anchor](#plotOptions.series.dataGrouping.anchor)
 *
 * @type       {Highcharts.DataGroupingAnchorExtremes}
 * @since 9.1.0
 * @default    start
 * @apioption  plotOptions.series.dataGrouping.firstAnchor
 */

/**
 * When data grouping is forced, it runs no matter how small the intervals
 * are. This can be handy for example when the sum should be calculated
 * for values appearing at random times within each hour.
 *
 * @type      {boolean}
 * @default   false
 * @apioption plotOptions.series.dataGrouping.forced
 */

/**
 * The approximate pixel width of each group. If for example a series
 * with 30 points is displayed over a 600 pixel wide plot area, no grouping
 * is performed. If however the series contains so many points that
 * the spacing is less than the groupPixelWidth, Highcharts will try
 * to group it into appropriate groups so that each is more or less
 * two pixels wide. If multiple series with different group pixel widths
 * are drawn on the same x axis, all series will take the greatest width.
 * For example, line series have 2px default group width, while column
 * series have 10px. If combined, both the line and the column will
 * have 10px by default.
 *
 * @type      {number}
 * @default   2
 * @apioption plotOptions.series.dataGrouping.groupPixelWidth
 */

/**
 * By default only points within the visible range are grouped. Enabling this
 * option will force data grouping to calculate all grouped points for a given
 * dataset. That option prevents for example a column series from calculating
 * a grouped point partially. The effect is similar to
 * [Series.getExtremesFromAll](#plotOptions.series.getExtremesFromAll) but does
 * not affect yAxis extremes.
 *
 * @sample {highstock} stock/plotoptions/series-datagrouping-groupall/
 *         Two series with the same data but different groupAll setting
 *
 * @type      {boolean}
 * @default   false
 * @since     6.1.0
 * @apioption plotOptions.series.dataGrouping.groupAll
 */

/**
 * Specifies how the last grouped point is positioned on the xAxis.
 * If firstAnchor and/or lastAnchor are defined, then those options take
 * precedence over anchor for the first and/or last grouped points.
 * Available options:
 *
 * -`start` places the point at the beginning of the group
 * (e.g. range 00:00:00 - 23:59:59 -> 00:00:00)
 *
 * -`middle` places the point in the middle of the group
 * (e.g. range 00:00:00 - 23:59:59 -> 12:00:00)
 *
 * -`end` places the point at the end of the group
 * (e.g. range 00:00:00 - 23:59:59 -> 23:59:59)
 *
 * -`firstPoint` the first point in the group
 * (e.g. points at 00:13, 00:35, 00:59 -> 00:13)
 *
 * -`lastPoint` the last point in the group
 * (e.g. points at 00:13, 00:35, 00:59 -> 00:59)
 *
 * @sample {highstock} stock/plotoptions/series-datagrouping-first-anchor
 *         Applying first and last anchor.
 *
 * @sample {highstock} stock/plotoptions/series-datagrouping-last-anchor
 *         Applying the last anchor in the chart with live data.
 *
 * @see [dataGrouping.anchor](#plotOptions.series.dataGrouping.anchor)
 *
 * @type       {Highcharts.DataGroupingAnchorExtremes}
 * @since 9.1.0
 * @default    start
 * @apioption  plotOptions.series.dataGrouping.lastAnchor
 */

/**
 * Normally, a group is indexed by the start of that group, so for example
 * when 30 daily values are grouped into one month, that month's x value
 * will be the 1st of the month. This apparently shifts the data to
 * the left. When the smoothed option is true, this is compensated for.
 * The data is shifted to the middle of the group, and min and max
 * values are preserved. Internally, this is used in the Navigator series.
 *
 * @type      {boolean}
 * @default   false
 * @deprecated
 * @apioption plotOptions.series.dataGrouping.smoothed
 */

/**
 * An array determining what time intervals the data is allowed to be
 * grouped to. Each array item is an array where the first value is
 * the time unit and the second value another array of allowed multiples.
 *
 * Defaults to:
 * ```js
 * units: [[
 *     'millisecond', // unit name
 *     [1, 2, 5, 10, 20, 25, 50, 100, 200, 500] // allowed multiples
 * ], [
 *     'second',
 *     [1, 2, 5, 10, 15, 30]
 * ], [
 *     'minute',
 *     [1, 2, 5, 10, 15, 30]
 * ], [
 *     'hour',
 *     [1, 2, 3, 4, 6, 8, 12]
 * ], [
 *     'day',
 *     [1]
 * ], [
 *     'week',
 *     [1]
 * ], [
 *     'month',
 *     [1, 3, 6]
 * ], [
 *     'year',
 *     null
 * ]]
 * ```
 *
 * @type      {Array<Array<string,(Array<number>|null)>>}
 * @apioption plotOptions.series.dataGrouping.units
 */

/**
 * The approximate pixel width of each group. If for example a series
 * with 30 points is displayed over a 600 pixel wide plot area, no grouping
 * is performed. If however the series contains so many points that
 * the spacing is less than the groupPixelWidth, Highcharts will try
 * to group it into appropriate groups so that each is more or less
 * two pixels wide. Defaults to `10`.
 *
 * @sample {highstock} stock/plotoptions/series-datagrouping-grouppixelwidth/
 *         Two series with the same data density but different groupPixelWidth
 *
 * @type      {number}
 * @default   10
 * @apioption plotOptions.column.dataGrouping.groupPixelWidth
 */

''; // required by JSDoc parsing

/* ************************************************************************** *
 *  End data grouping module                                                  *
 * ************************************************************************** */<|MERGE_RESOLUTION|>--- conflicted
+++ resolved
@@ -368,6 +368,7 @@
         ) {
             return [open, high, low, close] as any;
         }
+
     },
     range: function (
         low: Highcharts.DataGroupingApproximationsArray,
@@ -951,14 +952,12 @@
         ohlc: {
             groupPixelWidth: 5
         },
-<<<<<<< HEAD
         hlc: {
             groupPixelWidth: 5
-=======
         // Move to HeikinAshiSeries.ts aftre refactoring data grouping.
+        },
         heikinashi: {
             groupPixelWidth: 10
->>>>>>> 88352648
         }
     } as SeriesTypePlotOptions,
 
@@ -1040,6 +1039,7 @@
  */
 seriesProto.applyGrouping = applyGrouping;
 
+
 // Destroy the grouped data points. #622, #740
 seriesProto.destroyGroupedData = function (): void {
     // Clear previous groups
@@ -1282,6 +1282,7 @@
             xDateFormat = xAxis.dateTime.getXDateFormat(
                 labelConfig.x,
                 tooltipOptions.dateTimeLabelFormats
+
             );
         }
 
@@ -1362,7 +1363,6 @@
         series.hasProcessed = false;
     });
 });
-
 
 H.dataGrouping = dataGrouping;
 export default dataGrouping;
