--- conflicted
+++ resolved
@@ -1079,33 +1079,29 @@
     };
 });
 
-<<<<<<< HEAD
-=======
 // Shift the drillUpButton to make the space for resetZoomButton, #8095.
 addEvent(Chart, 'afterShowResetZoom', function (): void {
     const chart = this,
         bbox = chart.resetZoomButton && chart.resetZoomButton.getBBox(),
         buttonOptions = chart.options.drilldown && chart.options.drilldown.drillUpButton;
-
     if (
         this.drillUpButton &&
         bbox &&
         buttonOptions &&
         buttonOptions.position &&
-        buttonOptions.position.x
+        buttonOptions.position.x &&
+        chart.breadcrumbs &&
+        chart.breadcrumbs.options.relativeTo === 'plotBox'
     ) {
         this.drillUpButton.align({
-            x: buttonOptions.position.x - bbox.width - 10,
-            y: buttonOptions.position.y,
-            align: buttonOptions.position.align
+            x: -bbox.width
         },
-        false,
-        buttonOptions.relativeTo || 'plotBox'
+        true,
+        chart.breadcrumbs.options.relativeTo || 'plotBox'
         );
     }
 });
 
->>>>>>> d29fd2a9
 addEvent(Chart, 'render', function (): void {
     (this.xAxis || []).forEach(function (axis): void {
         axis.ddPoints = {};
