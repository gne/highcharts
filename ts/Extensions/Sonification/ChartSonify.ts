/* *
 *
 *  (c) 2009-2021 Øystein Moseng
 *
 *  Sonification functions for chart/series.
 *
 *  License: www.highcharts.com/license
 *
 *  !!!!!!! SOURCE GETS TRANSPILED BY TYPESCRIPT. EDIT TS FILE ONLY. !!!!!!!
 *
 * */

'use strict';

import type Chart from '../../Core/Chart/Chart';
import type RangeSelector from '../../Extensions/RangeSelector';
import type SeriesOptions from '../../Core/Series/SeriesOptions';
import H from '../../Core/Globals.js';

/**
 * Internal types
 * @private
 */
declare global {
    namespace Highcharts {
        interface ChartSonificationEventsOptions {
            onEnd?: Function;
            onPointEnd?: Function;
            onPointStart?: Function;
            onSeriesEnd?: Function;
            onSeriesStart?: Function;
        }
        interface DefaultSonificationInstrumentMappingOptions extends SonificationInstrumentMappingOptions {
            pointPlayTime?: (string|Function);
        }
        interface DefaultSonificationInstrumentOptions {
            instrument: (string|Instrument);
            mapping?: DefaultSonificationInstrumentMappingOptions;
        }
        interface EarconConfiguration {
            condition: Function;
            earcon: Earcon;
            onPoint?: string;
        }
        interface SeriesSonificationEventsOptions {
            onPointEnd?: Function;
            onPointStart?: Function;
            onSeriesEnd?: Function;
            onSeriesStart?: Function;
        }
        interface SeriesSonificationOptions {
            earcons?: Array<EarconConfiguration>;
            enabled?: boolean;
            events?: SeriesSonificationEventsOptions;
            duration?: number;
            instruments?: Array<SonificationInstrumentOptions>;
        }
        interface SonificationInstrumentOptions extends PointInstrumentOptionsObject {
            instrument: (string|Instrument);
            mapping?: SonificationInstrumentMappingOptions;
        }
        interface SonificationInstrumentMappingOptions {
            duration?: (number|string|Function);
            frequency?: (number|string|Function);
            pan?: (number|string|Function);
            volume?: (number|string|Function);
        }
        interface ChartSonificationOptions {
            afterSeriesWait?: number;
            dataExtremes?: Record<string, RangeSelector.RangeObject>;
            defaultInstrumentOptions?: DefaultSonificationInstrumentOptions;
            duration: number;
            earcons?: Array<EarconConfiguration>;
            enabled?: boolean;
            events?: ChartSonificationEventsOptions;
            masterVolume?: number;
            order: (string|Array<string|Earcon|Array<string|Earcon>>);
        }
        interface SonifyChartFunctionsObject {
            cancel(this: SonifyableChart, fadeOut?: boolean): void;
            chartSonify(
                this: SonifyableChart,
                options?: ChartSonificationOptions
            ): void;
            getCurrentPoints(this: SonifyableChart): Array<Point>;
            pause(this: SonifyableChart, fadeOut?: boolean): void;
            resetCursor(this: SonifyableChart): void;
            resetCursorEnd(this: SonifyableChart): void;
            resume(this: SonifyableChart, onEnd: Function): void;
            rewind(this: SonifyableChart, onEnd: Function): void;
            seriesSonify(
                this: SonifyableSeries,
                options: SonifySeriesOptionsObject
            ): void;
            setCursor(
                this: SonifyableChart,
                points: (Point|Array<Point>)
            ): void;
        }
        interface SonifyChartOptionsObject {
            afterSeriesWait?: number;
            dataExtremes?: Record<string, RangeSelector.RangeObject>;
            duration: number;
            earcons?: Array<EarconConfiguration>;
            instruments?: Array<PointInstrumentObject>;
            masterVolume?: number;
            onSeriesEnd?: Function;
            onSeriesStart?: Function;
            onEnd?: Function;
            order: (string|Array<string|Earcon|Array<string|Earcon>>);
            pointPlayTime: (string|Function);
            seriesOptions?: (
                SonifySeriesOptionsObject|Array<SonifySeriesOptionsObject>
            );
        }
        interface SonifySeriesOptionsObject extends SeriesOptions {
            dataExtremes?: Record<string, RangeSelector.RangeObject>;
            duration: number;
            earcons?: Array<EarconConfiguration>;
            instruments: Array<PointInstrumentObject>;
            masterVolume?: number;
            onEnd?: Function;
            onPointEnd?: Function;
            onPointStart?: Function;
            onStart?: Function;
            pointPlayTime: (string|Function);
            timeExtremes?: RangeSelector.RangeObject;
        }
        interface SonifySeriesOrderObject {
            series: SonifyableSeries;
            seriesOptions: SonifySeriesOptionsObject;
        }
    }
}

/**
 * An Earcon configuration, specifying an Earcon and when to play it.
 *
 * @requires module:modules/sonification
 *
 * @interface Highcharts.EarconConfiguration
 *//**
 * An Earcon instance.
 * @name Highcharts.EarconConfiguration#earcon
 * @type {Highcharts.Earcon}
 *//**
 * The ID of the point to play the Earcon on.
 * @name Highcharts.EarconConfiguration#onPoint
 * @type {string|undefined}
 *//**
 * A function to determine whether or not to play this earcon on a point. The
 * function is called for every point, receiving that point as parameter. It
 * should return either a boolean indicating whether or not to play the earcon,
 * or a new Earcon instance - in which case the new Earcon will be played.
 * @name Highcharts.EarconConfiguration#condition
 * @type {Function|undefined}
 */

/**
 * Options for sonifying a series.
 *
 * @requires module:modules/sonification
 *
 * @interface Highcharts.SonifySeriesOptionsObject
 *//**
 * The duration for playing the points. Note that points might continue to play
 * after the duration has passed, but no new points will start playing.
 * @name Highcharts.SonifySeriesOptionsObject#duration
 * @type {number}
 *//**
 * The axis to use for when to play the points. Can be a string with a data
 * property (e.g. `x`), or a function. If it is a function, this function
 * receives the point as argument, and should return a numeric value. The points
 * with the lowest numeric values are then played first, and the time between
 * points will be proportional to the distance between the numeric values.
 * @name Highcharts.SonifySeriesOptionsObject#pointPlayTime
 * @type {string|Function}
 *//**
 * The instrument definitions for the points in this series.
 * @name Highcharts.SonifySeriesOptionsObject#instruments
 * @type {Array<Highcharts.PointInstrumentObject>}
 *//**
 * Earcons to add to the series.
 * @name Highcharts.SonifySeriesOptionsObject#earcons
 * @type {Array<Highcharts.EarconConfiguration>|undefined}
 *//**
 * Optionally provide the minimum/maximum data values for the points. If this is
 * not supplied, it is calculated from all points in the chart on demand. This
 * option is supplied in the following format, as a map of point data properties
 * to objects with min/max values:
 * ```js
 *     dataExtremes: {
 *         y: {
 *             min: 0,
 *             max: 100
 *         },
 *         z: {
 *             min: -10,
 *             max: 10
 *         }
 *         // Properties used and not provided are calculated on demand
 *     }
 * ```
 * @name Highcharts.SonifySeriesOptionsObject#dataExtremes
 * @type {Highcharts.Dictionary<Highcharts.RangeObject>|undefined}
 *//**
 * Callback before a point is played.
 * @name Highcharts.SonifySeriesOptionsObject#onPointStart
 * @type {Function|undefined}
 *//**
 * Callback after a point has finished playing.
 * @name Highcharts.SonifySeriesOptionsObject#onPointEnd
 * @type {Function|undefined}
 *//**
 * Callback after the series has played.
 * @name Highcharts.SonifySeriesOptionsObject#onEnd
 * @type {Function|undefined}
 */

''; // detach doclets above

import Point from '../../Core/Series/Point.js';
import U from '../../Core/Utilities.js';
const {
    find,
    isArray,
    merge,
    pick,
    splat,
    objectEach
} = U;

import utilities from './Utilities.js';


/**
 * Get the relative time value of a point.
 * @private
 * @param {Highcharts.Point} point
 * The point.
 * @param {Function|string} timeProp
 * The time axis data prop or the time function.
 * @return {number}
 * The time value.
 */
function getPointTimeValue(
    point: Highcharts.SonifyablePoint,
    timeProp: (string|Function)
): number {
    return typeof timeProp === 'function' ?
        timeProp(point) :
        pick((point as any)[timeProp], (point.options as any)[timeProp]);
}


/**
 * Get the time extremes of this series. This is handled outside of the
 * dataExtremes, as we always want to just sonify the visible points, and we
 * always want the extremes to be the extremes of the visible points.
 * @private
 * @param {Highcharts.Series} series
 * The series to compute on.
 * @param {Function|string} timeProp
 * The time axis data prop or the time function.
 * @return {Highcharts.RangeObject}
 * Object with min/max extremes for the time values.
 */
function getTimeExtremes(
    series: Highcharts.SonifyableSeries,
    timeProp: (string|Function)
): RangeSelector.RangeObject {
    // Compute the extremes from the visible points.
    return series.points.reduce(function (
        acc: RangeSelector.RangeObject,
        point: Highcharts.SonifyablePoint
<<<<<<< HEAD
    ): RangeSelector.RangeObject {
        var value = getPointTimeValue(point, timeProp);
=======
    ): Highcharts.RangeObject {
        const value = getPointTimeValue(point, timeProp);
>>>>>>> f22f7892

        acc.min = Math.min(acc.min, value);
        acc.max = Math.max(acc.max, value);
        return acc;
    }, {
        min: Infinity,
        max: -Infinity
    });
}


/**
 * Calculate value extremes for used instrument data properties on a chart.
 * @private
 * @param {Highcharts.Chart} chart
 * The chart to calculate extremes from.
 * @param {Array<Highcharts.PointInstrumentObject>} [instruments]
 * Additional instrument definitions to inspect for data props used, in
 * addition to the instruments defined in the chart options.
 * @param {Highcharts.Dictionary<Highcharts.RangeObject>} [dataExtremes]
 * Predefined extremes for each data prop.
 * @return {Highcharts.Dictionary<Highcharts.RangeObject>}
 * New extremes with data properties mapped to min/max objects.
 */
function getExtremesForInstrumentProps(
    chart: Chart,
    instruments?: Array<Highcharts.PointInstrumentObject>,
    dataExtremes?: Record<string, RangeSelector.RangeObject>
): Record<string, RangeSelector.RangeObject> {
    let allInstrumentDefinitions = (instruments || []).slice(0);
    const defaultInstrumentDef = (
        chart.options.sonification &&
        chart.options.sonification.defaultInstrumentOptions
    );
    const optionDefToInstrDef = (
        optionDef: Highcharts.SonificationInstrumentOptions|Highcharts.DefaultSonificationInstrumentOptions
    ): Highcharts.PointInstrumentObject => ({
        instrumentMapping: optionDef.mapping
    } as Highcharts.PointInstrumentObject);

    if (defaultInstrumentDef) {
        allInstrumentDefinitions.push(optionDefToInstrDef(defaultInstrumentDef));
    }

    chart.series.forEach((series): void => {
        const instrOptions = (
            series.options.sonification &&
            series.options.sonification.instruments
        );
        if (instrOptions) {
            allInstrumentDefinitions = allInstrumentDefinitions.concat(instrOptions.map(optionDefToInstrDef));
        }
    });

    return (allInstrumentDefinitions).reduce(function (
        newExtremes: Record<string, RangeSelector.RangeObject>,
        instrumentDefinition: Highcharts.PointInstrumentObject
    ): Record<string, RangeSelector.RangeObject> {
        Object.keys(instrumentDefinition.instrumentMapping || {}).forEach(
            function (instrumentParameter: string): void {
                const value = instrumentDefinition.instrumentMapping[
                    instrumentParameter
                ];

                if (typeof value === 'string' && !newExtremes[value]) {
                    // This instrument parameter is mapped to a data prop.
                    // If we don't have predefined data extremes, find them.
                    newExtremes[value] = utilities.calculateDataExtremes(
                        chart, value
                    );
                }
            }
        );
        return newExtremes;
    }, merge(dataExtremes));
}


/**
 * Get earcons for the point if there are any.
 * @private
 * @param {Highcharts.Point} point
 * The point to find earcons for.
 * @param {Array<Highcharts.EarconConfiguration>} earconDefinitions
 * Earcons to check.
 * @return {Array<Highcharts.Earcon>}
 * Array of earcons to be played with this point.
 */
function getPointEarcons(
    point: Point,
    earconDefinitions: Array<Highcharts.EarconConfiguration>
): Array<Highcharts.Earcon> {
    return earconDefinitions.reduce(
        function (
            earcons: Array<Highcharts.Earcon>,
            earconDefinition: Highcharts.EarconConfiguration
        ): Array<Highcharts.Earcon> {
            let cond,
                earcon = earconDefinition.earcon;

            if (earconDefinition.condition) {
                // We have a condition. This overrides onPoint
                cond = earconDefinition.condition(point);
                if (cond instanceof H.sonification.Earcon) {
                    // Condition returned an earcon
                    earcons.push(cond);
                } else if (cond) {
                    // Condition returned true
                    earcons.push(earcon);
                }
            } else if (
                earconDefinition.onPoint &&
                point.id === earconDefinition.onPoint
            ) {
                // We have earcon onPoint
                earcons.push(earcon);
            }
            return earcons;
        }, []
    );
}


/**
 * Utility function to get a new list of instrument options where all the
 * instrument references are copies.
 * @private
 * @param {Array<Highcharts.PointInstrumentObject>} instruments
 * The instrument options.
 * @return {Array<Highcharts.PointInstrumentObject>}
 * Array of copied instrument options.
 */
function makeInstrumentCopies(
    instruments: Array<Highcharts.PointInstrumentObject>
): Array<Highcharts.PointInstrumentObject> {
    return instruments.map(function (
        instrumentDef: Highcharts.PointInstrumentObject
    ): Highcharts.PointInstrumentObject {
        const instrument = instrumentDef.instrument,
            copy = (typeof instrument === 'string' ?
                H.sonification.instruments[instrument] :
                instrument).copy();

        return merge(instrumentDef, { instrument: copy });
    });
}


/**
 * Utility function to apply a master volume to a list of instrument
 * options.
 * @private
 * @param {Array<Highcharts.PointInstrumentObject>} instruments
 * The instrument options. Only options with Instrument object instances
 * will be affected.
 * @param {number} masterVolume
 * The master volume multiplier to apply to the instruments.
 * @return {Array<Highcharts.PointInstrumentObject>}
 * Array of instrument options.
 */
function applyMasterVolumeToInstruments(
    instruments: Array<Highcharts.PointInstrumentObject>,
    masterVolume: number
): Array<Highcharts.PointInstrumentObject> {
    instruments.forEach((instrOpts): void => {
        const instr = instrOpts.instrument;
        if (typeof instr !== 'string') {
            instr.setMasterVolume(masterVolume);
        }
    });
    return instruments;
}


/**
 * Utility function to find the duration of the final note in a series.
 * @private
 * @param {Highcharts.Series} series The data series to calculate on.
 * @param {Array<Highcharts.PointInstrumentObject>} instruments The instrument options for this series.
 * @param {Highcharts.Dictionary<Highcharts.RangeObject>} dataExtremes Value extremes for the data series props.
 * @return {number} The duration of the final note in milliseconds.
 */
function getFinalNoteDuration(
    series: Highcharts.SonifyableSeries,
    instruments: Array<Highcharts.PointInstrumentObject>,
    dataExtremes: Record<string, RangeSelector.RangeObject>
): number {
    const finalPoint = series.points[series.points.length - 1];
    return instruments.reduce((duration, instrument): number => {
        const mapping = instrument.instrumentMapping.duration;
        let instrumentDuration;

        if (typeof mapping === 'string') {
            instrumentDuration = 0; // Ignore, no easy way to map this
        } else if (typeof mapping === 'function') {
            instrumentDuration = mapping(finalPoint, dataExtremes);
        } else {
            instrumentDuration = mapping;
        }

        return Math.max(duration, instrumentDuration);
    }, 0);
}


/**
 * Create a TimelinePath from a series. Takes the same options as seriesSonify.
 * To intuitively allow multiple series to play simultaneously we make copies of
 * the instruments for each series.
 * @private
 * @param {Highcharts.Series} series
 * The series to build from.
 * @param {Highcharts.SonifySeriesOptionsObject} options
 * The options for building the TimelinePath.
 * @return {Highcharts.TimelinePath}
 * A timeline path with events.
 */
function buildTimelinePathFromSeries(
    series: Highcharts.SonifyableSeries,
    options: Highcharts.SonifySeriesOptionsObject
): Highcharts.TimelinePath {
    // options.timeExtremes is internal and used so that the calculations from
    // chart.sonify can be reused.
    const timeExtremes = options.timeExtremes || getTimeExtremes(series, options.pointPlayTime),
        // Compute any data extremes that aren't defined yet
        dataExtremes = getExtremesForInstrumentProps(
            series.chart, options.instruments, options.dataExtremes as any
        ),
        minimumSeriesDurationMs = 10,
        // Get the duration of the final note
        finalNoteDuration = getFinalNoteDuration(series, options.instruments, dataExtremes),
        // Get time offset for a point, relative to duration
        pointToTime = function (point: Highcharts.SonifyablePoint): number {
            return utilities.virtualAxisTranslate(
                getPointTimeValue(point, options.pointPlayTime),
                timeExtremes,
                { min: 0, max: Math.max(options.duration - finalNoteDuration, minimumSeriesDurationMs) }
            );
        },
        masterVolume = pick(options.masterVolume, 1),
        // Make copies of the instruments used for this series, to allow
        // multiple series with the same instrument to play together
        instrumentCopies = makeInstrumentCopies(options.instruments),
        instruments = applyMasterVolumeToInstruments(instrumentCopies, masterVolume),
        // Go through the points, convert to events, optionally add Earcons
        timelineEvents = series.points.reduce(function (
            events: Array<Highcharts.TimelineEvent>,
            point: Highcharts.SonifyablePoint
        ): Array<Highcharts.TimelineEvent> {
            const earcons = getPointEarcons(point, options.earcons || []),
                time = pointToTime(point);

            return events.concat(
                // Event object for point
                new H.sonification.TimelineEvent({
                    eventObject: point,
                    time: time,
                    id: point.id,
                    playOptions: {
                        instruments,
                        dataExtremes,
                        masterVolume
                    }
                }),
                // Earcons
                earcons.map(function (
                    earcon: Highcharts.Earcon
                ): Highcharts.TimelineEvent {
                    return new H.sonification.TimelineEvent({
                        eventObject: earcon,
                        time: time,
                        playOptions: {
                            volume: masterVolume
                        }
                    });
                })
            );
        }, []);

    // Build the timeline path
    return new H.sonification.TimelinePath({
        events: timelineEvents,
        onStart: function (): void {
            if (options.onStart) {
                options.onStart(series);
            }
        },
        onEventStart: function (
            event: Highcharts.TimelineEvent
        ): (boolean|undefined) {
            const eventObject = event.options && event.options.eventObject;

            if (eventObject instanceof Point) {
                // Check for hidden series
                if (
                    !eventObject.series.visible &&
                    !eventObject.series.chart.series.some(function (series): boolean {
                        return series.visible;
                    })
                ) {
                    // We have no visible series, stop the path.
                    (event.timelinePath as any).timeline.pause();
                    (event.timelinePath as any).timeline.resetCursor();
                    return false;
                }
                // Emit onPointStart
                if (options.onPointStart) {
                    options.onPointStart(event, eventObject);
                }
            }
        },
        onEventEnd: function (eventData: Highcharts.SignalDataObject): void {
            const eventObject = eventData.event && eventData.event.options &&
                    eventData.event.options.eventObject;

            if (eventObject instanceof Point && options.onPointEnd) {
                options.onPointEnd(eventData.event, eventObject);
            }
        },
        onEnd: function (): void {
            if (options.onEnd) {
                options.onEnd(series);
            }
        },
        targetDuration: options.duration
    });
}

/* eslint-disable no-invalid-this, valid-jsdoc */

/**
 * Sonify a series.
 *
 * @sample highcharts/sonification/series-basic/
 *         Click on series to sonify
 * @sample highcharts/sonification/series-earcon/
 *         Series with earcon
 * @sample highcharts/sonification/point-play-time/
 *         Play y-axis by time
 * @sample highcharts/sonification/earcon-on-point/
 *         Earcon set on point
 *
 * @requires module:modules/sonification
 *
 * @function Highcharts.Series#sonify
 *
 * @param {Highcharts.SonifySeriesOptionsObject} [options]
 *        The options for sonifying this series. If not provided,
 *        uses options set on chart and series.
 *
 * @return {void}
 */
function seriesSonify(
    this: Highcharts.SonifyableSeries,
    options?: Highcharts.SonifySeriesOptionsObject
): void {
    const mergedOptions = getSeriesSonifyOptions(this, options);
    const timelinePath = buildTimelinePathFromSeries(this, mergedOptions);
    const chartSonification = this.chart.sonification;

    // Only one timeline can play at a time. If we want multiple series playing
    // at the same time, use chart.sonify.
    if (chartSonification.timeline) {
        chartSonification.timeline.pause();
    }

    // Store reference to duration
    chartSonification.duration = mergedOptions.duration;

    // Create new timeline for this series, and play it.
    chartSonification.timeline = new H.sonification.Timeline({
        paths: [timelinePath]
    });

    chartSonification.timeline.play();
}


/**
 * Utility function to assemble options for creating a TimelinePath from a
 * series when sonifying an entire chart.
 * @private
 * @param {Highcharts.Series} series
 * The series to return options for.
 * @param {Highcharts.RangeObject} dataExtremes
 * Pre-calculated data extremes for the chart.
 * @param {Highcharts.SonificationOptions} chartSonifyOptions
 * Options passed in to chart.sonify.
 * @return {Partial<Highcharts.SonifySeriesOptionsObject>}
 * Options for buildTimelinePathFromSeries.
 */
function buildChartSonifySeriesOptions(
    series: Highcharts.SonifyableSeries,
    dataExtremes: Record<string, RangeSelector.RangeObject>,
    chartSonifyOptions: Highcharts.SonifyChartOptionsObject
): Partial<Highcharts.SonifySeriesOptionsObject> {
    const additionalSeriesOptions: (
        Partial<Highcharts.SonifySeriesOptionsObject>|
        Array<Partial<Highcharts.SonifySeriesOptionsObject>>
    ) = chartSonifyOptions.seriesOptions || {};
    const pointPlayTime = (
        series.chart.options.sonification &&
        series.chart.options.sonification.defaultInstrumentOptions &&
        series.chart.options.sonification.defaultInstrumentOptions.mapping &&
        series.chart.options.sonification.defaultInstrumentOptions.mapping.pointPlayTime ||
        'x'
    );
    const configOptions = chartOptionsToSonifySeriesOptions(series);

    return merge(
        // Options from chart configuration
        configOptions,
        // Options passed in
        {
            // Calculated dataExtremes for chart
            dataExtremes: dataExtremes,
            // We need to get timeExtremes for each series. We pass this
            // in when building the TimelinePath objects to avoid
            // calculating twice.
            timeExtremes: getTimeExtremes(series, pointPlayTime),
            // Some options we just pass on
            instruments: chartSonifyOptions.instruments || configOptions.instruments,
            onStart: chartSonifyOptions.onSeriesStart || configOptions.onStart,
            onEnd: chartSonifyOptions.onSeriesEnd || configOptions.onEnd,
            earcons: chartSonifyOptions.earcons || configOptions.earcons,
            masterVolume: pick(chartSonifyOptions.masterVolume, configOptions.masterVolume)
        },
        // Merge in the specific series options by ID if any are passed in
        isArray(additionalSeriesOptions) ? (
            find(additionalSeriesOptions, function (optEntry: any): boolean {
                return optEntry.id === pick(series.id, series.options.id);
            }) || {}
        ) : additionalSeriesOptions,
        {
            // Forced options
            pointPlayTime: pointPlayTime
        }
    );
}


/**
 * Utility function to normalize the ordering of timeline paths when sonifying
 * a chart.
 * @private
 * @param {string|Array<string|Highcharts.Earcon|Array<string|Highcharts.Earcon>>} orderOptions -
 * Order options for the sonification.
 * @param {Highcharts.Chart} chart - The chart we are sonifying.
 * @param {Function} seriesOptionsCallback
 * A function that takes a series as argument, and returns the series options
 * for that series to be used with buildTimelinePathFromSeries.
 * @return {Array<object|Array<object|Highcharts.TimelinePath>>} If order is
 * sequential, we return an array of objects to create series paths from. If
 * order is simultaneous we return an array of an array with the same. If there
 * is a custom order, we return an array of arrays of either objects (for
 * series) or TimelinePaths (for earcons and delays).
 */
function buildPathOrder(
    orderOptions: (
        string|Array<(string|Highcharts.Earcon|
        Array<(string|Highcharts.Earcon)>)>
    ),
    chart: Highcharts.SonifyableChart,
    seriesOptionsCallback: Function
): Array<(Highcharts.SonifySeriesOrderObject|Array<(
        Highcharts.SonifySeriesOrderObject|Highcharts.TimelinePath
    )>)> {
    let order: Array<(Highcharts.SonifySeriesOrderObject|Array<(
        Highcharts.SonifySeriesOrderObject|Highcharts.TimelinePath
    )>)>;

    if (orderOptions === 'sequential' || orderOptions === 'simultaneous') {
        // Just add the series from the chart
        order = chart.series.reduce(function (
            seriesList: Array<Highcharts.SonifySeriesOrderObject>,
            series: Highcharts.SonifyableSeries
        ): Array<Highcharts.SonifySeriesOrderObject> {
            if (
                series.visible &&
                (
                    series.options.sonification &&
                    series.options.sonification.enabled
                ) !== false
            ) {
                seriesList.push({
                    series: series,
                    seriesOptions: seriesOptionsCallback(series)
                });
            }
            return seriesList;
        }, []);

        // If order is simultaneous, group all series together
        if (orderOptions === 'simultaneous') {
            order = [order] as any;
        }
    } else {
        // We have a specific order, and potentially custom items - like
        // earcons or silent waits.
        order = (orderOptions as any).reduce(function (
            orderList: Array<Array<(
                Highcharts.SonifySeriesOrderObject|Highcharts.TimelinePath
            )>>,
            orderDef: (
                string|Highcharts.Earcon|Array<string|Highcharts.Earcon>
            )
        ): Array<Array<(
                Highcharts.SonifySeriesOrderObject|Highcharts.TimelinePath
            )>> {
            // Return set of items to play simultaneously. Could be only one.
            const simulItems: Array<(
                Highcharts.SonifySeriesOrderObject|Highcharts.TimelinePath
            )> = splat(orderDef).reduce(function (
                items: Array<(
                    Highcharts.SonifySeriesOrderObject|Highcharts.TimelinePath
                )>,
                item: (string|Highcharts.Earcon)
            ): Array<(
                    Highcharts.SonifySeriesOrderObject|Highcharts.TimelinePath
                )> {
                let itemObject: (
                    Highcharts.SonifySeriesOrderObject|Highcharts.TimelinePath|
                    undefined
                );

                // Is this item a series ID?
                if (typeof item === 'string') {
                    const series: Highcharts.SonifyableSeries = (
                        chart.get(item) as any
                    );

                    if (series.visible) {
                        itemObject = {
                            series: series,
                            seriesOptions: seriesOptionsCallback(series)
                        };
                    }

                // Is it an earcon? If so, just create the path.
                } else if (item instanceof H.sonification.Earcon) {
                    // Path with a single event
                    itemObject = new H.sonification.TimelinePath({
                        events: [new H.sonification.TimelineEvent({
                            eventObject: item
                        })]
                    });

                }

                // Is this item a silent wait? If so, just create the path.
                if ((item as any).silentWait) {
                    itemObject = new H.sonification.TimelinePath({
                        silentWait: (item as any).silentWait
                    } as any);
                }

                // Add to items to play simultaneously
                if (itemObject) {
                    items.push(itemObject);
                }
                return items;
            }, []);

            // Add to order list
            if (simulItems.length) {
                orderList.push(simulItems);
            }
            return orderList;
        }, []);
    }
    return order;
}


/**
 * Utility function to add a silent wait after all series.
 * @private
 * @param {Array<object|Array<object|TimelinePath>>} order
 * The order of items.
 * @param {number} wait
 * The wait in milliseconds to add.
 * @return {Array<object|Array<object|TimelinePath>>}
 * The order with waits inserted.
 */
function addAfterSeriesWaits(
    order: Array<(Highcharts.SonifySeriesOrderObject|Array<(
        Highcharts.SonifySeriesOrderObject|Highcharts.TimelinePath
    )>)>,
    wait: number
): Array<(Highcharts.SonifySeriesOrderObject|Array<(
        Highcharts.SonifySeriesOrderObject|Highcharts.TimelinePath
    )>)> {
    if (!wait) {
        return order;
    }

    return order.reduce(function (
        newOrder: Array<(Highcharts.SonifySeriesOrderObject|Array<(
            Highcharts.SonifySeriesOrderObject|Highcharts.TimelinePath
        )>)>,
        orderDef: (Highcharts.SonifySeriesOrderObject|Array<(
            Highcharts.SonifySeriesOrderObject|Highcharts.TimelinePath
        )>),
        i: number
    ): Array<(Highcharts.SonifySeriesOrderObject|Array<(
            Highcharts.SonifySeriesOrderObject|Highcharts.TimelinePath
        )>)> {
        const simultaneousPaths: Array<(
            Highcharts.SonifySeriesOrderObject|
            Highcharts.TimelinePath
        )> = splat(orderDef);

        newOrder.push(simultaneousPaths);

        // Go through the simultaneous paths and see if there is a series there
        if (
            i < order.length - 1 && // Do not add wait after last series
            simultaneousPaths.some(function (
                item: (
                    Highcharts.SonifySeriesOrderObject|Highcharts.TimelinePath
                )
            ): (Highcharts.SonifyableSeries|undefined) {
                return (item as any).series;
            })
        ) {
            // We have a series, meaning we should add a wait after these
            // paths have finished.
            newOrder.push(new H.sonification.TimelinePath({
                silentWait: wait
            } as any) as any);
        }

        return newOrder;
    }, []);
}


/**
 * Utility function to find the total amout of wait time in the TimelinePaths.
 * @private
 * @param {Array<object|Array<object|TimelinePath>>} order - The order of
 * TimelinePaths/items.
 * @return {number} The total time in ms spent on wait paths between playing.
 */
function getWaitTime(
    order: Array<(Highcharts.SonifySeriesOrderObject|Array<(
        Highcharts.SonifySeriesOrderObject|Highcharts.TimelinePath
    )>)>
): number {
    return order.reduce(function (
        waitTime: number,
        orderDef: (Highcharts.SonifySeriesOrderObject|Array<(
            Highcharts.SonifySeriesOrderObject|Highcharts.TimelinePath
        )>)
    ): number {
        const def: Array<(
            Highcharts.SonifySeriesOrderObject|Highcharts.TimelinePath
        )> = splat(orderDef);

        return waitTime + (
            def.length === 1 &&
            (def[0] as any).options &&
            (def[0] as any).options.silentWait || 0
        );
    }, 0);
}


/**
 * Utility function to ensure simultaneous paths have start/end events at the
 * same time, to sync them.
 * @private
 * @param {Array<Highcharts.TimelinePath>} paths - The paths to sync.
 */
function syncSimultaneousPaths(paths: Array<Highcharts.TimelinePath>): void {
    // Find the extremes for these paths
<<<<<<< HEAD
    var extremes = paths.reduce(function (
        extremes: RangeSelector.RangeObject,
        path: Highcharts.TimelinePath
    ): RangeSelector.RangeObject {
        var events = path.events;
=======
    const extremes = paths.reduce(function (
        extremes: Highcharts.RangeObject,
        path: Highcharts.TimelinePath
    ): Highcharts.RangeObject {
        const events = path.events;
>>>>>>> f22f7892

        if (events && events.length) {
            extremes.min = Math.min(events[0].time, extremes.min);
            extremes.max = Math.max(
                events[events.length - 1].time, extremes.max
            );
        }
        return extremes;
    }, {
        min: Infinity,
        max: -Infinity
    });

    // Go through the paths and add events to make them fit the same timespan
    paths.forEach(function (path: Highcharts.TimelinePath): void {
        const events = path.events,
            hasEvents = events && events.length,
            eventsToAdd = [];

        if (!(hasEvents && events[0].time <= extremes.min)) {
            eventsToAdd.push(new H.sonification.TimelineEvent({
                time: extremes.min
            }));
        }
        if (!(hasEvents && events[events.length - 1].time >= extremes.max)) {
            eventsToAdd.push(new H.sonification.TimelineEvent({
                time: extremes.max
            }));
        }
        if (eventsToAdd.length) {
            path.addTimelineEvents(eventsToAdd);
        }
    });
}


/**
 * Utility function to find the total duration span for all simul path sets
 * that include series.
 * @private
 * @param {Array<object|Array<object|Highcharts.TimelinePath>>} order - The
 * order of TimelinePaths/items.
 * @return {number} The total time value span difference for all series.
 */
function getSimulPathDurationTotal(
    order: Array<(Highcharts.SonifySeriesOrderObject|Array<(
        Highcharts.SonifySeriesOrderObject|Highcharts.TimelinePath
    )>)>
): number {
    return order.reduce(function (
        durationTotal: number,
        orderDef: (Highcharts.SonifySeriesOrderObject|Array<(
            Highcharts.SonifySeriesOrderObject|Highcharts.TimelinePath
        )>)
    ): number {
        return durationTotal + splat(orderDef).reduce(
            function (
                maxPathDuration: number,
                item: (
                    Highcharts.SonifySeriesOrderObject|Highcharts.TimelinePath
                )
            ): number {
<<<<<<< HEAD
                var timeExtremes: RangeSelector.RangeObject = (
=======
                const timeExtremes: Highcharts.RangeObject = (
>>>>>>> f22f7892
                    (item as any).series &&
                    (item as any).seriesOptions &&
                    (item as any).seriesOptions.timeExtremes
                );

                return timeExtremes ?
                    Math.max(
                        maxPathDuration, timeExtremes.max - timeExtremes.min
                    ) : maxPathDuration;
            },
            0
        );
    }, 0);
}


/**
 * Function to calculate the duration in ms for a series.
 * @private
 * @param {number} seriesValueDuration - The duration of the series in value
 * difference.
 * @param {number} totalValueDuration - The total duration of all (non
 * simultaneous) series in value difference.
 * @param {number} totalDurationMs - The desired total duration for all series
 * in milliseconds.
 * @return {number} The duration for the series in milliseconds.
 */
function getSeriesDurationMs(
    seriesValueDuration: number,
    totalValueDuration: number,
    totalDurationMs: number
): number {
    // A series spanning the whole chart would get the full duration.
    return utilities.virtualAxisTranslate(
        seriesValueDuration,
        { min: 0, max: totalValueDuration },
        { min: 0, max: totalDurationMs }
    );
}


/**
 * Convert series building objects into paths and return a new list of
 * TimelinePaths.
 * @private
 * @param {Array<object|Array<object|Highcharts.TimelinePath>>} order - The
 * order list.
 * @param {number} duration - Total duration to aim for in milliseconds.
 * @return {Array<Array<Highcharts.TimelinePath>>} Array of TimelinePath objects
 * to play.
 */
function buildPathsFromOrder(
    order: Array<(Highcharts.SonifySeriesOrderObject|Array<(
        Highcharts.SonifySeriesOrderObject|Highcharts.TimelinePath
    )>)>,
    duration: number
): Array<Array<Highcharts.TimelinePath>> {
    // Find time used for waits (custom or after series), and subtract it from
    // available duration.
    const totalAvailableDurationMs = Math.max(
            duration - getWaitTime(order), 0
        ),
        // Add up simultaneous path durations to find total value span duration
        // of everything
        totalUsedDuration = getSimulPathDurationTotal(order);

    // Go through the order list and convert the items
    return order.reduce(function (
        allPaths: Array<Array<Highcharts.TimelinePath>>,
        orderDef: (Highcharts.SonifySeriesOrderObject|Array<(
            Highcharts.SonifySeriesOrderObject|Highcharts.TimelinePath
        )>)
    ): Array<Array<Highcharts.TimelinePath>> {
        const simultaneousPaths: Array<Highcharts.TimelinePath> =
            splat(orderDef).reduce(function (
                simulPaths: Array<Highcharts.TimelinePath>,
                item: (
                    Highcharts.SonifySeriesOrderObject|Highcharts.TimelinePath
                )
            ): Array<Highcharts.TimelinePath> {
                if (item instanceof H.sonification.TimelinePath) {
                    // This item is already a path object
                    simulPaths.push(item);
                } else if (item.series) {
                    // We have a series.
                    // We need to set the duration of the series
                    item.seriesOptions.duration =
                        item.seriesOptions.duration || getSeriesDurationMs(
                            (item.seriesOptions.timeExtremes as any).max -
                            (item.seriesOptions.timeExtremes as any).min,
                            totalUsedDuration,
                            totalAvailableDurationMs
                        );

                    // Add the path
                    simulPaths.push(buildTimelinePathFromSeries(
                        item.series,
                        item.seriesOptions
                    ));
                }
                return simulPaths;
            }, []);

        // Add in the simultaneous paths
        allPaths.push(simultaneousPaths);
        return allPaths;
    }, []);
}


/**
 * @private
 * @param {Highcharts.Series} series The series to get options for.
 * @param {Highcharts.SonifySeriesOptionsObject} options
 *  Options to merge with user options on series/chart and default options.
 * @returns {Array<Highcharts.PointInstrumentObject>} The merged options.
 */
function getSeriesInstrumentOptions(
    series: Highcharts.SonifyableSeries,
    options?: Highcharts.SonifySeriesOptionsObject
): (Array<Highcharts.PointInstrumentObject>|undefined) {
    if (options && options.instruments) {
        return options.instruments;
    }

    const defaultInstrOpts: AnyRecord = (
        series.chart.options.sonification &&
        series.chart.options.sonification.defaultInstrumentOptions ||
        {}
    );
    const seriesInstrOpts: Array<AnyRecord> = (
        series.options.sonification &&
        series.options.sonification.instruments ||
        [{}]
    );
    const removeNullsFromObject = (obj: AnyRecord): void => {
        objectEach(obj, (val: any, key: string): void => {
            if (val === null) {
                delete obj[key];
            }
        });
    };

    // Convert series options to PointInstrumentObjects and merge with
    // default options
    return (seriesInstrOpts).map((optionSet): Highcharts.PointInstrumentObject => {
        // Allow setting option to null to use default
        removeNullsFromObject(optionSet.mapping || {});
        removeNullsFromObject(optionSet);

        return {
            instrument: optionSet.instrument || defaultInstrOpts.instrument,
            instrumentOptions: merge(defaultInstrOpts, optionSet, {
                // Instrument options are lifted to root in the API options
                // object, so merge all in order to avoid missing any. But
                // remove the following which are not instrumentOptions:
                mapping: void 0,
                instrument: void 0
            }) as Partial<Highcharts.PointInstrumentOptionsObject>,
            instrumentMapping: merge(defaultInstrOpts.mapping, optionSet.mapping)
        };
    });
}


/**
 * Utility function to translate between options set in chart configuration and
 * a SonifySeriesOptionsObject.
 * @private
 * @param {Highcharts.Series} series The series to get options for.
 * @returns {Highcharts.SonifySeriesOptionsObject} Options for chart/series.sonify()
 */
function chartOptionsToSonifySeriesOptions(
    series: Highcharts.SonifyableSeries
): Partial<Highcharts.SonifySeriesOptionsObject> {
    const seriesOpts = series.options.sonification || {} as Highcharts.SeriesSonificationOptions;
    const chartOpts = series.chart.options.sonification || {} as Highcharts.ChartSonificationOptions;
    const chartEvents = chartOpts.events || {} as Highcharts.ChartSonificationEventsOptions;
    const seriesEvents = seriesOpts.events || {} as Highcharts.SeriesSonificationEventsOptions;

    return { // Chart options
        onEnd: seriesEvents.onSeriesEnd || chartEvents.onSeriesEnd,
        onStart: seriesEvents.onSeriesStart || chartEvents.onSeriesStart,
        onPointEnd: seriesEvents.onPointEnd || chartEvents.onPointEnd,
        onPointStart: seriesEvents.onPointStart || chartEvents.onPointStart,
        pointPlayTime: (
            chartOpts.defaultInstrumentOptions &&
            chartOpts.defaultInstrumentOptions.mapping &&
            chartOpts.defaultInstrumentOptions.mapping.pointPlayTime
        ),
        masterVolume: chartOpts.masterVolume,
        instruments: getSeriesInstrumentOptions(series), // Deals with chart-level defaults
        earcons: seriesOpts.earcons || chartOpts.earcons
    };
}


/**
 * @private
 * @param {Highcharts.Series} series The series to get options for.
 * @param {Highcharts.SonifySeriesOptionsObject} options
 *  Options to merge with user options on series/chart and default options.
 * @returns {Highcharts.SonifySeriesOptionsObject} The merged options.
 */
function getSeriesSonifyOptions(
    series: Highcharts.SonifyableSeries,
    options?: Highcharts.SonifySeriesOptionsObject
): Highcharts.SonifySeriesOptionsObject {
    const chartOpts = series.chart.options.sonification;
    const seriesOpts = series.options.sonification;
    return merge(
        {
            duration: (
                (seriesOpts && seriesOpts.duration) ||
                (chartOpts && chartOpts.duration)
            )
        },
        chartOptionsToSonifySeriesOptions(series),
        options
    );
}


/**
 * @private
 * @param {Highcharts.Chart} chart The chart to get options for.
 * @param {Highcharts.SonificationOptions} options
 *  Options to merge with user options on chart and default options.
 * @returns {Highcharts.SonificationOptions} The merged options.
 */
function getChartSonifyOptions(
    chart: Highcharts.SonifyableChart,
    options?: Highcharts.SonifyChartOptionsObject
): Highcharts.SonifyChartOptionsObject {
    const chartOpts: AnyRecord = chart.options.sonification || {};

    return merge(
        {
            duration: chartOpts.duration,
            afterSeriesWait: chartOpts.afterSeriesWait,
            pointPlayTime: (
                chartOpts.defaultInstrumentOptions &&
                chartOpts.defaultInstrumentOptions.mapping &&
                chartOpts.defaultInstrumentOptions.mapping.pointPlayTime
            ),
            order: chartOpts.order,
            onSeriesStart: (chartOpts.events && chartOpts.events.onSeriesStart),
            onSeriesEnd: (chartOpts.events && chartOpts.events.onSeriesEnd),
            onEnd: (chartOpts.events && chartOpts.events.onEnd)
        },
        options
    );
}


/**
 * Options for sonifying a chart.
 *
 * @requires module:modules/sonification
 *
 * @interface Highcharts.SonificationOptions
 *//**
 * Duration for sonifying the entire chart. The duration is distributed across
 * the different series intelligently, but does not take earcons into account.
 * It is also possible to set the duration explicitly per series, using
 * `seriesOptions`. Note that points may continue to play after the duration has
 * passed, but no new points will start playing.
 * @name Highcharts.SonificationOptions#duration
 * @type {number}
 *//**
 * Define the order to play the series in. This can be given as a string, or an
 * array specifying a custom ordering. If given as a string, valid values are
 * `sequential` - where each series is played in order - or `simultaneous`,
 * where all series are played at once. For custom ordering, supply an array as
 * the order. Each element in the array can be either a string with a series ID,
 * an Earcon object, or an object with a numeric `silentWait` property
 * designating a number of milliseconds to wait before continuing. Each element
 * of the array will be played in order. To play elements simultaneously, group
 * the elements in an array.
 * @name Highcharts.SonificationOptions#order
 * @type {string|Array<string|Highcharts.Earcon|Array<string|Highcharts.Earcon>>}
 *//**
 * The axis to use for when to play the points. Can be a string with a data
 * property (e.g. `x`), or a function. If it is a function, this function
 * receives the point as argument, and should return a numeric value. The points
 * with the lowest numeric values are then played first, and the time between
 * points will be proportional to the distance between the numeric values. This
 * option can not be overridden per series.
 * @name Highcharts.SonificationOptions#pointPlayTime
 * @type {string|Function}
 *//**
 * Milliseconds of silent waiting to add between series. Note that waiting time
 * is considered part of the sonify duration.
 * @name Highcharts.SonificationOptions#afterSeriesWait
 * @type {number|undefined}
 *//**
 * Options as given to `series.sonify` to override options per series. If the
 * option is supplied as an array of options objects, the `id` property of the
 * object should correspond to the series' id. If the option is supplied as a
 * single object, the options apply to all series.
 * @name Highcharts.SonificationOptions#seriesOptions
 * @type {Object|Array<object>|undefined}
 *//**
 * The instrument definitions for the points in this chart.
 * @name Highcharts.SonificationOptions#instruments
 * @type {Array<Highcharts.PointInstrumentObject>|undefined}
 *//**
 * Earcons to add to the chart. Note that earcons can also be added per series
 * using `seriesOptions`.
 * @name Highcharts.SonificationOptions#earcons
 * @type {Array<Highcharts.EarconConfiguration>|undefined}
 *//**
 * Optionally provide the minimum/maximum data values for the points. If this is
 * not supplied, it is calculated from all points in the chart on demand. This
 * option is supplied in the following format, as a map of point data properties
 * to objects with min/max values:
 *  ```js
 *      dataExtremes: {
 *          y: {
 *              min: 0,
 *              max: 100
 *          },
 *          z: {
 *              min: -10,
 *              max: 10
 *          }
 *          // Properties used and not provided are calculated on demand
 *      }
 *  ```
 * @name Highcharts.SonificationOptions#dataExtremes
 * @type {Highcharts.Dictionary<Highcharts.RangeObject>|undefined}
 *//**
 * Callback before a series is played.
 * @name Highcharts.SonificationOptions#onSeriesStart
 * @type {Function|undefined}
 *//**
 * Callback after a series has finished playing.
 * @name Highcharts.SonificationOptions#onSeriesEnd
 * @type {Function|undefined}
 *//**
 * Callback after the chart has played.
 * @name Highcharts.SonificationOptions#onEnd
 * @type {Function|undefined}
 */


/**
 * Sonify a chart.
 *
 * @sample highcharts/sonification/chart-sequential/
 *         Sonify a basic chart
 * @sample highcharts/sonification/chart-simultaneous/
 *         Sonify series simultaneously
 * @sample highcharts/sonification/chart-custom-order/
 *         Custom defined order of series
 * @sample highcharts/sonification/chart-earcon/
 *         Earcons on chart
 * @sample highcharts/sonification/chart-events/
 *         Sonification events on chart
 *
 * @requires module:modules/sonification
 *
 * @function Highcharts.Chart#sonify
 *
 * @param {Highcharts.SonificationOptions} [options]
 *        The options for sonifying this chart. If not provided,
 *        uses options set on chart and series.
 *
 * @return {void}
 */
function chartSonify(
    this: Highcharts.SonifyableChart,
    options?: Highcharts.SonifyChartOptionsObject
): void {
    const opts = getChartSonifyOptions(this, options);

    // Only one timeline can play at a time.
    if (this.sonification.timeline) {
        this.sonification.timeline.pause();
    }

    // Store reference to duration
    this.sonification.duration = opts.duration;

    // Calculate data extremes for the props used
    const dataExtremes = getExtremesForInstrumentProps(
        this, opts.instruments, opts.dataExtremes
    );

    // Figure out ordering of series and custom paths
    let order = buildPathOrder(opts.order, this, function (
        series: Highcharts.SonifyableSeries
    ): Partial<Highcharts.SonifySeriesOptionsObject> {
        return buildChartSonifySeriesOptions(series, dataExtremes, opts);
    });

    // Add waits after simultaneous paths with series in them.
    order = addAfterSeriesWaits(order, opts.afterSeriesWait || 0);

    // We now have a list of either TimelinePath objects or series that need to
    // be converted to TimelinePath objects. Convert everything to paths.
    const paths = buildPathsFromOrder(order, opts.duration);

    // Sync simultaneous paths
    paths.forEach(function (
        simultaneousPaths: Array<Highcharts.TimelinePath>
    ): void {
        syncSimultaneousPaths(simultaneousPaths);
    });

    // We have a set of paths. Create the timeline, and play it.
    this.sonification.timeline = new H.sonification.Timeline({
        paths: paths,
        onEnd: opts.onEnd
    });
    this.sonification.timeline.play();
}


/**
 * Get a list of the points currently under cursor.
 *
 * @requires module:modules/sonification
 *
 * @function Highcharts.Chart#getCurrentSonifyPoints
 *
 * @return {Array<Highcharts.Point>}
 *         The points currently under the cursor.
 */
function getCurrentPoints(
    this: Highcharts.SonifyableChart
): Array<Point> {
    let cursorObj: Record<string, Highcharts.TimelineEvent>;

    if (this.sonification.timeline) {
        cursorObj = this.sonification.timeline.getCursor(); // Cursor per pathID
        return Object.keys(cursorObj).map(function (
            path: string
        ): any {
            // Get the event objects under cursor for each path
            return cursorObj[path].eventObject;
        }).filter(function (eventObj: any): boolean {
            // Return the events that are points
            return eventObj instanceof Point;
        });
    }
    return [];
}


/**
 * Set the cursor to a point or set of points in different series.
 *
 * @requires module:modules/sonification
 *
 * @function Highcharts.Chart#setSonifyCursor
 *
 * @param {Highcharts.Point|Array<Highcharts.Point>} points
 *        The point or points to set the cursor to. If setting multiple points
 *        under the cursor, the points have to be in different series that are
 *        being played simultaneously.
 */
function setCursor(
    this: Highcharts.SonifyableChart,
    points: (Point|Array<Point>)
): void {
    const timeline: Highcharts.Timeline = this.sonification.timeline as any;

    if (timeline) {
        splat(points).forEach(function (point: Point): void {
            // We created the events with the ID of the points, which makes
            // this easy. Just call setCursor for each ID.
            timeline.setCursor(point.id);
        });
    }
}


/**
 * Pause the running sonification.
 *
 * @requires module:modules/sonification
 *
 * @function Highcharts.Chart#pauseSonify
 *
 * @param {boolean} [fadeOut=true]
 *        Fade out as we pause to avoid clicks.
 *
 * @return {void}
 */
function pause(this: Highcharts.SonifyableChart, fadeOut?: boolean): void {
    if (this.sonification.timeline) {
        this.sonification.timeline.pause(pick(fadeOut, true));
    } else if (this.sonification.currentlyPlayingPoint) {
        this.sonification.currentlyPlayingPoint.cancelSonify(fadeOut);
    }
}


/**
 * Resume the currently running sonification. Requires series.sonify or
 * chart.sonify to have been played at some point earlier.
 *
 * @requires module:modules/sonification
 *
 * @function Highcharts.Chart#resumeSonify
 *
 * @param {Function} onEnd
 *        Callback to call when play finished.
 *
 * @return {void}
 */
function resume(this: Highcharts.SonifyableChart, onEnd: Function): void {
    if (this.sonification.timeline) {
        this.sonification.timeline.play(onEnd);
    }
}


/**
 * Play backwards from cursor. Requires series.sonify or chart.sonify to have
 * been played at some point earlier.
 *
 * @requires module:modules/sonification
 *
 * @function Highcharts.Chart#rewindSonify
 *
 * @param {Function} onEnd
 *        Callback to call when play finished.
 *
 * @return {void}
 */
function rewind(this: Highcharts.SonifyableChart, onEnd: Function): void {
    if (this.sonification.timeline) {
        this.sonification.timeline.rewind(onEnd);
    }
}


/**
 * Cancel current sonification and reset cursor.
 *
 * @requires module:modules/sonification
 *
 * @function Highcharts.Chart#cancelSonify
 *
 * @param {boolean} [fadeOut=true]
 *        Fade out as we pause to avoid clicks.
 *
 * @return {void}
 */
function cancel(this: Highcharts.SonifyableChart, fadeOut?: boolean): void {
    this.pauseSonify(fadeOut);
    this.resetSonifyCursor();
}


/**
 * Reset cursor to start. Requires series.sonify or chart.sonify to have been
 * played at some point earlier.
 *
 * @requires module:modules/sonification
 *
 * @function Highcharts.Chart#resetSonifyCursor
 *
 * @return {void}
 */
function resetCursor(this: Highcharts.SonifyableChart): void {
    if (this.sonification.timeline) {
        this.sonification.timeline.resetCursor();
    }
}


/**
 * Reset cursor to end. Requires series.sonify or chart.sonify to have been
 * played at some point earlier.
 *
 * @requires module:modules/sonification
 *
 * @function Highcharts.Chart#resetSonifyCursorEnd
 *
 * @return {void}
 */
function resetCursorEnd(this: Highcharts.SonifyableChart): void {
    if (this.sonification.timeline) {
        this.sonification.timeline.resetCursorEnd();
    }
}


// Export functions
const chartSonifyFunctions: Highcharts.SonifyChartFunctionsObject = {
    chartSonify,
    seriesSonify,
    pause,
    resume,
    rewind,
    cancel,
    getCurrentPoints,
    setCursor,
    resetCursor,
    resetCursorEnd
};

export default chartSonifyFunctions;<|MERGE_RESOLUTION|>--- conflicted
+++ resolved
@@ -273,13 +273,8 @@
     return series.points.reduce(function (
         acc: RangeSelector.RangeObject,
         point: Highcharts.SonifyablePoint
-<<<<<<< HEAD
     ): RangeSelector.RangeObject {
-        var value = getPointTimeValue(point, timeProp);
-=======
-    ): Highcharts.RangeObject {
         const value = getPointTimeValue(point, timeProp);
->>>>>>> f22f7892
 
         acc.min = Math.min(acc.min, value);
         acc.max = Math.max(acc.max, value);
@@ -956,19 +951,11 @@
  */
 function syncSimultaneousPaths(paths: Array<Highcharts.TimelinePath>): void {
     // Find the extremes for these paths
-<<<<<<< HEAD
-    var extremes = paths.reduce(function (
+    const extremes = paths.reduce(function (
         extremes: RangeSelector.RangeObject,
         path: Highcharts.TimelinePath
     ): RangeSelector.RangeObject {
-        var events = path.events;
-=======
-    const extremes = paths.reduce(function (
-        extremes: Highcharts.RangeObject,
-        path: Highcharts.TimelinePath
-    ): Highcharts.RangeObject {
         const events = path.events;
->>>>>>> f22f7892
 
         if (events && events.length) {
             extremes.min = Math.min(events[0].time, extremes.min);
@@ -1031,11 +1018,7 @@
                     Highcharts.SonifySeriesOrderObject|Highcharts.TimelinePath
                 )
             ): number {
-<<<<<<< HEAD
-                var timeExtremes: RangeSelector.RangeObject = (
-=======
-                const timeExtremes: Highcharts.RangeObject = (
->>>>>>> f22f7892
+                const timeExtremes: RangeSelector.RangeObject = (
                     (item as any).series &&
                     (item as any).seriesOptions &&
                     (item as any).seriesOptions.timeExtremes
