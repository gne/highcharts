/* *
 *
 *  (c) 2010-2020 Torstein Honsi
 *
 *  License: www.highcharts.com/license
 *
 *  !!!!!!! SOURCE GETS TRANSPILED BY TYPESCRIPT. EDIT TS FILE ONLY. !!!!!!!
 *
 * */

'use strict';

import H from '../parts/Globals.js';

/**
 * Internal types
 * @private
 */
declare global {
    namespace Highcharts {
        class HeatmapPoint extends ScatterPoint implements ColorMapPointMixin {
            public dataLabelOnNull: ColorMapPointMixin['dataLabelOnNull'];
            public isValid: ColorMapPointMixin['isValid'];
            public options: HeatmapPointOptions;
            public pointPadding?: number;
            public series: HeatmapSeries;
            public value: (number|null);
            public x: number;
            public y: number;
            public getCellAttributes(): HeatmapPointCellAttributes;
            public hasNullValue(): boolean;
        }
        class HeatmapSeries
            extends ScatterSeries
            implements ColorMapSeriesMixin {
            public alignDataLabel: ColumnSeries['alignDataLabel'];
            public colorAttribs: ColorMapSeriesMixin['colorAttribs'];
            public colorAxis: ColorAxis;
            public data: Array<HeatmapPoint>;
            public drawLegendSymbol: LegendSymbolMixin['drawRectangle'];
            public options: HeatmapSeriesOptions;
            public pointArrayMap: Array<string>;
            public pointClass: typeof HeatmapPoint;
            public points: Array<HeatmapPoint>;
            public trackerGroups: Array<string>;
            public valueData?: Array<number>;
            public valueMax: number;
            public valueMin: number;
            public drawPoints(): void;
            public getExtremes(): void;
            public getValidPoints(
                points?: Array<HeatmapPoint>,
                insideOnly?: boolean
            ): Array<Point>;
            public hasData(): boolean;
            public init(): void;
            public markerAttribs(
                this: Highcharts.HeatmapSeries,
                point: Highcharts.HeatmapPoint
            ): SVGAttributes;
            public pointAttribs(
                point: Highcharts.HeatmapPoint,
                state?: string
            ): SVGAttributes;
            public setClip(): void;
            public setOptions(
                itemOptions: SeriesOptionsType
            ): this['options'];
            public translate(): void;
        }
        interface HeatmapPointCellAttributes extends Dictionary<number> {
            x1: number;
            x2: number;
            y1: number;
            y2: number;
        }
        interface HeatmapPointOptions extends ScatterPointOptions {
            pointPadding?: HeatmapPoint['pointPadding'];
            value?: HeatmapPoint['value'];
        }
        interface HeatmapSeriesOptions
            extends ScatterSeriesOptions
        {
            colsize?: number;
            nullColor?: (ColorString|GradientColorObject|PatternObject);
            pointPadding?: HeatmapPoint['pointPadding'];
            rowsize?: number;
            states?: SeriesStatesOptionsObject<HeatmapSeries>;
        }
        interface SeriesStatesHoverOptions
        {
            brightness?: number;
        }
        interface Series {
            valueMax?: number;
            valueMin?: number;
        }
        interface SeriesTypesDictionary {
            heatmap: typeof HeatmapSeries;
        }
    }
}

/* *
 * @interface Highcharts.PointOptionsObject in parts/Point.ts
 *//**
 * Heatmap series only. Point padding for a single point.
 * @name Highcharts.PointOptionsObject#pointPadding
 * @type {number|undefined}
 *//**
 * Heatmap series only. The value of the point, resulting in a color controled
 * by options as set in the colorAxis configuration.
 * @name Highcharts.PointOptionsObject#value
 * @type {number|null|undefined}
 */

import U from '../parts/Utilities.js';
const {
    clamp,
    extend,
    pick
} = U;

import '../parts/Options.js';
import '../parts/Point.js';
import '../parts/Series.js';
import '../parts/Legend.js';
import './ColorMapSeriesMixin.js';

var colorMapPointMixin = H.colorMapPointMixin,
    colorMapSeriesMixin = H.colorMapSeriesMixin,
    LegendSymbolMixin = H.LegendSymbolMixin,
    merge = H.merge,
    noop = H.noop,
    fireEvent = H.fireEvent,
    Series = H.Series,
    seriesType = H.seriesType,
    seriesTypes = H.seriesTypes,
    symbols = H.SVGRenderer.prototype.symbols;

/**
 * @private
 * @class
 * @name Highcharts.seriesTypes.heatmap
 *
 * @augments Highcharts.Series
 */
seriesType<Highcharts.HeatmapSeries>(
    'heatmap',
    'scatter',

    /**
     * A heatmap is a graphical representation of data where the individual
     * values contained in a matrix are represented as colors.
     *
     * @productdesc {highcharts}
     * Requires `modules/heatmap`.
     *
     * @sample highcharts/demo/heatmap/
     *         Simple heatmap
     * @sample highcharts/demo/heatmap-canvas/
     *         Heavy heatmap
     *
     * @extends      plotOptions.scatter
     * @excluding    animationLimit, connectEnds, connectNulls, dashStyle,
     *               findNearestPointBy, getExtremesFromAll, jitter, linecap,
     *               lineWidth, pointInterval, pointIntervalUnit, pointRange,
     *               pointStart, shadow, softThreshold, stacking, step,
     *               threshold, cluster
     * @product      highcharts highmaps
     * @optionparent plotOptions.heatmap
     */
    {

        /**
         * Animation is disabled by default on the heatmap series.
         */
        animation: false,

        /**
         * The border width for each heat map item.
         */
        borderWidth: 0,

        /**
         * Padding between the points in the heatmap.
         *
         * @type      {number}
         * @default   0
         * @since     6.0
         * @apioption plotOptions.heatmap.pointPadding
         */

        /**
         * @default   value
         * @apioption plotOptions.heatmap.colorKey
         */

        /**
         * The main color of the series. In heat maps this color is rarely used,
         * as we mostly use the color to denote the value of each point. Unless
         * options are set in the [colorAxis](#colorAxis), the default value
         * is pulled from the [options.colors](#colors) array.
         *
         * @type      {Highcharts.ColorString|Highcharts.GradientColorObject|Highcharts.PatternObject}
         * @since     4.0
         * @product   highcharts
         * @apioption plotOptions.heatmap.color
         */

        /**
         * The column size - how many X axis units each column in the heatmap
         * should span.
         *
         * @sample {highcharts} maps/demo/heatmap/
         *         One day
         * @sample {highmaps} maps/demo/heatmap/
         *         One day
         *
         * @type      {number}
         * @default   1
         * @since     4.0
         * @product   highcharts highmaps
         * @apioption plotOptions.heatmap.colsize
         */

        /**
         * The row size - how many Y axis units each heatmap row should span.
         *
         * @sample {highcharts} maps/demo/heatmap/
         *         1 by default
         * @sample {highmaps} maps/demo/heatmap/
         *         1 by default
         *
         * @type      {number}
         * @default   1
         * @since     4.0
         * @product   highcharts highmaps
         * @apioption plotOptions.heatmap.rowsize
         */

        /**
         * The color applied to null points. In styled mode, a general CSS class
         * is applied instead.
         *
         * @type {Highcharts.ColorString|Highcharts.GradientColorObject|Highcharts.PatternObject}
         */
        nullColor: '${palette.neutralColor3}',

        dataLabels: {
            formatter: function (): (number|null) { // #2945
                return (this.point as Highcharts.HeatmapPoint).value;
            },
            inside: true,
            verticalAlign: 'middle',
            crop: false,
            overflow: false as any,
            padding: 0 // #3837
        },
        /**
         * @excluding radius, enabledThreshold
         */
        marker: {
            /**
             * A predefined shape or symbol for the marker. When undefined, the
             * symbol is pulled from options.symbols. Other possible values are
             * `'circle'`, `'square'`,`'diamond'`, `'triangle'`,
             * `'triangle-down'`, `'rect'`, and `'ellipse'`.
             *
             * Additionally, the URL to a graphic can be given on this form:
             * `'url(graphic.png)'`. Note that for the image to be applied to
             * exported charts, its URL needs to be accessible by the export
             * server.
             *
             * Custom callbacks for symbol path generation can also be added to
             * `Highcharts.SVGRenderer.prototype.symbols`. The callback is then
             * used by its method name, as shown in the demo.
             *
             * @sample {highcharts} highcharts/plotoptions/series-marker-symbol/
             *         Predefined, graphic and custom markers
             * @sample {highstock} highcharts/plotoptions/series-marker-symbol/
             *         Predefined, graphic and custom markers
             */
            symbol: 'rect',
            /** @ignore-option */
            radius: 0,
            lineColor: void 0,
            states: {
                /**
                 * @excluding radius, radiusPlus
                 */
                hover: {
                    /**
                     * Set the marker's fixed width on hover state.
                     *
                     * @sample {highcharts} maps/plotoptions/heatmap-marker-states-hover-width
                     *         70px fixed marker's width and height on hover
                     *
                     * @type      {number|undefined}
                     * @default   undefined
                     * @product   highcharts highmaps
                     * @apioption plotOptions.heatmap.marker.states.hover.width
                     */

                    /**
                     * Set the marker's fixed height on hover state.
                     *
                     * @sample {highcharts} maps/plotoptions/heatmap-marker-states-hover-width
                     *         70px fixed marker's width and height on hover
                     *
                     * @type      {number|undefined}
                     * @default   undefined
                     * @product   highcharts highmaps
                     * @apioption plotOptions.heatmap.marker.states.hover.height
                     */

                    /**
                     * The number of pixels to increase the width of the
                     * selected point.
                     *
                     * @sample {highcharts} maps/plotoptions/heatmap-marker-states-hover-widthplus
                     *         20px greater width and height on hover
                     *
                     * @type      {number|undefined}
                     * @default   undefined
                     * @product   highcharts highmaps
                     * @apioption plotOptions.heatmap.marker.states.hover.widthPlus
                     */

                    /**
                     * The number of pixels to increase the height of the
                     * selected point.
                     *
                     * @sample {highcharts} maps/plotoptions/heatmap-marker-states-hover-widthplus
                    *          20px greater width and height on hover
                     *
                     * @type      {number|undefined}
                     * @default   undefined
                     * @product   highcharts highmaps
                     * @apioption plotOptions.heatmap.marker.states.hover.heightPlus
                     */

                    /**
                     * The additional line width for a hovered point.
                     *
                     * @sample {highcharts} maps/plotoptions/heatmap-marker-states-hover-linewidthplus
                     *         5 pixels wider lineWidth on hover
                     * @sample {highmaps} maps/plotoptions/heatmap-marker-states-hover-linewidthplus
                     *         5 pixels wider lineWidth on hover
                     */
                    lineWidthPlus: 0
                },
                /**
                 * @excluding radius
                 */
                select: {
                    /**
                     * Set the marker's fixed width on select state.
                     *
                     * @sample {highcharts} maps/plotoptions/heatmap-marker-states-hover-width
                     *         70px fixed marker's width and height on hover
                     *
                     * @type      {number|undefined}
                     * @default   undefined
                     * @product   highcharts highmaps
                     * @apioption plotOptions.heatmap.marker.states.select.width
                     */

                    /**
                     * Set the marker's fixed height on select state.
                     *
                     * @sample {highcharts} maps/plotoptions/heatmap-marker-states-hover-width
                     *         70px fixed marker's width and height on hover
                     *
                     * @type      {number|undefined}
                     * @default   undefined
                     * @product   highcharts highmaps
                     * @apioption plotOptions.heatmap.marker.states.select.height
                     */

                    /**
                     * The number of pixels to increase the width of the
                     * selected point.
                     *
                     * @sample {highcharts} maps/plotoptions/heatmap-marker-states-hover-widthplus
                     *         20px greater width and height on hover
                     *
                     * @type      {number|undefined}
                     * @default   undefined
                     * @product   highcharts highmaps
                     * @apioption plotOptions.heatmap.marker.states.select.widthPlus
                     */

                    /**
                     * The number of pixels to increase the height of the
                     * selected point.
                     *
                     * @sample {highcharts} maps/plotoptions/heatmap-marker-states-hover-widthplus
                     *         20px greater width and height on hover
                     *
                     * @type      {number|undefined}
                     * @default   undefined
                     * @product   highcharts highmaps
                     * @apioption plotOptions.heatmap.marker.states.select.heightPlus
                     */
                }
            }
        },

        clip: true,

        /** @ignore-option */
        pointRange: null, // dynamically set to colsize by default

        tooltip: {
            pointFormat: '{point.x}, {point.y}: {point.value}<br/>'
        },

        states: {

            hover: {

                /** @ignore-option */
                halo: false, // #3406, halo is disabled on heatmaps by default

                /**
                 * How much to brighten the point on interaction. Requires the
                 * main color to be defined in hex or rgb(a) format.
                 *
                 * In styled mode, the hover brightening is by default replaced
                 * with a fill-opacity set in the `.highcharts-point:hover`
                 * rule.
                 */
                brightness: 0.2
            }

        }

    }, merge(colorMapSeriesMixin, {

        pointArrayMap: ['y', 'value'],
        hasPointSpecificOptions: true,
        getExtremesFromAll: true,
        directTouch: true,

        /* eslint-disable valid-jsdoc */

        /**
         * Override the init method to add point ranges on both axes.
         *
         * @private
         * @function Highcharts.seriesTypes.heatmap#init
         * @return {void}
         */
        init: function (this: Highcharts.HeatmapSeries): void {
            var options;

            Series.prototype.init.apply(this, arguments as any);

            options = this.options;
            // #3758, prevent resetting in setData
            options.pointRange = pick(options.pointRange, options.colsize || 1);
            // general point range
            this.yAxis.axisPointRange = options.rowsize || 1;

            // Bind new symbol names
            extend(symbols, {
                ellipse: symbols.circle,
                rect: symbols.square
            });
        },
        getSymbol: Series.prototype.getSymbol,

        /**
         * @private
         * @function Highcharts.seriesTypes.heatmap#setClip
         * @return {void}
         */
        setClip: function (
            this: Highcharts.HeatmapSeries,
            animation?: (boolean|Highcharts.AnimationOptionsObject)
        ): void {
            var series = this,
                chart = series.chart;

            Series.prototype.setClip.apply(series, arguments);
            if (series.options.clip !== false || animation) {
                (series.markerGroup as any)
                    .clip(
                        (animation || series.clipBox) && series.sharedClipKey ?
                            (chart as any)[series.sharedClipKey] :
                            chart.clipRect
                    );
            }
        },

        /**
         * @private
         * @function Highcharts.seriesTypes.heatmap#translate
         * @return {void}
         */
        translate: function (this: Highcharts.HeatmapSeries): void {
<<<<<<< HEAD
            var series = this,
                options = series.options,
                symbol = options.marker && options.marker.symbol || '',
                shape = symbols[symbol] ? symbol : 'rect',
                options = series.options,
                hasRegularShape = ['circle', 'square'].indexOf(shape) !== -1;

            series.generatePoints();
            series.points.forEach(function (
                point: Highcharts.HeatmapPoint
            ): void {
                var pointAttr,
                    sizeDiff,
                    hasImage,
                    cellAttr = point.getCellAttributes(),
                    shapeArgs = {
                        x: Math.min(cellAttr.x1, cellAttr.x2),
                        y: Math.min(cellAttr.y1, cellAttr.y2),
                        width: Math.max(Math.abs(cellAttr.x2 - cellAttr.x1), 0),
                        height: Math.max(Math.abs(cellAttr.y2 - cellAttr.y1), 0)
                    };

                hasImage = point.hasImage =
                    (point.marker && point.marker.symbol || symbol || '')
                        .indexOf('url') === 0;

                // If marker shape is regular (symetric), find shorter
                // cell's side.
                if (hasRegularShape) {
                    sizeDiff = Math.abs(shapeArgs.width - shapeArgs.height);
                    shapeArgs.x = Math.min(cellAttr.x1, cellAttr.x2) +
                        (shapeArgs.width < shapeArgs.height ? 0 : sizeDiff / 2);
                    shapeArgs.y = Math.min(cellAttr.y1, cellAttr.y2) +
                        (shapeArgs.width < shapeArgs.height ? sizeDiff / 2 : 0);
                    shapeArgs.width = shapeArgs.height =
                        Math.min(shapeArgs.width, shapeArgs.height);
                }

                pointAttr = {
                    plotX: (cellAttr.x1 + cellAttr.x2) / 2,
                    plotY: (cellAttr.y1 + cellAttr.y2) / 2,
                    clientX: (cellAttr.x1 + cellAttr.x2) / 2,
                    shapeType: 'path',
                    shapeArgs: merge(true, shapeArgs, {
                        d: symbols[shape](
                            shapeArgs.x,
                            shapeArgs.y,
                            shapeArgs.width,
                            shapeArgs.height
                        )
                    })
=======
            const series = this;

            series.generatePoints();

            const {
                options: {
                    colsize = 1,
                    pointPadding: seriesPointPadding = 0,
                    rowsize = 1
                },
                points,
                xAxis,
                yAxis
            } = series;

            const xPad = colsize / 2;
            const yPad = rowsize / 2;

            // Translate point values functionality
            const pointPlacement = series.pointPlacementToXValue(); // #7860
            const translateX = (value: number): number => Math.round(clamp(
                xAxis.translate(
                    value, false, false, false, true, pointPlacement
                ) as any, 0, xAxis.len)
            );
            const translateY = (value: number): number => Math.round(clamp(
                yAxis.translate(value, false, true, false, true) as any,
                0, yAxis.len)
            );

            points.forEach((point: Highcharts.HeatmapPoint): void => {
                const x1 = translateX(point.x - xPad);
                const x2 = translateX(point.x + xPad);
                const y1 = translateY(point.y - yPad);
                const y2 = translateY(point.y + yPad);
                const pointPadding =
                    pick(point.pointPadding, seriesPointPadding);

                // Set plotX and plotY for use in K-D-Tree and more
                point.plotX = point.clientX = (x1 + x2) / 2;
                point.plotY = (y1 + y2) / 2;

                point.shapeType = 'rect';
                point.shapeArgs = {
                    x: Math.min(x1, x2) + pointPadding,
                    y: Math.min(y1, y2) + pointPadding,
                    width: Math.max(Math.abs(x2 - x1) - pointPadding * 2, 0),
                    height: Math.max(Math.abs(y2 - y1) - pointPadding * 2, 0)
>>>>>>> 34bf4550
                };

                if (hasImage) {
                    point.marker = {
                        width: shapeArgs.width,
                        height: shapeArgs.height
                    };
                }

                extend(point, pointAttr);
            });

            fireEvent(series, 'afterTranslate');
        },
        /**
         * @private
         * @function Highcharts.seriesTypes.heatmap#pointAttribs
         * @param {Highcharts.HeatmapPoint} point
         * @param {string} state
         * @return {Highcharts.SVGAttributes}
         */
        pointAttribs: function (
            this: Highcharts.HeatmapSeries,
            point: Highcharts.HeatmapPoint,
            state?: string
        ): Highcharts.SVGAttributes {
            var attr = Series.prototype.pointAttribs
                    .call(this, point, state),
                seriesOptions = this.options || {},
                stateOptions,
                brightness;

            // Apply lineColor, or set it to default series color.
            attr.stroke = (point && point.marker && point.marker.lineColor ||
                seriesOptions.marker && seriesOptions.marker.lineColor ||
                this.color);

            if (state) {
                stateOptions = merge((seriesOptions.states as any)[state],
                    (
                        seriesOptions.marker &&
                        seriesOptions.marker.states as any
                    )[state],
                    point.options.states &&
                    (point.options.states as any)[state] || {});
                brightness = stateOptions.brightness;

                attr.fill =
                    stateOptions.color ||
                    H.color(attr.fill).brighten(brightness || 0).get();

                attr.stroke = stateOptions.lineColor;
            }

            return attr;
        },
        /**
         * @private
         * @function Highcharts.seriesTypes.heatmap#markerAttribs
         * @param {Highcharts.HeatmapPoint} point
         * @return {Highcharts.SVGAttributes}
         */
        markerAttribs: function (
            this: Highcharts.HeatmapSeries,
            point: Highcharts.HeatmapPoint,
            state?: string
        ): Highcharts.SVGAttributes {
            var pointMarkerOptions = point.marker || {},
                seriesMarkerOptions = this.options.marker || {},
                seriesStateOptions: Highcharts.PointStatesHoverOptionsObject,
                pointStateOptions: Highcharts.PointStatesHoverOptionsObject,
                shapeArgs = point.shapeArgs || {},
                hasImage = point.hasImage,
                attribs: Highcharts.SVGAttributes = {};

            if (hasImage) {
                return {
                    x: point.plotX,
                    y: point.plotY
                };
            }

            // Setting width and height attributes on image does not affect
            // on its dimensions.
            if (state) {
                seriesStateOptions = (seriesMarkerOptions as any).states[state] || {};
                pointStateOptions = pointMarkerOptions.states &&
                    (pointMarkerOptions.states as any)[state] || {};

                [['width', 'x'], ['height', 'y']].forEach(function (
                    dimension
                ): void {
                    // Set new width and height basing on state options.
                    attribs[dimension[0]] = (
                        (pointStateOptions as any)[dimension[0]] ||
                        (seriesStateOptions as any)[dimension[0]] ||
                        shapeArgs[dimension[0]]
                    ) + (
                        (pointStateOptions as any)[dimension[0] + 'Plus'] ||
                        (seriesStateOptions as any)[dimension[0] + 'Plus'] || 0
                    );

                    // Align marker by a new size.
                    attribs[dimension[1]] = shapeArgs[dimension[1]] +
                        (shapeArgs[dimension[0]] - attribs[dimension[0]]) / 2;
                });
            }

            return state ? attribs : shapeArgs;
        },

        /**
         * @private
         * @function Highcharts.seriesTypes.heatmap#drawPoints
         * @return {void}
         */
        drawPoints: function (this: Highcharts.HeatmapSeries): void {

            // In styled mode, use CSS, otherwise the fill used in the style
            // sheet will take precedence over the fill attribute.
            var seriesMarkerOptions = this.options.marker || {};

            if (seriesMarkerOptions.enabled || this._hasPointMarkers) {
                Series.prototype.drawPoints.call(this);
                this.points.forEach((
                    point: Highcharts.HeatmapPoint
                ): void => {
                    point.graphic &&
                    (point.graphic as any)[
                        this.chart.styledMode ? 'css' : 'animate'
                    ](this.colorAttribs(point));
                });
            }
        },

        // Define hasData function for non-cartesian series.
        // Returns true if the series has points at all.
        hasData: function (this: Highcharts.HeatmapSeries): boolean {
            return !!this.processedXData.length; // != 0
        },

        // Override to also allow null points, used when building the k-d-tree
        // for tooltips in boost mode.
        getValidPoints: function (
            this: Highcharts.HeatmapSeries,
            points?: Array<Highcharts.HeatmapPoint>,
            insideOnly?: boolean
        ): Array<Highcharts.Point> {
            return Series.prototype.getValidPoints.call(
                this,
                points,
                insideOnly,
                true
            );
        },

        /**
         * @ignore
         * @deprecated
         * @function Highcharts.seriesTypes.heatmap#getBox
         */
        getBox: noop as any,

        /**
         * @private
         * @borrows Highcharts.LegendSymbolMixin.drawRectangle as Highcharts.seriesTypes.heatmap#drawLegendSymbol
         */
        drawLegendSymbol: LegendSymbolMixin.drawRectangle,

        /**
         * @private
         * @borrows Highcharts.seriesTypes.column#alignDataLabel as Highcharts.seriesTypes.heatmap#alignDataLabel
         */
        alignDataLabel: seriesTypes.column.prototype.alignDataLabel,

        /**
         * @private
         * @function Highcharts.seriesTypes.heatmap#getExtremes
         * @return {void}
         */
        getExtremes: function (this: Highcharts.HeatmapSeries): void {
        // Get the extremes from the value data
            Series.prototype.getExtremes.call(this, this.valueData);
            this.valueMin = this.dataMin;
            this.valueMax = this.dataMax;

            // Get the extremes from the y data
            Series.prototype.getExtremes.call(this);
        },

        /**
         * @private
         * @borrows Highcharts.seriesTypes.line.setOptions as Highcharts.seriesTypes.heatmap#setOptions
         */
        setOptions: function (
            this: Highcharts.HeatmapSeries,
            itemOptions: Highcharts.SeriesOptionsType
        ): Highcharts.HeatmapSeriesOptions {
            var chart = this.chart,
                plotOptions = chart.options && chart.options.plotOptions || {},
                newOptions: Highcharts.HeatmapSeriesOptions | undefined;

            [
                ['borderWidth', 'lineWidth'],
                ['borderColor', 'lineColor']
            ].forEach((prop): void => {
                const oldProp = (itemOptions as any)[prop[0]] ||
                    (
                        plotOptions.series &&
                        (plotOptions.series as any)[prop[0]]
                    ) ||
                    (plotOptions as any)[this.type][prop[0]];

                if (oldProp) {
                    const markerOptions = {};

                    // Remap property into marker object
                    (markerOptions as any)[prop[1]] = oldProp;

                    newOptions = H.merge(newOptions, itemOptions, {
                        marker: H.merge(itemOptions.marker, markerOptions)
                    });
                }
            });

            return H.Series.prototype.setOptions
                .apply(this, [newOptions || itemOptions]);
        }

        /* eslint-enable valid-jsdoc */

    }), merge(colorMapPointMixin, {

        /**
         * Heatmap series only. Padding between the points in the heatmap.
         * @name Highcharts.Point#pointPadding
         * @type {number|undefined}
         */

        /**
         * Heatmap series only. The value of the point, resulting in a color
         * controled by options as set in the colorAxis configuration.
         * @name Highcharts.Point#value
         * @type {number|null|undefined}
         */

        /* eslint-disable valid-jsdoc */

        /**
         * @private
         * @function Highcharts.Point#applyOptions
         * @param {Highcharts.HeatmapPointOptions} options
         * @param {number} x
         * @return {Highcharts.SVGPathArray}
         */
        applyOptions: function (
            this: Highcharts.HeatmapPoint,
            options: Highcharts.HeatmapPointOptions,
            x?: number
        ): Highcharts.HeatmapPoint {
            var point = H.Point.prototype
                .applyOptions.call(this, options, x) as any;

            point.formatPrefix =
                point.isNull || point.value === null ?
                    'null' : 'point';

            return point;
        },
        /**
         * Color points have a value option that determines whether or not it is
         * a null point
         * @private
         * @function Highcharts.HeatmapPoint.isValid
         * @return {boolean}
         */
        isValid: function (this: Highcharts.HeatmapPoint): boolean {
            // undefined is allowed
            return (
                this.value !== Infinity &&
                this.value !== -Infinity
            );
        },

        /**
         * @private
         * @function Highcharts.Point#haloPath
         * @param {number} size
         * @return {Highcharts.SVGPathArray}
         */
        haloPath: function (
            this: Highcharts.HeatmapPoint,
            size: number
        ): Highcharts.SVGPathArray {
            if (!size) {
                return [];
            }
            var rect = this.shapeArgs;

            return [
                'M',
                (rect as any).x - size,
                (rect as any).y - size,
                'L',
                (rect as any).x - size,
                (rect as any).y + (rect as any).height + size,
                (rect as any).x + (rect as any).width + size,
                (rect as any).y + (rect as any).height + size,
                (rect as any).x + (rect as any).width + size,
                (rect as any).y - size,
                'Z'
            ];
        },
        getCellAttributes: function (
            this: Highcharts.HeatmapPoint
        ): Highcharts.HeatmapPointCellAttributes {
            var point = this,
                series = point.series,
                seriesOptions = series.options,
                xPad = (seriesOptions.colsize || 1) / 2,
                yPad = (seriesOptions.rowsize || 1) / 2,
                xAxis = series.xAxis,
                yAxis = series.yAxis,
                markerOptions = point.options.marker || series.options.marker,
                pointPlacement = series.pointPlacementToXValue(), // #7860
                pointPadding = pick(
                    point.pointPadding, seriesOptions.pointPadding, 0
                ),
                cellAttr: Highcharts.HeatmapPointCellAttributes = {
                    x1: clamp(Math.round(xAxis.len -
                        (xAxis.translate(
                            point.x - xPad,
                            false,
                            true,
                            false,
                            true,
                            -pointPlacement
                        ) || 0)
                    ), -xAxis.len, 2 * xAxis.len),

                    x2: clamp(Math.round(xAxis.len -
                        (xAxis.translate(
                            point.x + xPad,
                            false,
                            true,
                            false,
                            true,
                            -pointPlacement
                        ) || 0)
                    ), -xAxis.len, 2 * xAxis.len),

                    y1: clamp(Math.round(
                        (yAxis.translate(
                            point.y - yPad,
                            false,
                            true,
                            false,
                            true
                        ) || 0)
                    ), -yAxis.len, 2 * yAxis.len),

                    y2: clamp(Math.round(
                        (yAxis.translate(
                            point.y + yPad,
                            false,
                            true,
                            false,
                            true
                        ) || 0)
                    ), -yAxis.len, 2 * yAxis.len)
                };

            // Handle marker's fixed width, and height values including border
            // and pointPadding while calculating cell attributes.
            [['width', 'x'], ['height', 'y']].forEach(function (dimension: string[]): void {
                const prop = dimension[0],
                    direction = dimension[1];

                let start = direction + '1',
                    end = direction + '2';

                const side = Math.abs(
                        cellAttr[start] - cellAttr[end]
                    ),
                    borderWidth = markerOptions &&
                        markerOptions.lineWidth || 0,
                    plotPos = Math.abs(
                        cellAttr[start] + cellAttr[end]
                    ) / 2;


                if (
                    (markerOptions as any)[prop] &&
                    (markerOptions as any)[prop] < side
                ) {
                    cellAttr[start] = plotPos - (
                        (markerOptions as any)[prop] / 2) -
                        (borderWidth / 2);

                    cellAttr[end] = plotPos + (
                        (markerOptions as any)[prop] / 2) +
                        (borderWidth / 2);
                }

                // Handle pointPadding
                if (pointPadding) {
                    if (direction === 'y') {
                        start = end;
                        end = direction + '1';
                    }
                    cellAttr[start] += pointPadding;
                    cellAttr[end] -= pointPadding;
                }
            });

            return cellAttr;
        }

        /* eslint-enable valid-jsdoc */

    })
);

/**
 * A `heatmap` series. If the [type](#series.heatmap.type) option is
 * not specified, it is inherited from [chart.type](#chart.type).
 *
 * @productdesc {highcharts}
 * Requires `modules/heatmap`.
 *
 * @extends   series,plotOptions.heatmap
 * @excluding dataParser, dataURL, pointRange, stack,
 * @product   highcharts highmaps
 * @apioption series.heatmap
 */

/**
 * An array of data points for the series. For the `heatmap` series
 * type, points can be given in the following ways:
 *
 * 1.  An array of arrays with 3 or 2 values. In this case, the values
 * correspond to `x,y,value`. If the first value is a string, it is
 * applied as the name of the point, and the `x` value is inferred.
 * The `x` value can also be omitted, in which case the inner arrays
 * should be of length 2\. Then the `x` value is automatically calculated,
 * either starting at 0 and incremented by 1, or from `pointStart`
 * and `pointInterval` given in the series options.
 *
 *  ```js
 *     data: [
 *         [0, 9, 7],
 *         [1, 10, 4],
 *         [2, 6, 3]
 *     ]
 *  ```
 *
 * 2.  An array of objects with named values. The following snippet shows only a
 * few settings, see the complete options set below. If the total number of data
 * points exceeds the series' [turboThreshold](#series.heatmap.turboThreshold),
 * this option is not available.
 *
 *  ```js
 *     data: [{
 *         x: 1,
 *         y: 3,
 *         value: 10,
 *         name: "Point2",
 *         color: "#00FF00"
 *     }, {
 *         x: 1,
 *         y: 7,
 *         value: 10,
 *         name: "Point1",
 *         color: "#FF00FF"
 *     }]
 *  ```
 *
 * @sample {highcharts} highcharts/chart/reflow-true/
 *         Numerical values
 * @sample {highcharts} highcharts/series/data-array-of-arrays/
 *         Arrays of numeric x and y
 * @sample {highcharts} highcharts/series/data-array-of-arrays-datetime/
 *         Arrays of datetime x and y
 * @sample {highcharts} highcharts/series/data-array-of-name-value/
 *         Arrays of point.name and y
 * @sample {highcharts} highcharts/series/data-array-of-objects/
 *         Config objects
 *
 * @type      {Array<Array<number>|*>}
 * @extends   series.line.data
 * @product   highcharts highmaps
 * @apioption series.heatmap.data
 */

/**
 * The color of the point. In heat maps the point color is rarely set
 * explicitly, as we use the color to denote the `value`. Options for
 * this are set in the [colorAxis](#colorAxis) configuration.
 *
 * @type      {Highcharts.ColorString|Highcharts.GradientColorObject|Highcharts.PatternObject}
 * @product   highcharts highmaps
 * @apioption series.heatmap.data.color
 */

/**
 * The value of the point, resulting in a color controled by options
 * as set in the [colorAxis](#colorAxis) configuration.
 *
 * @type      {number}
 * @product   highcharts highmaps
 * @apioption series.heatmap.data.value
 */

/**
 * The x value of the point. For datetime axes,
 * the X value is the timestamp in milliseconds since 1970.
 *
 * @type      {number}
 * @product   highcharts highmaps
 * @apioption series.heatmap.data.x
 */

/**
 * The y value of the point.
 *
 * @type      {number}
 * @product   highcharts highmaps
 * @apioption series.heatmap.data.y
 */

/**
 * Point padding for a single point.
 *
 * @sample maps/plotoptions/tilemap-pointpadding
 *         Point padding on tiles
 *
 * @type      {number}
 * @product   highcharts highmaps
 * @apioption series.heatmap.data.pointPadding
 */

/**
 * @excluding radius, enabledThreshold
 * @product   highcharts highmaps
 * @apioption series.heatmap.data.marker
 */

/**
 * @excluding radius, enabledThreshold
 * @product   highcharts highmaps
 * @apioption series.heatmap.marker
 */

/**
 * @excluding radius, radiusPlus
 * @product   highcharts highmaps
 * @apioption series.heatmap.marker.states.hover
 */

/**
 * @excluding radius
 * @product   highcharts highmaps
 * @apioption series.heatmap.marker.states.select
 */

/**
 * @excluding radius, radiusPlus
 * @product   highcharts highmaps
 * @apioption series.heatmap.data.marker.states.hover
 */

/**
 * @excluding radius
 * @product   highcharts highmaps
 * @apioption series.heatmap.data.marker.states.select
 */

/**
* Set the marker's fixed width on hover state.
*
* @sample {highcharts} maps/plotoptions/heatmap-marker-states-hover-linewidthplus
*         5 pixels wider lineWidth on hover
*
* @type      {number|undefined}
* @default   0
* @product   highcharts highmaps
* @apioption series.heatmap.marker.states.hover.lineWidthPlus
*/

/**
* Set the marker's fixed width on hover state.
*
* @sample {highcharts} maps/plotoptions/heatmap-marker-states-hover-width
*         70px fixed marker's width and height on hover
*
* @type      {number|undefined}
* @default   undefined
* @product   highcharts highmaps
* @apioption series.heatmap.marker.states.hover.width
*/

/**
 * Set the marker's fixed height on hover state.
 *
 * @sample {highcharts} maps/plotoptions/heatmap-marker-states-hover-width
 *         70px fixed marker's width and height on hover
 *
 * @type      {number|undefined}
 * @default   undefined
 * @product   highcharts highmaps
 * @apioption series.heatmap.marker.states.hover.height
 */

/**
* The number of pixels to increase the width of the
* hovered point.
*
* @sample {highcharts} maps/plotoptions/heatmap-marker-states-hover-widthplus
*         One day
*
* @type      {number|undefined}
* @default   undefined
* @product   highcharts highmaps
* @apioption series.heatmap.marker.states.hover.widthPlus
*/

/**
 * The number of pixels to increase the height of the
 * hovered point.
 *
 * @sample {highcharts} maps/plotoptions/heatmap-marker-states-hover-widthplus
 *         One day
 *
 * @type      {number|undefined}
 * @default   undefined
 * @product   highcharts highmaps
 * @apioption series.heatmap.marker.states.hover.heightPlus
 */

/**
 * The number of pixels to increase the width of the
 * hovered point.
 *
 * @sample {highcharts} maps/plotoptions/heatmap-marker-states-hover-widthplus
 *         One day
 *
 * @type      {number|undefined}
 * @default   undefined
 * @product   highcharts highmaps
 * @apioption series.heatmap.marker.states.select.widthPlus
 */

/**
 * The number of pixels to increase the height of the
 * hovered point.
 *
 * @sample {highcharts} maps/plotoptions/heatmap-marker-states-hover-widthplus
 *         One day
 *
 * @type      {number|undefined}
 * @default   undefined
 * @product   highcharts highmaps
 * @apioption series.heatmap.marker.states.select.heightPlus
 */

/**
* Set the marker's fixed width on hover state.
*
* @sample {highcharts} maps/plotoptions/heatmap-marker-states-hover-linewidthplus
*         5 pixels wider lineWidth on hover
*
* @type      {number|undefined}
* @default   0
* @product   highcharts highmaps
* @apioption series.heatmap.data.marker.states.hover.lineWidthPlus
*/

/**
 * Set the marker's fixed width on hover state.
 *
 * @sample {highcharts} maps/plotoptions/heatmap-marker-states-hover-width
 *         70px fixed marker's width and height on hover
 *
 * @type      {number|undefined}
 * @default   undefined
 * @product   highcharts highmaps
 * @apioption series.heatmap.data.marker.states.hover.width
 */

/**
 * Set the marker's fixed height on hover state.
 *
 * @sample {highcharts} maps/plotoptions/heatmap-marker-states-hover-width
 *         70px fixed marker's width and height on hover
 *
 * @type      {number|undefined}
 * @default   undefined
 * @product   highcharts highmaps
 * @apioption series.heatmap.data.marker.states.hover.height
 */

/**
 * The number of pixels to increase the width of the
 * hovered point.
 *
 * @sample {highcharts} maps/plotoptions/heatmap-marker-states-hover-widthplus
 *         One day
 *
 * @type      {number|undefined}
 * @default   undefined
 * @product   highcharts highstock
 * @apioption series.heatmap.data.marker.states.hover.widthPlus
 */

/**
 * The number of pixels to increase the height of the
 * hovered point.
 *
 * @sample {highcharts} maps/plotoptions/heatmap-marker-states-hover-widthplus
 *         One day
 *
 * @type      {number|undefined}
 * @default   undefined
 * @product   highcharts highstock
 * @apioption series.heatmap.data.marker.states.hover.heightPlus
 */

/**
* Set the marker's fixed width on select state.
*
* @sample {highcharts} maps/plotoptions/heatmap-marker-states-hover-width
*         70px fixed marker's width and height on hover
*
* @type      {number|undefined}
* @default   undefined
* @product   highcharts highmaps
* @apioption series.heatmap.data.marker.states.select.width
*/

/**
 * Set the marker's fixed height on select state.
 *
 * @sample {highcharts} maps/plotoptions/heatmap-marker-states-hover-width
 *         70px fixed marker's width and height on hover
 *
 * @type      {number|undefined}
 * @default   undefined
 * @product   highcharts highmaps
 * @apioption series.heatmap.data.marker.states.select.height
 */

/**
 * The number of pixels to increase the width of the
 * hovered point.
 *
 * @sample {highcharts} maps/plotoptions/heatmap-marker-states-hover-widthplus
 *         One day
 *
 * @type      {number|undefined}
 * @default   undefined
 * @product   highcharts highstock
 * @apioption series.heatmap.data.marker.states.select.widthPlus
 */

/**
 * The number of pixels to increase the height of the
 * hovered point.
 *
 * @sample {highcharts} maps/plotoptions/heatmap-marker-states-hover-widthplus
 *         One day
 *
 * @type      {number|undefined}
 * @default   undefined
 * @product   highcharts highstock
 * @apioption series.heatmap.data.marker.states.select.heightPlus
 */

''; // adds doclets above to transpiled file<|MERGE_RESOLUTION|>--- conflicted
+++ resolved
@@ -500,7 +500,6 @@
          * @return {void}
          */
         translate: function (this: Highcharts.HeatmapSeries): void {
-<<<<<<< HEAD
             var series = this,
                 options = series.options,
                 symbol = options.marker && options.marker.symbol || '',
@@ -552,56 +551,6 @@
                             shapeArgs.height
                         )
                     })
-=======
-            const series = this;
-
-            series.generatePoints();
-
-            const {
-                options: {
-                    colsize = 1,
-                    pointPadding: seriesPointPadding = 0,
-                    rowsize = 1
-                },
-                points,
-                xAxis,
-                yAxis
-            } = series;
-
-            const xPad = colsize / 2;
-            const yPad = rowsize / 2;
-
-            // Translate point values functionality
-            const pointPlacement = series.pointPlacementToXValue(); // #7860
-            const translateX = (value: number): number => Math.round(clamp(
-                xAxis.translate(
-                    value, false, false, false, true, pointPlacement
-                ) as any, 0, xAxis.len)
-            );
-            const translateY = (value: number): number => Math.round(clamp(
-                yAxis.translate(value, false, true, false, true) as any,
-                0, yAxis.len)
-            );
-
-            points.forEach((point: Highcharts.HeatmapPoint): void => {
-                const x1 = translateX(point.x - xPad);
-                const x2 = translateX(point.x + xPad);
-                const y1 = translateY(point.y - yPad);
-                const y2 = translateY(point.y + yPad);
-                const pointPadding =
-                    pick(point.pointPadding, seriesPointPadding);
-
-                // Set plotX and plotY for use in K-D-Tree and more
-                point.plotX = point.clientX = (x1 + x2) / 2;
-                point.plotY = (y1 + y2) / 2;
-
-                point.shapeType = 'rect';
-                point.shapeArgs = {
-                    x: Math.min(x1, x2) + pointPadding,
-                    y: Math.min(y1, y2) + pointPadding,
-                    width: Math.max(Math.abs(x2 - x1) - pointPadding * 2, 0),
-                    height: Math.max(Math.abs(y2 - y1) - pointPadding * 2, 0)
->>>>>>> 34bf4550
                 };
 
                 if (hasImage) {
