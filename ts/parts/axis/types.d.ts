--- conflicted
+++ resolved
@@ -46,11 +46,8 @@
     ordinal?: OrdinalAxis['ordinal'];
     parallelCoordinates?: ParallelAxis['parallelCoordinates'];
     scrollbar?: ScrollbarAxis['scrollbar'];
-<<<<<<< HEAD
+    stacking?: StackingAxis['stacking'];
     vml?: VMLAxis3D['vml'];
-=======
-    stacking?: StackingAxis['stacking'];
->>>>>>> 6f6eb2ec
 }
 
 export interface AxisLike {
@@ -84,9 +81,6 @@
     ParallelAxis|
     RadialAxis|
     ScrollbarAxis|
-<<<<<<< HEAD
+    StackingAxis|
     VMLAxis3D
-=======
-    StackingAxis
->>>>>>> 6f6eb2ec
 );