--- conflicted
+++ resolved
@@ -12,11 +12,8 @@
 import type BrokenAxis from '../../modules/broken-axis.src';
 import type DateTimeAxis from '../DateTimeAxis';
 import type HiddenAxis from '../../parts-more/HiddenAxis';
-<<<<<<< HEAD
+import type LogarithmicAxis from '../LogarithmicAxis';
 import type NavigatorAxis from '../NavigatorAxis';
-=======
-import type LogarithmicAxis from '../LogarithmicAxis';
->>>>>>> 707483cf
 import type OrdinalAxis from '../OrdinalAxis';
 import type RadialAxis from '../../parts-more/RadialAxis';
 import type ScrollbarAxis from '../ScrollbarAxis';
@@ -34,13 +31,10 @@
 }
 
 export interface AxisComposition {
-<<<<<<< HEAD
-    navigatorAxis?: NavigatorAxis['navigatorAxis'];
-=======
     brokenAxis?: BrokenAxis['brokenAxis'];
     dateTime?: DateTimeAxis['dateTime'];
     logarithmic?: LogarithmicAxis['logarithmic'];
->>>>>>> 707483cf
+    navigatorAxis?: NavigatorAxis['navigatorAxis'];
     ordinal?: OrdinalAxis['ordinal'];
     scrollbar?: ScrollbarAxis['scrollbar'];
 }
@@ -52,11 +46,8 @@
     Axis|
     BrokenAxis|
     HiddenAxis|
-<<<<<<< HEAD
+    LogarithmicAxis|
     NavigatorAxis|
-=======
-    LogarithmicAxis|
->>>>>>> 707483cf
     OrdinalAxis|
     RadialAxis|
     ScrollbarAxis
