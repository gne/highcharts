--- conflicted
+++ resolved
@@ -321,12 +321,9 @@
                 deviation: 'Deviation',
                 xAxisUnit: 'x-axis unit',
                 factor: 'Factor',
-<<<<<<< HEAD
                 fastAvgPeriod: 'Fast average period',
-                slowAvgPeriod: 'Slow average period'
-=======
+                slowAvgPeriod: 'Slow average period',
                 average: 'Average'
->>>>>>> b99b47a7
             }
         }
     },
