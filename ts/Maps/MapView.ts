/* *
 *
 *  (c) 2010-2020 Torstein Honsi
 *
 *  License: www.highcharts.com/license
 *
 *  !!!!!!! SOURCE GETS TRANSPILED BY TYPESCRIPT. EDIT TS FILE ONLY. !!!!!!!
 *
 * */

'use strict';

import type AnimationOptions from '../Core/Animation/AnimationOptions';
import type BBoxObject from '../Core/Renderer/BBoxObject';
import type { GeoJSON, Polygon, TopoJSON } from './GeoJSON';
import type PositionObject from '../Core/Renderer/PositionObject';
import type ProjectionOptions from './ProjectionOptions';
import type {
    LonLatArray,
    MapBounds,
    MapViewInsetsOptions,
    MapViewOptions,
    MapViewPaddingType,
    ProjectedXY
} from './MapViewOptions';
import type SVGElement from '../Core/Renderer/SVG/SVGElement';
import type SVGPath from '../Core/Renderer/SVG/SVGPath';

import Chart from '../Core/Chart/Chart.js';
import defaultOptions from './MapViewOptionsDefault.js';
import defaultInsetsOptions from './MapViewInsetsOptionsDefault.js';
import GeoJSONModule from '../Extensions/GeoJSON.js';
const {
    topo2geo
} = GeoJSONModule;
import MapChart from '../Core/Chart/MapChart.js';
const {
    maps
} = MapChart;
import MU from './MapUtilities.js';
const {
    boundsFromPath,
    pointInPolygon
} = MU;

import Projection from './Projection.js';
import U from '../Core/Utilities.js';
const {
    addEvent,
    clamp,
    fireEvent,
    isArray,
    isNumber,
    isObject,
<<<<<<< HEAD
    isString,
=======
>>>>>>> 2fa63ebc
    merge,
    pick,
    relativeLength
} = U;

type SVGTransformType = {
    scaleX: number;
    scaleY: number;
    translateX: number;
    translateY: number;
};

/**
 * The world size in terms of 10k meters in the Web Mercator projection, to
 * match a 256 square tile to zoom level 0
 */
const worldSize = 400.979322;
const tileSize = 256;

/*
const mergeCollections = <
    T extends Array<AnyRecord|undefined>
>(a: T, b: T): T => {
    b.forEach((newer, i): void => {
        // Only merge by id supported for now. We may consider later to support
        // more complex rules like those of `Chart.update` with `oneToOne`, but
        // it is probably not needed. Existing insets can be disabled by
        // overwriting the `geoBounds` with empty data.
        if (newer && isString(newer.id)) {
            const older = U.find(
                a,
                (aItem): boolean => (aItem && aItem.id) === newer.id
            );
            if (older) {
                const aIndex = a.indexOf(older);
                a[aIndex] = merge(older, newer);
            }
        }
    });
    return a;
};
*/

/**
 * The map view handles zooming and centering on the map, and various
 * client-side projection capabilities.
 *
 * On a chart instance, the map view is available as `chart.mapView`.
 *
 * @class
 * @name Highcharts.MapView
 *
 * @param {Highcharts.Chart} chart
 *        The Chart instance
 * @param {Highcharts.MapViewOptions} options
 *        MapView options
 */
class MapView {

    public center: LonLatArray;
    public geoMap?: GeoJSON;
    public group?: SVGElement;
    public insets: MapViewInset[] = [];
    public minZoom?: number;
    public options: MapViewOptions;
    public padding: [number, number, number, number] = [0, 0, 0, 0];
    public playingField: BBoxObject;
    public projection: Projection;
    public userOptions: DeepPartial<MapViewOptions>;
    public zoom: number;

    public chart: Chart;

    /* *
     * Return the composite bounding box of a collection of bounding boxes
     */
    public static compositeBounds = (
        arrayOfBounds: MapBounds[]
    ): MapBounds|undefined => {
        if (arrayOfBounds.length) {
            return arrayOfBounds
                .slice(1)
                .reduce((acc, cur): MapBounds => {
                    acc.x1 = Math.min(acc.x1, cur.x1);
                    acc.y1 = Math.min(acc.y1, cur.y1);
                    acc.x2 = Math.max(acc.x2, cur.x2);
                    acc.y2 = Math.max(acc.y2, cur.y2);
                    return acc;
                }, merge(arrayOfBounds[0]));
        }
        return;
    };

    public constructor(
        chart: Chart,
        options?: DeepPartial<MapViewOptions>
    ) {

        let recommendedMapView: DeepPartial<MapViewOptions>|undefined;
        let recommendedProjection: DeepPartial<ProjectionOptions>|undefined;
        if (!(this instanceof MapViewInset)) {
            // Handle the global map
            const geoMap = this.getGeoMap(chart.options.chart.map);

            // Handle the recommended map view if set
            if (geoMap) {
                recommendedMapView = geoMap['hc-recommended-mapview'];

                // Provide a best-guess recommended projection if not set in the
                // map or in user options
                if (geoMap.bbox) {
                    const [x1, y1, x2, y2] = geoMap.bbox;
                    if (x2 - x1 > 180 && y2 - y1 > 90) {
                        recommendedProjection = {
                            name: 'EqualEarth'
                        };
                    } else {
                        recommendedProjection = {
                            name: 'LambertConformalConic',
                            parallels: [y1, y2],
                            rotation: [-(x1 + x2) / 2]
                        };
                    }
                }
            }

            this.geoMap = geoMap;
        }

        this.userOptions = options || {};

        const o = merge(
            defaultOptions,
            { projection: recommendedProjection },
            recommendedMapView,
            options
        );

        // Merge the inset collections by id, or index if id missing
        if (
            recommendedMapView && recommendedMapView.insets &&
            options &&
            options.insets
        ) {
            type DeepInsetOptions = DeepPartial<MapViewInsetsOptions|undefined>;
            const toObject = (
                insets: DeepInsetOptions[]
            ): Record<string, DeepInsetOptions> => {
                const ob = {} as Record<string, DeepInsetOptions>;
                insets.forEach((inset, i): void => {
                    ob[inset && inset.id || `i${i}`] = inset;
                });
                return ob;
            };

            const insetsObj = merge(
                    toObject(recommendedMapView.insets),
                    toObject(options.insets)
                ),
                insets = Object
                    .keys(insetsObj)
                    .map((key): DeepInsetOptions => insetsObj[key]);
            (o as any).insets = insets;
        }

        this.chart = chart;

        /**
         * The current center of the view in terms of `[longitude, latitude]`.
         * @name Highcharts.MapView#center
         * @readonly
         * @type {LonLatArray}
         */
        this.center = o.center;
        this.options = o;
        this.projection = new Projection(o.projection);

        // Initialize with full plot box so we don't have to check for undefined
        // every time we use it
        this.playingField = chart.plotBox;

        /**
         * The current zoom level of the view.
         * @name Highcharts.MapView#zoom
         * @readonly
         * @type {number}
         */
        this.zoom = o.zoom || 0;

        // Create the insets
        const insets = o.insets;
        if (insets) {
            insets.forEach((item): void => {
                const inset = new MapViewInset(
                    this,
                    merge(o.insetOptions, item)
                );
                this.insets.push(inset);
            });
        }

        // Initialize and respond to chart size changes
        addEvent(chart, 'afterSetChartSize', (): void => {
            this.playingField = this.getField();
            if (
                this.minZoom === void 0 || // When initializing the chart
                this.minZoom === this.zoom // When resizing the chart
            ) {

                this.fitToBounds(void 0, void 0, false);

                if (isNumber(this.userOptions.zoom)) {
                    this.zoom = this.userOptions.zoom;
                }
                if (this.userOptions.center) {
                    merge(true, this.center, this.userOptions.center);
                }
            }
        });

        this.setUpEvents();

    }

    /**
     * Fit the view to given bounds
     *
     * @function Highcharts.MapView#fitToBounds
     * @param {Object} bounds
     *        Bounds in terms of projected units given as  `{ x1, y1, x2, y2 }`.
     *        If not set, fit to the bounds of the current data set
     * @param {number|string} [padding=0]
     *        Padding inside the bounds. A number signifies pixels, while a
     *        percentage string (like `5%`) can be used as a fraction of the
     *        plot area size.
     * @param {boolean} [redraw=true]
     *        Whether to redraw the chart immediately
     * @param {boolean|Partial<Highcharts.AnimationOptionsObject>} [animation]
     *        What animation to use for redraw
     */
    public fitToBounds(
        bounds?: MapBounds,
        padding?: MapViewPaddingType,
        redraw = true,
        animation?: boolean|Partial<AnimationOptions>
    ): void {

        const b = bounds || this.getProjectedBounds();

        if (b) {

            const pad = pick(padding, bounds ? 0 : this.options.padding),
                fullField = this.getField(false),
                padArr = isArray(pad) ? pad : [pad, pad, pad, pad];

            this.padding = [
                relativeLength(padArr[0], fullField.height),
                relativeLength(padArr[1], fullField.width),
                relativeLength(padArr[2], fullField.height),
                relativeLength(padArr[3], fullField.width)
            ];

            // Apply the playing field, corrected with padding
            this.playingField = this.getField();
            const { width, height } = this.playingField;

            const scaleToPlotArea = Math.max(
                (b.x2 - b.x1) / (width / tileSize),
                (b.y2 - b.y1) / (height / tileSize)
            );
            const zoom = Math.log(worldSize / scaleToPlotArea) / Math.log(2);

            // Reset minZoom when fitting to natural bounds
            if (!bounds) {
                this.minZoom = zoom;
            }

            const center = this.projection.inverse([
                (b.x2 + b.x1) / 2,
                (b.y2 + b.y1) / 2
            ]);

            this.setView(center, zoom, redraw, animation);
        }
    }

    public getField(padded: boolean = true): BBoxObject {
        const padding = padded ? this.padding : [0, 0, 0, 0];
        return {
            x: padding[3],
            y: padding[0],
            width: this.chart.plotWidth - padding[1] - padding[3],
            height: this.chart.plotHeight - padding[0] - padding[2]
        };
    }

    public getGeoMap(map?: string|GeoJSON|TopoJSON): GeoJSON|undefined {
        if (isString(map)) {
            return maps[map];
        }
        if (isObject(map)) {
            if (map.type === 'FeatureCollection') {
                return map;
            }
            if (map.type === 'Topology') {
                return topo2geo(map);
            }
        }
    }

    public getMapBBox(): BBoxObject|undefined {
        const bounds = this.getProjectedBounds(),
            scale = this.getScale();

        if (bounds) {
            const padding = this.padding,
                p1 = this.projectedUnitsToPixels({
                    x: bounds.x1,
                    y: bounds.y2
                }),
                width = (
                    (bounds.x2 - bounds.x1) * scale +
                    padding[1] + padding[3]
                ),
                height = (
                    (bounds.y2 - bounds.y1) * scale +
                    padding[0] + padding[2]
                );

            return {
                width,
                height,
                x: p1.x - padding[3],
                y: p1.y - padding[0]
            };
        }

    }

    public getProjectedBounds(): MapBounds|undefined {
        const allBounds = this.chart.series.reduce(
            (acc, s): MapBounds[] => {
                const bounds = s.getProjectedBounds && s.getProjectedBounds();
                if (bounds) {
                    acc.push(bounds);
                }
                return acc;
            },
            [] as MapBounds[]
        );

        return this.projection.bounds || MapView.compositeBounds(allBounds);
    }

    public getScale(): number {
        // A zoom of 0 means the world (360x360 degrees) fits in a 256x256 px
        // tile
        return (tileSize / worldSize) * Math.pow(2, this.zoom);
    }

    // Calculate the SVG transform to be applied to series groups
    public getSVGTransform(): SVGTransformType {
        const { x, y, width, height } = this.playingField,
            projectedCenter = this.projection.forward(this.center),
            flipFactor = this.projection.hasCoordinates ? -1 : 1,
            scaleX = this.getScale(),
            scaleY = scaleX * flipFactor,
            translateX = x + width / 2 - projectedCenter[0] * scaleX,
            translateY = y + height / 2 - projectedCenter[1] * scaleY;

        return { scaleX, scaleY, translateX, translateY };
    }

    public redraw(animation?: boolean|Partial<AnimationOptions>): void {
        this.chart.series.forEach((s): void => {
            if (s.useMapGeometry) {
                s.isDirty = true;
            }
        });

        this.chart.redraw(animation);
    }

    /**
     * Set the view to given center and zoom values.
     * @function Highcharts.MapView#setView
     * @param {Highcharts.LonLatArray|undefined} center
     *        The center point
     * @param {number} zoom
     *        The zoom level
     * @param {boolean} [redraw=true]
     *        Whether to redraw immediately
     * @param {boolean|Partial<Highcharts.AnimationOptionsObject>} [animation]
     *        Animation options for the redraw
     *
     * @sample maps/mapview/setview
     *        Set the view programmatically
     */
    public setView(
        center?: LonLatArray,
        zoom?: number,
        redraw = true,
        animation?: boolean|Partial<AnimationOptions>
    ): void {
        if (center) {
            this.center = center;
        }
        if (typeof zoom === 'number') {
            if (typeof this.minZoom === 'number') {
                zoom = Math.max(zoom, this.minZoom);
            }
            if (typeof this.options.maxZoom === 'number') {
                zoom = Math.min(zoom, this.options.maxZoom);
            }
            this.zoom = zoom;
        }

        const bounds = this.getProjectedBounds();
        if (bounds) {
            const projectedCenter = this.projection.forward(this.center),
                { x, y, width, height } = this.playingField,
                scale = this.getScale(),
                bottomLeft = this.projectedUnitsToPixels({
                    x: bounds.x1,
                    y: bounds.y1
                }),
                topRight = this.projectedUnitsToPixels({
                    x: bounds.x2,
                    y: bounds.y2
                }),
                boundsCenterProjected = [
                    (bounds.x1 + bounds.x2) / 2,
                    (bounds.y1 + bounds.y2) / 2
                ];


            // Constrain to data bounds

            // Pixel coordinate system is reversed vs projected
            const x1 = bottomLeft.x,
                y1 = topRight.y,
                x2 = topRight.x,
                y2 = bottomLeft.y;

            // Map smaller than plot area, center it
            if (x2 - x1 < width) {
                projectedCenter[0] = boundsCenterProjected[0];

            // Off west
            } else if (x1 < x && x2 < x + width) {
                // Adjust eastwards
                projectedCenter[0] += Math.max(x1 - x, x2 - width - x) / scale;

            // Off east
            } else if (x2 > x + width && x1 > x) {
                // Adjust westwards
                projectedCenter[0] += Math.min(x2 - width - x, x1 - x) / scale;
            }

            // Map smaller than plot area, center it
            if (y2 - y1 < height) {
                projectedCenter[1] = boundsCenterProjected[1];

            // Off north
            } else if (y1 < y && y2 < y + height) {
                // Adjust southwards
                projectedCenter[1] -= Math.max(y1 - y, y2 - height - y) / scale;

            // Off south
            } else if (y2 > y + height && y1 > y) {
                // Adjust northwards
                projectedCenter[1] -= Math.min(y2 - height - y, y1 - y) / scale;
            }

            this.center = this.projection.inverse(projectedCenter);


            this.insets.forEach((inset): void => {
                if (inset.options.field) {
                    inset.hitZone = inset.getHitZone();
                    inset.playingField = inset.getField();
                }
            });

            this.render();
        }

        fireEvent(this, 'afterSetView');

        if (redraw) {
            this.redraw(animation);
        }
    }

    /**
     * Convert projected units to pixel position
     *
     * @function Highcharts.MapView#projectedUnitsToPixels
     * @param {Highcharts.PositionObject} pos
     *        The position in projected units
     * @return {Highcharts.PositionObject} The position in pixels
     */
    public projectedUnitsToPixels(pos: ProjectedXY): PositionObject {
        const scale = this.getScale(),
            projectedCenter = this.projection.forward(this.center),
            field = this.playingField,
            centerPxX = field.x + field.width / 2,
            centerPxY = field.y + field.height / 2;

        const x = centerPxX - scale * (projectedCenter[0] - pos.x);
        const y = centerPxY + scale * (projectedCenter[1] - pos.y);

        return { x, y };
    }

    /**
     * Convert pixel position to projected units
     *
     * @function Highcharts.MapView#pixelsToProjectedUnits
     * @param {Highcharts.PositionObject} pos
     *        The position in pixels
     * @return {Highcharts.PositionObject} The position in projected units
     */
    public pixelsToProjectedUnits(pos: PositionObject): ProjectedXY {
        const { x, y } = pos,
            scale = this.getScale(),
            projectedCenter = this.projection.forward(this.center),
            field = this.playingField,
            centerPxX = field.x + field.width / 2,
            centerPxY = field.y + field.height / 2;

        const projectedX = projectedCenter[0] + (x - centerPxX) / scale;
        const projectedY = projectedCenter[1] - (y - centerPxY) / scale;

        return { x: projectedX, y: projectedY };
    }

    public setUpEvents(): void {

        const chart = this.chart;

        // Set up panning for maps. In orthographic projections the globe will
        // rotate, otherwise adjust the map center.
        let mouseDownCenterProjected: [number, number];
        let mouseDownKey: string;
        let mouseDownRotation: number[]|undefined;
        const onPan = (e: PointerEvent): void => {

            const pinchDown = chart.pointer.pinchDown;

            let {
                mouseDownX,
                mouseDownY
            } = chart;

            if (pinchDown.length === 1) {
                mouseDownX = pinchDown[0].chartX;
                mouseDownY = pinchDown[0].chartY;
            }

            if (
                typeof mouseDownX === 'number' &&
                typeof mouseDownY === 'number'
            ) {
                const key = `${mouseDownX},${mouseDownY}`,
                    { chartX, chartY } = (e as any).originalEvent;

                // Reset starting position
                if (key !== mouseDownKey) {
                    mouseDownKey = key;

                    mouseDownCenterProjected = this.projection
                        .forward(this.center);

                    mouseDownRotation = (
                        this.projection.options.rotation || [0, 0]
                    ).slice();
                }

                // Panning rotates the globe
                if (
                    this.projection.options.name === 'Orthographic' &&

                    // ... but don't rotate if we're loading only a part of the
                    // world
                    (this.minZoom || Infinity) < 3
                ) {

                    // Empirical ratio where the globe rotates roughly the same
                    // speed as moving the pointer across the center of the
                    // projection
                    const ratio = 440 / (this.getScale() * Math.min(
                        chart.plotWidth,
                        chart.plotHeight
                    ));

                    if (mouseDownRotation) {
                        const lon = (mouseDownX - chartX) * ratio -
                            mouseDownRotation[0];
                        const lat = clamp(
                            -mouseDownRotation[1] -
                                (mouseDownY - chartY) * ratio,
                            -80,
                            80
                        );
                        this.update({
                            projection: {
                                rotation: [-lon, -lat]
                            },
                            center: [lon, lat],
                            zoom: this.zoom
                        }, true, false);

                    }


                } else {

                    const scale = this.getScale();

                    const newCenter = this.projection.inverse([
                        mouseDownCenterProjected[0] +
                            (mouseDownX - chartX) / scale,
                        mouseDownCenterProjected[1] -
                            (mouseDownY - chartY) / scale
                    ]);

                    this.setView(newCenter, void 0, true, false);

                }

                e.preventDefault();
            }
        };
        addEvent(chart, 'pan', onPan);
        addEvent(chart, 'touchpan', onPan);


        // Perform the map zoom by selection
        addEvent(chart, 'selection', (evt: PointerEvent): void => {
            // Zoom in
            if (!(evt as any).resetSelection) {
                const x = evt.x - chart.plotLeft;
                const y = evt.y - chart.plotTop;
                const { y: y1, x: x1 } = this.pixelsToProjectedUnits({ x, y });
                const { y: y2, x: x2 } = this.pixelsToProjectedUnits(
                    { x: x + evt.width, y: y + evt.height }
                );
                this.fitToBounds(
                    { x1, y1, x2, y2 },
                    void 0,
                    true,
                    (evt as any).originalEvent.touches ?
                        // On touch zoom, don't animate, since we're already in
                        // transformed zoom preview
                        false :
                        // On mouse zoom, obey the chart-level animation
                        void 0
                );

                // Only for mouse. Touch users can pinch out.
                if (!/^touch/.test(((evt as any).originalEvent.type))) {
                    chart.showResetZoom();
                }

                evt.preventDefault();

            // Reset zoom
            } else {
                this.zoomBy();
            }
        });

    }

    public render(): void {

        // We need a group for the insets
        if (!this.group) {
            this.group = this.chart.renderer.g('map-view')
                .attr({ zIndex: 4 })
                .add();
        }
    }

    /**
     * Update the view with given options
     *
     * @function Highcharts.MapView#update
     *
     * @param {Partial<Highcharts.MapViewOptions>} options
     *        The new map view options to apply
     * @param {boolean} [redraw=true]
     *        Whether to redraw immediately
     * @param {boolean|Partial<Highcharts.AnimationOptionsObject>} [animation]
     *        The animation to apply to a the redraw
     */
    public update(
        options: DeepPartial<MapViewOptions>,
        redraw: boolean = true,
        animation?: (boolean|Partial<AnimationOptions>)
    ): void {
        const newProjection = options.projection;
        const isDirtyProjection = newProjection && (
            (
                Projection.toString(newProjection) !==
                Projection.toString(this.options.projection)
            )
        );

        merge(true, this.userOptions, options);
        merge(true, this.options, options);

        if (isDirtyProjection) {
            this.chart.series.forEach((series): void => {
                if (series.clearBounds) {
                    series.clearBounds();
                }
                series.isDirty = true;
                series.isDirtyData = true;
            });

            this.projection = new Projection(this.options.projection);

            // Fit to natural bounds if center/zoom are not explicitly given
            if (!options.center && !isNumber(options.zoom)) {
                this.fitToBounds(void 0, void 0, false);
            }
        }

        if (options.center || isNumber(options.zoom)) {
            this.setView(this.options.center, options.zoom, false);
        }

        if (redraw) {
            this.chart.redraw(animation);
        }

    }

    /**
     * Zoom the map view by a given number
     *
     * @function Highcharts.MapView#zoomBy
     *
     * @param {number|undefined} [howMuch]
     *        The amount of zoom to apply. 1 zooms in on half the current view,
     *        -1 zooms out. Pass `undefined` to zoom to the full bounds of the
     *        map.
     * @param {Highcharts.LonLatArray} [coords]
     *        Optional map coordinates to keep fixed
     * @param {Array<number>} [chartCoords]
     *        Optional chart coordinates to keep fixed, in pixels
     * @param {boolean|Partial<Highcharts.AnimationOptionsObject>} [animation]
     *        The animation to apply to a the redraw
     */
    public zoomBy(
        howMuch?: number,
        coords?: LonLatArray,
        chartCoords?: [number, number],
        animation?: boolean|Partial<AnimationOptions>
    ): void {
        const chart = this.chart;
        const projectedCenter = this.projection.forward(this.center);

        // let { x, y } = coords || {};
        let [x, y] = coords ? this.projection.forward(coords) : [];


        if (typeof howMuch === 'number') {
            const zoom = this.zoom + howMuch;

            let center: LonLatArray|undefined;

            // Keep chartX and chartY stationary - convert to lat and lng
            if (chartCoords) {
                const [chartX, chartY] = chartCoords;
                const scale = this.getScale();

                const offsetX = chartX - chart.plotLeft - chart.plotWidth / 2;
                const offsetY = chartY - chart.plotTop - chart.plotHeight / 2;
                x = projectedCenter[0] + offsetX / scale;
                y = projectedCenter[1] + offsetY / scale;
            }

            // Keep lon and lat stationary by adjusting the center
            if (typeof x === 'number' && typeof y === 'number') {
                const scale = 1 - Math.pow(2, this.zoom) / Math.pow(2, zoom);

                // const projectedCenter = this.projection.forward(this.center);

                const offsetX = projectedCenter[0] - x;
                const offsetY = projectedCenter[1] - y;

                projectedCenter[0] -= offsetX * scale;
                projectedCenter[1] += offsetY * scale;

                center = this.projection.inverse(projectedCenter);
            }

            this.setView(center, zoom, void 0, animation);

        // Undefined howMuch => reset zoom
        } else {
            this.fitToBounds(void 0, void 0, void 0, animation);
        }

    }
}

// Putting this in the same file due to circular dependency with MapView
class MapViewInset extends MapView {

    public allBounds: MapBounds[];
    public border?: SVGElement;
    public geoBoundsProjectedBox?: MapBounds;
    public geoBoundsProjectedPolygon?: Array<Array<number>>;
    public hitZone?: Polygon;
    public id?: string;
    public options: MapViewInsetsOptions;
    public mapView: MapView;

    public constructor(
        mapView: MapView,
        options: DeepPartial<MapViewInsetsOptions>
    ) {
        super(mapView.chart, options);

        this.id = options.id;
        this.mapView = mapView;
        this.options = merge(defaultInsetsOptions, options);

        this.allBounds = [];

        if (this.options.geoBounds) {
            // The path in projected units in the map view's main projection.
            // This is used for hit testing where the points should render.
            const path = mapView.projection.path(this.options.geoBounds);
            this.geoBoundsProjectedBox = boundsFromPath(path);
            this.geoBoundsProjectedPolygon = path.map(
                (segment): [number, number] => [
                    segment[1] || 0,
                    segment[2] || 0
                ]
            );
        }
    }

    // Get the playing field in pixels
    getField(padded: boolean = true): BBoxObject {
        const hitZone = this.hitZone;
        if (hitZone) {
            const padding = padded ? this.padding : [0, 0, 0, 0],
                polygon = hitZone.coordinates[0],
                xs = polygon.map((xy): number => xy[0]),
                ys = polygon.map((xy): number => xy[1]),
                x = Math.min.apply(0, xs) + padding[3],
                x2 = Math.max.apply(0, xs) - padding[1],
                y = Math.min.apply(0, ys) + padding[0],
                y2 = Math.max.apply(0, ys) - padding[2];

            if (isNumber(x) && isNumber(y)) {
                return {
                    x,
                    y,
                    width: x2 - x,
                    height: y2 - y
                };
            }
        }

        // Fall back to plot area
        return super.getField.call(this, padded);

    }

    // Get the hit zone in pixels
    getHitZone(): Polygon|undefined {
        const { chart, mapView, options } = this,
            { coordinates } = options.field || {};
        if (coordinates) {
            let polygon = coordinates[0];
            if (options.units === 'percent') {
                const relativeTo = options.relativeTo === 'mapBoundingBox' &&
                    mapView.getMapBBox() ||
                    merge(chart.plotBox, { x: 0, y: 0 });

                polygon = polygon.map((xy): [number, number] => [
                    relativeLength(`${xy[0]}%`, relativeTo.width, relativeTo.x),
                    relativeLength(`${xy[1]}%`, relativeTo.height, relativeTo.y)
                ]);
            }
            return {
                type: 'Polygon',
                coordinates: [polygon]
            };
        }
    }

    getProjectedBounds(): MapBounds|undefined {
        return MapView.compositeBounds(this.allBounds);
    }

    // Determine whether a point on the main projected plane is inside the
    // geoBounds of the inset.
    isInside(point: ProjectedXY): boolean {
        const { geoBoundsProjectedBox, geoBoundsProjectedPolygon } = this;

        return Boolean(
            // First we do a pre-pass to check whether the test point is inside
            // the rectangular bounding box of the polygon. This is less
            // expensive and will rule out most cases.
            geoBoundsProjectedBox &&
            point.x >= geoBoundsProjectedBox.x1 &&
            point.x <= geoBoundsProjectedBox.x2 &&
            point.y >= geoBoundsProjectedBox.y1 &&
            point.y <= geoBoundsProjectedBox.y2 &&
            // Next, do the more expensive check whether the point is inside the
            // polygon itself.
            geoBoundsProjectedPolygon &&
            pointInPolygon(point, geoBoundsProjectedPolygon)
        );
    }

    // Render the map view inset with the border path
    render(): void {
        const { chart, mapView, options } = this,
            borderPath = options.borderPath || options.field;

        if (borderPath && mapView.group) {
            let animate = true;
            if (!this.border) {
                this.border = chart.renderer
                    .path()
                    .addClass('highcharts-mapview-inset-border')
                    .add(mapView.group);
                animate = false;
            }

            if (!chart.styledMode) {
                this.border.attr({
                    stroke: options.borderColor,
                    'stroke-width': options.borderWidth
                });
            }

            const crisp = Math.round(this.border.strokeWidth()) % 2 / 2,
                field = (
                    options.relativeTo === 'mapBoundingBox' &&
                    mapView.getMapBBox()
                ) || mapView.playingField;

            const d = (borderPath.coordinates || []).reduce(
                (d, lineString): SVGPath =>
                    lineString.reduce((d, point, i): SVGPath => {
                        let [x, y] = point;
                        if (options.units === 'percent') {
                            x = chart.plotLeft + relativeLength(
                                `${x}%`,
                                field.width,
                                field.x
                            );
                            y = chart.plotTop + relativeLength(
                                `${y}%`,
                                field.height,
                                field.y
                            );
                        }
                        x = Math.floor(x) + crisp;
                        y = Math.floor(y) + crisp;
                        d.push(i === 0 ? ['M', x, y] : ['L', x, y]);
                        return d;
                    }, d)
                ,
                [] as SVGPath
            );

            // Apply the border path
            this.border[animate ? 'animate' : 'attr']({ d });
        }
    }

    // No chart-level events for insets
    setUpEvents(): void {}

}

// Initialize the MapView after initialization, but before firstRender
addEvent(MapChart, 'afterInit', function (): void {
    this.mapView = new MapView(this, this.options.mapView);
});


export default MapView;<|MERGE_RESOLUTION|>--- conflicted
+++ resolved
@@ -52,10 +52,7 @@
     isArray,
     isNumber,
     isObject,
-<<<<<<< HEAD
     isString,
-=======
->>>>>>> 2fa63ebc
     merge,
     pick,
     relativeLength
