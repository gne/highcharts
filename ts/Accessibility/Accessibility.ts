/* *
 *
 *  (c) 2009-2021 Øystein Moseng
 *
 *  Accessibility module for Highcharts
 *
 *  License: www.highcharts.com/license
 *
 *  !!!!!!! SOURCE GETS TRANSPILED BY TYPESCRIPT. EDIT TS FILE ONLY. !!!!!!!
 *
 * */

'use strict';

/* *
 *
 *  Import
 *
 * */

import type AccessibilityComponent from './AccessibilityComponent';
import type Chart from '../Core/Chart/Chart';
import type { Options } from '../Core/Options';
import type Point from '../Core/Series/Point';
import type Series from '../Core/Series/Series';
import type SeriesOptions from '../Core/Series/SeriesOptions';
import type SVGElement from '../Core/Renderer/SVG/SVGElement';

import D from '../Core/DefaultOptions.js';
const { defaultOptions } = D;
import H from '../Core/Globals.js';
const { doc } = H;
import U from '../Core/Utilities.js';
const {
    addEvent,
    extend,
    fireEvent,
    merge
} = U;

import A11yI18n from './A11yI18n.js';
import ContainerComponent from './Components/ContainerComponent.js';
import FocusBorder from './FocusBorder.js';
import InfoRegionsComponent from './Components/InfoRegionsComponent.js';
import KeyboardNavigation from './KeyboardNavigation.js';
import LegendComponent from './Components/LegendComponent.js';
import MenuComponent from './Components/MenuComponent.js';
import NewDataAnnouncer from './Components/SeriesComponent/NewDataAnnouncer.js';
import ProxyProvider from './ProxyProvider.js';
import RangeSelectorComponent from './Components/RangeSelectorComponent.js';
import SeriesComponent from './Components/SeriesComponent/SeriesComponent.js';
import ZoomComponent from './Components/ZoomComponent.js';

import whcm from './HighContrastMode.js';
import highContrastTheme from './HighContrastTheme.js';
import defaultOptionsA11Y from './Options/Options.js';
import defaultLangOptions from './Options/LangOptions.js';
import copyDeprecatedOptions from './Options/DeprecatedOptions.js';

/* *
 *
 *  Declarations
 *
 * */

declare module '../Core/Chart/ChartLike' {
    interface ChartLike {
        a11yDirty?: boolean;
        accessibility?: Accessibility;
        types?: Array<string>;
        /** @require modules/accessibility */
        updateA11yEnabled(): void;
    }
}

/* *
 *
 *  Class
 *
 * */

/**
 * The Accessibility class
 *
 * @private
 * @requires module:modules/accessibility
 *
 * @class
 * @name Highcharts.Accessibility
 *
 * @param {Highcharts.Chart} chart
 * Chart object
 */
class Accessibility {


    /* *
     *
     *  Constructor
     *
     * */

    constructor(
        chart: Chart
    ) {
        this.init(chart);
    }


    /* *
     *
     *  Properties
     *
     * */

    public chart: Accessibility.ChartComposition = void 0 as any;
    public components: Accessibility.ComponentsObject = void 0 as any;
    public keyboardNavigation: KeyboardNavigation = void 0 as any;
    public proxyProvider: ProxyProvider = void 0 as any;
    public zombie?: boolean; // Zombie object on old browsers


    /* *
     *
     *  Functions
     *
     * */

    /* eslint-disable valid-jsdoc */


    /**
     * Initialize the accessibility class
     * @private
     * @param {Highcharts.Chart} chart
     *        Chart object
     */
    public init(
        chart: Chart
    ): void {
        this.chart = chart as Accessibility.ChartComposition;

        // Abort on old browsers
        if (!doc.addEventListener || !chart.renderer.isSVG) {
            this.zombie = true;
            this.components = {} as Accessibility.ComponentsObject;
            chart.renderTo.setAttribute('aria-hidden', true);
            return;
        }

        // Copy over any deprecated options that are used. We could do this on
        // every update, but it is probably not needed.
        copyDeprecatedOptions(chart);

        this.proxyProvider = new ProxyProvider(this.chart);
        this.initComponents();
        this.keyboardNavigation = new (KeyboardNavigation as any)(
            chart, this.components
        );
        this.update();
    }


    /**
     * @private
     */
    public initComponents(): void {
        const chart = this.chart;
        const proxyProvider = this.proxyProvider;
        const a11yOptions = chart.options.accessibility;

        this.components = {
            container: new ContainerComponent(),
            infoRegions: new InfoRegionsComponent(),
            legend: new LegendComponent(),
            chartMenu: new MenuComponent(),
            rangeSelector: new RangeSelectorComponent(),
            series: new SeriesComponent(),
            zoom: new ZoomComponent()
        };

        if (a11yOptions.customComponents) {
            extend(this.components, a11yOptions.customComponents);
        }

        const components = this.components;
        this.getComponentOrder().forEach(function (componentName: string): void {
            components[componentName].initBase(chart, proxyProvider);
            components[componentName].init();
        });
    }


    /**
     * Get order to update components in.
     * @private
     */
    public getComponentOrder(): string[] {
        if (!this.components) {
            return []; // For zombie accessibility object on old browsers
        }

        if (!this.components.series) {
            return Object.keys(this.components);
        }

        const componentsExceptSeries = Object.keys(this.components)
            .filter((c): boolean => c !== 'series');

        // Update series first, so that other components can read accessibility
        // info on points.
        return ['series'].concat(componentsExceptSeries);
    }


    /**
     * Update all components.
     */
    public update(): void {
        const components = this.components,
            chart = this.chart,
            a11yOptions = chart.options.accessibility;

        fireEvent(chart, 'beforeA11yUpdate');

        // Update the chart type list as this is used by multiple modules
        chart.types = this.getChartTypes();

        // Update proxies. We don't update proxy positions since most likely we
        // need to recreate the proxies on update.
        const kbdNavOrder = a11yOptions.keyboardNavigation.order;
        this.proxyProvider.updateGroupOrder(kbdNavOrder);

        // Update markup
        this.getComponentOrder().forEach(function (componentName: string): void {
            components[componentName].onChartUpdate();

            fireEvent(chart, 'afterA11yComponentUpdate', {
                name: componentName,
                component: components[componentName]
            });
        });

        // Update keyboard navigation
        this.keyboardNavigation.update(kbdNavOrder);

        // Handle high contrast mode
        if (
            !chart.highContrastModeActive && // Only do this once
            whcm.isHighContrastModeActive()
        ) {
            whcm.setHighContrastTheme(chart);
        }

        fireEvent(chart, 'afterA11yUpdate', {
            accessibility: this
        });
    }


    /**
     * Destroy all elements.
     */
    public destroy(): void {
        const chart: Chart = this.chart || {};

        // Destroy components
        const components = this.components;
        Object.keys(components).forEach(function (componentName: string): void {
            components[componentName].destroy();
            components[componentName].destroyBase();
        });

        // Destroy proxy provider
        if (this.proxyProvider) {
            this.proxyProvider.destroy();
        }

        // Kill keyboard nav
        if (this.keyboardNavigation) {
            this.keyboardNavigation.destroy();
        }

        // Hide container from screen readers if it exists
        if (chart.renderTo) {
            chart.renderTo.setAttribute('aria-hidden', true);
        }

        // Remove focus border if it exists
        if (chart.focusElement) {
            chart.focusElement.removeFocusBorder();
        }
    }


    /**
     * Return a list of the types of series we have in the chart.
     * @private
     */
    public getChartTypes(): Array<string> {
        const types: Record<string, number> = {};
        this.chart.series.forEach(function (series): void {
            types[series.type] = 1;
        });
        return Object.keys(types);
    }

}

/* *
 *
 *  Class Namespace
 *
 * */

namespace Accessibility {

    /* *
     *
     *  Declarations
     *
     * */

    export interface ComponentsObject {
        [key: string]: AccessibilityComponent;
        container: Highcharts.ContainerComponent;
        infoRegions: Highcharts.InfoRegionsComponent;
        legend: Highcharts.LegendComponent;
        chartMenu: Highcharts.MenuComponent;
        rangeSelector: Highcharts.RangeSelectorComponent;
        series: Highcharts.SeriesComponent;
        zoom: Highcharts.ZoomComponent;
    }

    export declare class ChartComposition extends Chart {
        highlightedPoint?: PointComposition;
        options: Required<Options>;
        series: Array<SeriesComposition>;
    }

    export declare class PointComposition extends Point {
        series: SeriesComposition;
    }

    export declare class SeriesComposition extends Series {
        chart: ChartComposition;
        newDataAnnouncer?: NewDataAnnouncer;
        options: Required<SeriesOptions>;
        points: Array<PointComposition>;
    }

    /* *
     *
     *  Constants
     *
     * */

    const composedClasses: Array<Function> = [];

    export const i18nFormat = A11yI18n.i18nFormat;

    /* *
     *
     *  Functions
     *
     * */

    /* eslint-disable valid-jsdoc */

    /**
     * Destroy with chart.
     * @private
     */
    function chartOnDestroy(
        this: ChartComposition
    ): void {
        if (this.accessibility) {
            this.accessibility.destroy();
        }
    }

    /**
     * Handle updates to the module and send render updates to components.
     * @private
     */
    function chartOnRender(
        this: ChartComposition
    ): void {
        // Update/destroy
        if (this.a11yDirty && this.renderTo) {
            delete this.a11yDirty;
            this.updateA11yEnabled();
        }

        const a11y = this.accessibility;
        if (a11y && !a11y.zombie) {
            a11y.proxyProvider.updateProxyElementPositions();
            a11y.getComponentOrder().forEach(function (
                componentName: string
            ): void {
                a11y.components[componentName].onChartRender();
            });
        }
    }

    /**
     * Update with chart/series/point updates.
     * @private
     */
    function chartOnUpdate(
        this: ChartComposition,
        e: { options: Options }
    ): void {
        // Merge new options
        const newOptions = e.options.accessibility;
        if (newOptions) {
            // Handle custom component updating specifically
            if (newOptions.customComponents) {
                this.options.accessibility.customComponents =
                    newOptions.customComponents;
                delete newOptions.customComponents;
            }
            merge(true, this.options.accessibility, newOptions);
            // Recreate from scratch
            if (this.accessibility && this.accessibility.destroy) {
                this.accessibility.destroy();
                delete this.accessibility;
            }
        }

        // Mark dirty for update
        this.a11yDirty = true;
    }

    /**
     * @private
     */
    function chartUpdateA11yEnabled(
        this: ChartComposition
    ): void {
        let a11y = this.accessibility;
        const accessibilityOptions = this.options.accessibility;

        if (accessibilityOptions && accessibilityOptions.enabled) {
            if (a11y && !a11y.zombie) {
                a11y.update();
            } else {
                this.accessibility = a11y = new (Accessibility as any)(this);
            }
        } else if (a11y) {
            // Destroy if after update we have a11y and it is disabled
            if (a11y.destroy) {
                a11y.destroy();
            }
            delete this.accessibility;
        } else {
            // Just hide container
            this.renderTo.setAttribute('aria-hidden', true);
        }
    }

    /**
     * @private
     */
    export function compose(
        ChartClass: typeof Chart,
        PointClass: typeof Point,
        SeriesClass: typeof Series,
        SVGElementClass: typeof SVGElement
    ): void {
        A11yI18n.compose(ChartClass);
        FocusBorder.compose(ChartClass, SVGElementClass);
<<<<<<< HEAD
        NewDataAnnouncer.compose(SeriesClass as typeof SeriesComposition);
=======
        KeyboardNavigation.compose(ChartClass);
>>>>>>> bdc1a85a

        if (composedClasses.indexOf(ChartClass) === -1) {
            composedClasses.push(ChartClass);

            const chartProto = ChartClass.prototype;

            chartProto.updateA11yEnabled = chartUpdateA11yEnabled;
            addEvent(
                ChartClass as typeof ChartComposition,
                'destroy',
                chartOnDestroy
            );
            addEvent(
                ChartClass as typeof ChartComposition,
                'render',
                chartOnRender
            );
            addEvent(
                ChartClass as typeof ChartComposition,
                'update',
                chartOnUpdate
            );

            // Mark dirty for update
            ['addSeries', 'init'].forEach((event): void => {
                addEvent(
                    ChartClass as typeof ChartComposition,
                    event,
                    function (): void {
                        this.a11yDirty = true;
                    });
            });

            // Direct updates (events happen after render)
            ['afterDrilldown', 'drillupall'].forEach((event): void => {
                addEvent(
                    ChartClass as typeof ChartComposition,
                    event,
                    function chartOnAfterDrilldown(): void {
                        const a11y = this.accessibility;
                        if (a11y && !a11y.zombie) {
                            a11y.update();
                        }
                    }
                );
            });
        }

        if (composedClasses.indexOf(PointClass) === -1) {
            composedClasses.push(PointClass);

            addEvent(
                PointClass as typeof PointComposition,
                'update',
                pointOnUpdate
            );
        }

        if (composedClasses.indexOf(SeriesClass) === -1) {
            composedClasses.push(SeriesClass);

            // Mark dirty for update
            ['update', 'updatedData', 'remove'].forEach((event): void => {
                addEvent(
                    SeriesClass as typeof SeriesComposition,
                    event,
                    function (): void {
                        if (this.chart.accessibility) {
                            this.chart.a11yDirty = true;
                        }
                    }
                );
            });
        }
    }

    /**
     * Mark dirty for update.
     * @private
     */
    function pointOnUpdate(
        this: PointComposition
    ): void {
        if (this.series.chart.accessibility) {
            this.series.chart.a11yDirty = true;
        }
    }

}

/* *
 *
 *  Registry
 *
 * */

// Add default options
merge(
    true,
    defaultOptions,
    defaultOptionsA11Y,
    {
        accessibility: {
            highContrastTheme: highContrastTheme
        },
        lang: defaultLangOptions
    }
);

/* *
 *
 *  Default Export
 *
 * */

export default Accessibility;<|MERGE_RESOLUTION|>--- conflicted
+++ resolved
@@ -470,11 +470,8 @@
     ): void {
         A11yI18n.compose(ChartClass);
         FocusBorder.compose(ChartClass, SVGElementClass);
-<<<<<<< HEAD
+        KeyboardNavigation.compose(ChartClass);
         NewDataAnnouncer.compose(SeriesClass as typeof SeriesComposition);
-=======
-        KeyboardNavigation.compose(ChartClass);
->>>>>>> bdc1a85a
 
         if (composedClasses.indexOf(ChartClass) === -1) {
             composedClasses.push(ChartClass);
