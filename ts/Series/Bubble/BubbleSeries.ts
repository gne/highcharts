--- conflicted
+++ resolved
@@ -46,91 +46,6 @@
     pInt
 } = U;
 
-<<<<<<< HEAD
-declare module '../../Core/Series/SeriesLike' {
-    interface SeriesLike {
-        bubblePadding?: Highcharts.BubbleSeries['bubblePadding'];
-        specialGroup?: Highcharts.BubbleSeries['specialGroup'];
-        zData?: Highcharts.BubbleSeries['zData'];
-    }
-}
-
-/**
- * Internal types
- * @private
- */
-declare global {
-    namespace Highcharts {
-        class BubblePoint extends ScatterPoint {
-            public options: BubblePointOptions;
-            public series: BubbleSeries;
-            public haloPath(
-                size: number
-            ): SVGPath;
-        }
-        class BubbleSeries extends ScatterSeries {
-            public alignDataLabel: ColumnSeries['alignDataLabel'];
-            public bubblePadding: boolean;
-            public data: Array<BubblePoint>;
-            public displayNegative: BubbleSeriesOptions['displayNegative'];
-            public isBubble: true;
-            // public maxPxSize: number;
-            // public minPxSize: number;
-            public options: BubbleSeriesOptions;
-            public pointClass: typeof BubblePoint;
-            public points: Array<BubblePoint>;
-            public radii: Array<(number|null)>;
-            public specialGroup: string;
-            public zData: Array<(number|null)>;
-            public yData: Array<(number|null)>;
-            public zMax: BubbleSeriesOptions['zMax'];
-            public zMin: BubbleSeriesOptions['zMin'];
-            public zoneAxis: string;
-            public animate(init?: boolean): void;
-            public getRadii(
-                zMin: number,
-                zMax: number,
-                series: BubbleSeries
-            ): void;
-            public getRadius(
-                zMin: number,
-                zMax: number,
-                minSize: number,
-                maxSize: number,
-                value: (number|null|undefined),
-                yValue?: (number|null|undefined)
-            ): (number|null);
-            public getPxExtremes(): Highcharts.BubblePxExtremes
-            public getZExtremes(): Highcharts.BubbleZExtremes|undefined
-            public hasData(): boolean;
-            public pointAttribs(
-                point: BubblePoint,
-                state?: string
-            ): SVGAttributes;
-            public translate(): void;
-            public translateBubble(): void;
-        }
-        interface BubblePointMarkerOptions extends PointMarkerOptions {
-            fillOpacity?: number;
-        }
-        interface BubblePointOptions extends ScatterPointOptions {
-            z?: (number|null);
-        }
-        interface BubbleSeriesOptions extends ScatterSeriesOptions {
-            displayNegative?: boolean;
-            marker?: BubblePointMarkerOptions;
-            minSize?: (number|string);
-            maxSize?: (number|string);
-            sizeBy?: BubbleSizeByValue;
-            sizeByAbsoluteValue?: boolean;
-            zMax?: number;
-            zMin?: number;
-            zThreshold?: number;
-        }
-        type BubblePxExtremes = { minPxSize: number; maxPxSize: number };
-        type BubbleSizeByValue = ('area'|'width');
-        type BubbleZExtremes = { zMin: number; zMax: number };
-=======
 import '../Column/ColumnSeries.js';
 import '../Scatter/ScatterSeries.js';
 import './BubbleLegend.js';
@@ -144,20 +59,20 @@
 declare module '../../Core/Axis/Types' {
     interface AxisLike {
         beforePadding?(): void;
->>>>>>> d93b70da
     }
 }
 
 declare module '../../Core/Series/SeriesLike' {
     interface SeriesLike {
         bubblePadding?: BubbleSeries['bubblePadding'];
-        maxPxSize?: BubbleSeries['maxPxSize'];
-        minPxSize?: BubbleSeries['minPxSize'];
         radii?: BubbleSeries['radii'];
         specialGroup?: BubbleSeries['specialGroup'];
         zData?: BubbleSeries['zData'];
     }
 }
+
+type BubblePxExtremes = { minPxSize: number; maxPxSize: number };
+type BubbleZExtremes = { zMin: number; zMax: number };
 
 /* *
  *
@@ -630,24 +545,22 @@
     public translate(): void {
 
         // Run the parent method
-        seriesTypes.scatter.prototype.translate.call(this);
+        ScatterSeries.prototype.translate.call(this);
 
         this.translateBubble();
-    },
-
-    translateBubble: function (this: Highcharts.BubbleSeries): void {
+    }
+
+    public translateBubble(): void {
         var i,
             data = this.data,
             point,
             radius,
             radii = this.radii;
 
-<<<<<<< HEAD
-        const { minPxSize } = this.getPxExtremes();
-=======
+
         // Run the parent method
         super.translate.call(this);
->>>>>>> d93b70da
+        const { minPxSize } = this.getPxExtremes();
 
         // Set the shape type and arguments to be picked up in drawPoints
         i = data.length;
@@ -676,13 +589,10 @@
                 point.shapeArgs = point.plotY = point.dlBox = void 0;
             }
         }
-<<<<<<< HEAD
-
-    },
-
-    getPxExtremes: function (
-        this: Highcharts.BubbleSeries
-    ): Highcharts.BubblePxExtremes {
+
+    }
+
+    public getPxExtremes(): BubblePxExtremes {
         const smallestSize = Math.min(
             this.chart.plotWidth,
             this.chart.plotHeight
@@ -707,11 +617,9 @@
         );
 
         return { minPxSize, maxPxSize };
-    },
-
-    getZExtremes: function (
-        this: Highcharts.BubbleSeries
-    ): Highcharts.BubbleZExtremes|undefined {
+    }
+
+    public getZExtremes(): BubbleZExtremes|undefined {
 
         const zData = (this.zData || []).filter(isNumber);
         if (zData.length) {
@@ -732,10 +640,7 @@
                 return { zMin, zMax };
             }
         }
-    },
-=======
-    }
->>>>>>> d93b70da
+    }
 
     /* eslint-enable valid-jsdoc */
 
