/**
 * @license Highcharts JS v3.0.1 (2012-11-02)
 *
 * (c) 20013-2014
 *
 * Author: Gert Vaartjes
 *
 * License: www.highcharts.com/license
 *
 * version: 2.0.1
 */

/*jslint white: true */
/*global window, require, phantom, console, $, document, Image, Highcharts, clearTimeout, clearInterval, options, cb, globalOptions, dataOptions, customCode */


(function () {
	"use strict";

	var config = {
			/* define locations of mandatory javascript files.
			 * Depending on purchased license change the HIGHCHARTS property to 
			 * highcharts.js or highstock.js 
			 */
<<<<<<< HEAD
			files: {
				// Highcharts serverside rendering config
				JQUERY: 'jquery.1.9.1.min.js',
				/* HIGHCHARTS: 'highstock.js',*/
				HIGHCHARTS: 'highcharts.js',
=======
			files_map: { 
				JQUERY: 'jquery.1.9.1.min.js',
				HIGHCHARTS: 'highmaps.js',
				HIGHCHARTS_DATA: 'data.js',
				HIGHCHARTS_DRILLDOWN: 'drilldown.js',
				HIGHCHARTS_HEATMAP: 'heatmap.js',
				HIGHCHARTS_NODATA: 'no-data-to-display.js'
			},
			
			files_chart: { 
				JQUERY: 'jquery.1.9.1.min.js',
				HIGHCHARTS: 'highcharts.js',
				/*HIGHCHARTS: 'highstock.js',*/
>>>>>>> 89637ba7
				HIGHCHARTS_MORE: 'highcharts-more.js',
				HIGHCHARTS_DATA: 'data.js',
				HIGHCHARTS_DRILLDOWN: 'drilldown.js',
				HIGHCHARTS_FUNNEL: 'funnel.js',
				HIGHCHARTS_HEATMAP: 'heatmap.js',
				HIGHCHARTS_TREEMAP: 'treemap.js',
				HIGHCHARTS_3D: 'highcharts-3d.js',
				HIGHCHARTS_NODATA: 'no-data-to-display.js',
<<<<<<< HEAD
				// Uncomment below if you have both Highcharts and Highmaps license
				// HIGHCHARTS_MAP: 'map.js',
=======
>>>>>>> 89637ba7
				HIGHCHARTS_SOLID_GAUGE: 'solid-gauge.js',
				BROKEN_AXIS: 'broken-axis.js'

				// Highstock serverside rendering config
				/*
				 JQUERY: 'jquery.1.9.1.min.js',
				 HIGHCHARTS: 'highstock.js',
				 HIGHCHARTS_MORE: 'highcharts-more.js',
				 HIGHCHARTS_DATA: 'data.js',
				 HIGHCHARTS_DRILLDOWN: 'drilldown.js',
				 HIGHCHARTS_FUNNEL: 'funnel.js',
				 HIGHCHARTS_HEATMAP: 'heatmap.js',
				 HIGHCHARTS_TREEMAP: 'treemap.js',
				 HIGHCHARTS_3D: 'highcharts-3d.js',
				 HIGHCHARTS_NODATA: 'no-data-to-display.js',
				 // Uncomment below if you have both Highstock and Highmaps license
				 // HIGHCHARTS_MAP: 'map.js',
				 HIGHCHARTS_SOLID_GAUGE: 'solid-gauge.js',
				 BROKEN_AXIS: 'broken-axis.js'
				 */

				// Highmaps serverside rendering config
				/*
				 JQUERY: 'jquery.1.9.1.min.js',
				 HIGHCHARTS: 'highmaps.js',
				 HIGHCHARTS_DATA: 'data.js',
				 HIGHCHARTS_DRILLDOWN: 'drilldown.js',
				 HIGHCHARTS_HEATMAP: 'heatmap.js',
				 HIGHCHARTS_TREEMAP: 'treemap.js'
				 */
			},
			TIMEOUT: 5000 /* 5 seconds timout for loading images */
		},
		mapCLArguments,
		render,
		startServer = false,
		args,
		pick,
		SVG_DOCTYPE = '<?xml version=\"1.0" standalone=\"no\"?><!DOCTYPE svg PUBLIC \"-//W3C//DTD SVG 1.1//EN\" \"http://www.w3.org/Graphics/SVG/1.1/DTD/svg11.dtd\">',
		dpiCorrection = 1.4,
		system = require('system'),
		fs = require('fs'),
		serverMode = false;

	pick = function () {
		var args = arguments, i, arg, length = args.length;
		for (i = 0; i < length; i += 1) {
			arg = args[i];
			if (arg !== undefined && arg !== null && arg !== 'null' && arg != '0') {
				return arg;
			}
		}
	};

	mapCLArguments = function () {
		var map = {},
			i,
			key;

		if (system.args.length < 1) {
			console.log('Commandline Usage: highcharts-convert.js -infile URL -outfile filename -scale 2.5 -width 300 -constr Chart -callback callback.js');
			console.log(', or run PhantomJS as server: highcharts-convert.js -host 127.0.0.1 -port 1234');
		}

		// default to chart
		config.files = config.files_chart;

		for (i = 0; i < system.args.length; i += 1) {
			if (system.args[i].charAt(0) === '-') {
				key = system.args[i].substr(1, i.length);
				if (key === 'infile' || key === 'callback' || key === 'dataoptions' || key === 'globaloptions' || key === 'customcode') {
					// get string from file
					try {
						map[key] = fs.read(system.args[i + 1]).replace(/^\s+/, '');
					} catch (e) {
						console.log('Error: cannot find file, ' + system.args[i + 1]);
						phantom.exit();
					}
				} else {
					map[key] = system.args[i + 1];
					
					// override with map if that's what we're doing
					if(key === 'constr' && map[key] == 'Map')
						config.files = config.files_map;
				}
			}
		}

		return map;

	};

	render = function (params, exitCallback) {

		var page = require('webpage').create(),
			messages = {},
			scaleAndClipPage,
			loadChart,
			createChart,
			input,
			constr,
			callback,
			width,
			output,
			outType,
			timer,
			renderSVG,
			convert,
			exit,
			interval,
            counter,
            imagesLoaded = false;

		messages.optionsParsed = 'Highcharts.options.parsed';
		messages.callbackParsed = 'Highcharts.cb.parsed';
		
		window.optionsParsed = false;
		window.callbackParsed = false;
        
		page.onConsoleMessage = function (msg) {
			console.log(msg);
            
			/*
			 * Ugly hack, but only way to get messages out of the 'page.evaluate()'
			 * sandbox. If any, please contribute with improvements on this!
			 */
			
			/* to check options or callback are properly parsed */
			if (msg === messages.optionsParsed) {
				window.optionsParsed = true;
			}

			if (msg === messages.callbackParsed) {
				window.callbackParsed = true;
			}
		};

		page.onAlert = function (msg) {
			console.log(msg);
		};

		/* scale and clip the page */
		scaleAndClipPage = function (svg) {
			/*	param: svg: The scg configuration object
			*/

			var zoom = 1,
				pageWidth = pick(params.width, svg.width),
				clipwidth,
				clipheight;

			if (parseInt(pageWidth, 10) == pageWidth) {
				zoom = pageWidth / svg.width;
			}

			/* set this line when scale factor has a higher precedence
			scale has precedence : page.zoomFactor = params.scale  ? zoom * params.scale : zoom;*/

			/* params.width has a higher precedence over scaling, to not break backover compatibility */
			page.zoomFactor = params.scale && params.width == undefined ? zoom * params.scale : zoom;

			clipwidth = svg.width * page.zoomFactor;
			clipheight = svg.height * page.zoomFactor;

			/* define the clip-rectangle */
			/* ignored for PDF, see https://github.com/ariya/phantomjs/issues/10465 */
			page.clipRect = {
				top: 0,
				left: 0,
				width: clipwidth,
				height: clipheight
			};

			/* for pdf we need a bit more paperspace in some cases for example (w:600,h:400), I don't know why.*/
			if (outType === 'pdf') {
				// changed to a multiplication with 1.333 to correct systems dpi setting
				clipwidth = clipwidth * dpiCorrection;
				clipheight = clipheight * dpiCorrection;
				// redefine the viewport
				page.viewportSize = { width: clipwidth, height: clipheight};
				// make the paper a bit larger than the viewport
				page.paperSize = { width: clipwidth + 2 , height: clipheight + 2 };
			}
		};

		exit = function (result) {
			if (serverMode) {
				//Calling page.close(), may stop the increasing heap allocation
				page.close();
			}
			exitCallback(result);
		};

		convert = function (svg) {
			var base64;
			scaleAndClipPage(svg);
			if (outType === 'pdf' || output !== undefined || !serverMode) {
				if (output === undefined) {
					// in case of pdf files
					output = config.tmpDir + '/chart.' + outType;
				}
				page.render(output);
				exit(output);
			} else {
				base64 = page.renderBase64(outType);
				exit(base64);
			}
		};
        
        function decrementImgCounter() {
            counter -= 1;
            if (counter < 1) {
                imagesLoaded = true;
            }
        }
        
        function loadImages(imgUrls) {
            var i, img;
            counter = imgUrls.length;
            for (i = 0; i < imgUrls.length; i += 1) {                    
                img = new Image();                    
                /* onload decrements the counter, also when error (perhaps 404), don't wait for this image to be loaded */
                img.onload = img.onerror = decrementImgCounter;                    
                /* force loading of images by setting the src attr.*/                    
                img.src = imgUrls[i];
            }
        }
        
		renderSVG = function (svg) {
			var svgFile;
			// From this point we have 'loaded' or 'created' a SVG
            
            // Do we have to load images?
            if (svg.imgUrls.length > 0) {
                loadImages(svg.imgUrls);
            } else  {
                 // no images present, no loading, no waiting
                imagesLoaded = true;
            }
            
			try {
				if (outType.toLowerCase() === 'svg') {
					// output svg
					svg = svg.html.replace(/<svg /, '<svg xmlns:xlink="http://www.w3.org/1999/xlink" ').replace(/ href=/g, ' xlink:href=').replace(/<\/svg>.*?$/, '</svg>');
					// add xml doc type
					svg = SVG_DOCTYPE + svg;

					if (output !== undefined) {
						// write the file
						svgFile = fs.open(output, "w");
						svgFile.write(svg);
						svgFile.close();
						exit(output);
					} else {
						// return the svg as a string
						exit(svg);
					}

				} else {
					// output binary images or pdf
					if (!imagesLoaded) {
						// render with interval, waiting for all images loaded
						interval = window.setInterval(function () {
							if (imagesLoaded) {
								clearTimeout(timer);
								clearInterval(interval);
								convert(svg);
							}
						}, 50);

						// we have a 5 second timeframe..
						timer = window.setTimeout(function () {
							clearInterval(interval);
							exitCallback('ERROR: While rendering, there\'s is a timeout reached');
						}, config.TIMEOUT);
					} else {
						// images are loaded, render rightaway
						convert(svg);
					}
				}
			} catch (e) {
				console.log('ERROR: While rendering, ' + e);
			}
		};

		loadChart = function (input, outputType) {
			var nodeIter, nodes, elem, opacity, svgElem, imgs, imgUrls, imgIndex;

			document.body.style.margin = '0px';
			document.body.innerHTML = input;

			if (outputType === 'jpeg') {
				document.body.style.backgroundColor = 'white';
			}
            
			nodes = document.querySelectorAll('*[stroke-opacity]');

			for (nodeIter = 0; nodeIter < nodes.length; nodeIter += 1) {
				elem = nodes[nodeIter];
				opacity = elem.getAttribute('stroke-opacity');
				elem.removeAttribute('stroke-opacity');
				elem.setAttribute('opacity', opacity);
			}

			svgElem = document.getElementsByTagName('svg')[0];
            
            imgs = document.getElementsByTagName('image');
            imgUrls = [];
            
            for (imgIndex = 0; imgIndex < imgs.length; imgIndex = imgIndex + 1) {
                imgUrls.push(imgs[imgIndex].href.baseVal);
            }           
			
			return {
			    html: document.body.innerHTML,
			    width: svgElem.getAttribute("width"),
			    height: svgElem.getAttribute("height"),
                imgUrls: imgUrls
			};
		};

		createChart = function (constr, input, globalOptionsArg, dataOptionsArg, customCodeArg, outputType, callback, messages) {

			var $container, chart, nodes, nodeIter, elem, opacity, imgIndex, imgs, imgUrls;

            // dynamic script insertion
			function loadScript(varStr, codeStr) {
				var $script = $('<script>').attr('type', 'text/javascript');
				$script.html('var ' + varStr + ' = ' + codeStr);
				document.getElementsByTagName("head")[0].appendChild($script[0]);
				if (window[varStr] !== undefined) {
					console.log('Highcharts.' + varStr + '.parsed');
				}
			}

			function parseData(completeHandler, chartOptions, dataConfig) {
				try {
					dataConfig.complete = completeHandler;
					Highcharts.data(dataConfig, chartOptions);
				} catch (error) {
					completeHandler(undefined);
				}
			}

			if (input !== 'undefined') {
				loadScript('options', input);
			}

			if (callback !== 'undefined') {
				loadScript('cb', callback);
			}

			if (globalOptionsArg !== 'undefined') {
				loadScript('globalOptions', globalOptionsArg);
			}

			if (dataOptionsArg !== 'undefined') {
				loadScript('dataOptions', dataOptionsArg);
			}

			if (customCodeArg !== 'undefined') {
				loadScript('customCode', customCodeArg);
			}

			$(document.body).css('margin', '0px');

			if (outputType === 'jpeg') {
				$(document.body).css('backgroundColor', 'white');
			}

			$container = $('<div>').appendTo(document.body);
			$container.attr('id', 'container');

			// disable animations
			Highcharts.SVGRenderer.prototype.Element.prototype.animate = Highcharts.SVGRenderer.prototype.Element.prototype.attr;
			Highcharts.setOptions({ 
				plotOptions: {
					series: {
						animation: false
					}
				}
			});

			if (!options.chart) {
				options.chart = {};
			}

			options.chart.renderTo = $container[0];

			// check if witdh is set. Order of precedence:
			// args.width, options.chart.width and 600px

			// OLD. options.chart.width = width || options.chart.width || 600;
			// Notice we don't use commandline parameter width here. Commandline parameter width is used for scaling.

			options.chart.width = (options.exporting && options.exporting.sourceWidth) || options.chart.width || 600;
			options.chart.height = (options.exporting && options.exporting.sourceHeight) || options.chart.height || 400;

			// Load globalOptions
			if (globalOptions) {
				Highcharts.setOptions(globalOptions);
			}

			// Load data
			if (dataOptions) {
				parseData(function completeHandler(opts) {
					// Merge series configs
					if (options.series) {
						Highcharts.each(options.series, function (series, i) {
							options.series[i] = Highcharts.merge(series, opts.series[i]);
						});
					}

					var mergedOptions = Highcharts.merge(opts, options);

					// Run customCode
					if (customCode) {
						customCode(mergedOptions);
					}

					chart = new Highcharts[constr](mergedOptions, cb);

				}, options, dataOptions);
			} else {
				chart = new Highcharts[constr](options, cb);				
			}

			/* remove stroke-opacity paths, used by mouse-trackers, they turn up as
			*  as fully opaque in the PDF
			*/
			nodes = document.querySelectorAll('*[stroke-opacity]');

			for (nodeIter = 0; nodeIter < nodes.length; nodeIter += 1) {
				elem = nodes[nodeIter];
				opacity = elem.getAttribute('stroke-opacity');
				elem.removeAttribute('stroke-opacity');
				elem.setAttribute('opacity', opacity);
			}
            
            imgs = document.getElementsByTagName('image');
            imgUrls = [];
            
            for (imgIndex = 0; imgIndex < imgs.length; imgIndex = imgIndex + 1) {
                imgUrls.push(imgs[imgIndex].href.baseVal);
            }
            
			return {				
				html: $('div.highcharts-container')[0].innerHTML,
				width: chart.chartWidth,
				height: chart.chartHeight,
                imgUrls: imgUrls
			};
		};

		if (params.length < 1) {
			exit("Error: Insufficient parameters");
		} else {
			input = params.infile;
			output = params.outfile;

			if (output !== undefined) {
				outType = pick(output.split('.').pop(),'png');
			} else {
				outType = pick(params.type,'png');
			}

			constr = pick(params.constr, 'Chart');
			callback = params.callback;
			width = params.width;

			if (input === undefined || input.length === 0) {
				exit('Error: Insuficient or wrong parameters for rendering');
			}

			page.open('about:blank', function (status) {
				var svg,
					globalOptions = params.globaloptions,
					dataOptions = params.dataoptions,
					customCode = 'function customCode(options) {\n' + params.customcode + '}\n',
					jsfile;

				/* Decide if we have to generate a svg first before rendering */
				if (input.substring(0, 4).toLowerCase() === "<svg" || input.substring(0, 5).toLowerCase() === "<?xml"
					|| input.substring(0, 9).toLowerCase() === "<!doctype") {
					//render page directly from svg file
					svg = page.evaluate(loadChart, input, outType);
					page.viewportSize = { width: svg.width, height: svg.height };
					renderSVG(svg);
				} else {
					// We have a js file, let highcharts create the chart first and grab the svg

					// load necessary libraries
					for (jsfile in config.files) {
						if (config.files.hasOwnProperty(jsfile)) {
							page.injectJs(config.files[jsfile]);	
						}
					}
                    
					// load chart in page and return svg height and width
					svg = page.evaluate(createChart, constr, input, globalOptions, dataOptions, customCode, outType, callback, messages);

					if (!window.optionsParsed) {
						exit('ERROR: the options variable was not available or couldn\'t be parsed, does the infile contain an syntax error? Input used:' + input);
					}

					if (callback !== undefined && !window.callbackParsed) {
						exit('ERROR: the callback variable was not available, does the callback contain an syntax error? Callback used: ' + callback);
					}
					renderSVG(svg);
				}
			});
		}
	};

	startServer = function (host, port) {
		var server = require('webserver').create();

		server.listen(host + ':' + port,
			function (request, response) {
				var jsonStr = request.postRaw || request.post,
					params,
					msg;
				try {
					params = JSON.parse(jsonStr);
					
					// load our includes based on the type of chart
					if(params.constr == 'Map')
						config.files = config.files_map;
					else
						config.files = config.files_chart;
					
					if (params.status) {
						// for server health validation
						response.statusCode = 200;
						response.write('OK');
						response.close();
					} else {
						render(params, function (result) {
							response.statusCode = 200;
							response.write(result);
							response.close();
						});
					}
				} catch (e) {
					msg = "Failed rendering: \n" + e;
					response.statusCode = 500;
					response.setHeader('Content-Type', 'text/plain');
					response.setHeader('Content-Length', msg.length);
					response.write(msg);
					response.close();
				}
			}); // end server.listen

		// switch to serverMode
		serverMode = true;

		console.log("OK, PhantomJS is ready.");
	};

	args = mapCLArguments();

	// set tmpDir, for output temporary files.
	if (args.tmpdir === undefined) {
		config.tmpDir = fs.workingDirectory + '/tmp';
	} else {
		config.tmpDir = args.tmpdir;
	}

	// exists tmpDir and is it writable?
	if (!fs.exists(config.tmpDir)) {
		try{
			fs.makeDirectory(config.tmpDir);
		} catch (e) {
			console.log('ERROR: Cannot create temp directory for ' + config.tmpDir);
		}
	}


	if (args.host !== undefined && args.port !== undefined) {
		startServer(args.host, args.port);
	} else {
		// presume commandline usage
		render(args, function (msg) {
			console.log(msg);
			phantom.exit();
		});
	}
}());<|MERGE_RESOLUTION|>--- conflicted
+++ resolved
@@ -22,70 +22,48 @@
 			 * Depending on purchased license change the HIGHCHARTS property to 
 			 * highcharts.js or highstock.js 
 			 */
-<<<<<<< HEAD
+
 			files: {
-				// Highcharts serverside rendering config
-				JQUERY: 'jquery.1.9.1.min.js',
-				/* HIGHCHARTS: 'highstock.js',*/
-				HIGHCHARTS: 'highcharts.js',
-=======
-			files_map: { 
-				JQUERY: 'jquery.1.9.1.min.js',
-				HIGHCHARTS: 'highmaps.js',
-				HIGHCHARTS_DATA: 'data.js',
-				HIGHCHARTS_DRILLDOWN: 'drilldown.js',
-				HIGHCHARTS_HEATMAP: 'heatmap.js',
-				HIGHCHARTS_NODATA: 'no-data-to-display.js'
-			},
-			
-			files_chart: { 
-				JQUERY: 'jquery.1.9.1.min.js',
-				HIGHCHARTS: 'highcharts.js',
-				/*HIGHCHARTS: 'highstock.js',*/
->>>>>>> 89637ba7
-				HIGHCHARTS_MORE: 'highcharts-more.js',
-				HIGHCHARTS_DATA: 'data.js',
-				HIGHCHARTS_DRILLDOWN: 'drilldown.js',
-				HIGHCHARTS_FUNNEL: 'funnel.js',
-				HIGHCHARTS_HEATMAP: 'heatmap.js',
-				HIGHCHARTS_TREEMAP: 'treemap.js',
-				HIGHCHARTS_3D: 'highcharts-3d.js',
-				HIGHCHARTS_NODATA: 'no-data-to-display.js',
-<<<<<<< HEAD
-				// Uncomment below if you have both Highcharts and Highmaps license
-				// HIGHCHARTS_MAP: 'map.js',
-=======
->>>>>>> 89637ba7
-				HIGHCHARTS_SOLID_GAUGE: 'solid-gauge.js',
-				BROKEN_AXIS: 'broken-axis.js'
-
-				// Highstock serverside rendering config
-				/*
-				 JQUERY: 'jquery.1.9.1.min.js',
-				 HIGHCHARTS: 'highstock.js',
-				 HIGHCHARTS_MORE: 'highcharts-more.js',
-				 HIGHCHARTS_DATA: 'data.js',
-				 HIGHCHARTS_DRILLDOWN: 'drilldown.js',
-				 HIGHCHARTS_FUNNEL: 'funnel.js',
-				 HIGHCHARTS_HEATMAP: 'heatmap.js',
-				 HIGHCHARTS_TREEMAP: 'treemap.js',
-				 HIGHCHARTS_3D: 'highcharts-3d.js',
-				 HIGHCHARTS_NODATA: 'no-data-to-display.js',
-				 // Uncomment below if you have both Highstock and Highmaps license
-				 // HIGHCHARTS_MAP: 'map.js',
-				 HIGHCHARTS_SOLID_GAUGE: 'solid-gauge.js',
-				 BROKEN_AXIS: 'broken-axis.js'
-				 */
-
-				// Highmaps serverside rendering config
-				/*
-				 JQUERY: 'jquery.1.9.1.min.js',
-				 HIGHCHARTS: 'highmaps.js',
-				 HIGHCHARTS_DATA: 'data.js',
-				 HIGHCHARTS_DRILLDOWN: 'drilldown.js',
-				 HIGHCHARTS_HEATMAP: 'heatmap.js',
-				 HIGHCHARTS_TREEMAP: 'treemap.js'
-				 */
+				highcharts: {
+					JQUERY: 'jquery.1.9.1.min.js',
+					HIGHCHARTS: 'highcharts.js',
+					HIGHCHARTS_MORE: 'highcharts-more.js',
+					HIGHCHARTS_DATA: 'data.js',
+					HIGHCHARTS_DRILLDOWN: 'drilldown.js',
+					HIGHCHARTS_FUNNEL: 'funnel.js',
+					HIGHCHARTS_HEATMAP: 'heatmap.js',
+					HIGHCHARTS_TREEMAP: 'treemap.js',
+					HIGHCHARTS_3D: 'highcharts-3d.js',
+					HIGHCHARTS_NODATA: 'no-data-to-display.js',
+					// Uncomment below if you have both Highcharts and Highmaps license
+					// HIGHCHARTS_MAP: 'map.js',
+					HIGHCHARTS_SOLID_GAUGE: 'solid-gauge.js',
+					BROKEN_AXIS: 'broken-axis.js'
+				},
+				highstock: {
+					JQUERY: 'jquery.1.9.1.min.js',
+					HIGHCHARTS: 'highstock.js',
+					HIGHCHARTS_MORE: 'highcharts-more.js',
+					HIGHCHARTS_DATA: 'data.js',
+					HIGHCHARTS_DRILLDOWN: 'drilldown.js',
+					HIGHCHARTS_FUNNEL: 'funnel.js',
+					HIGHCHARTS_HEATMAP: 'heatmap.js',
+					HIGHCHARTS_TREEMAP: 'treemap.js',
+					HIGHCHARTS_3D: 'highcharts-3d.js',
+					HIGHCHARTS_NODATA: 'no-data-to-display.js',
+					// Uncomment below if you have both Highstock and Highmaps license
+					// HIGHCHARTS_MAP: 'map.js',
+					HIGHCHARTS_SOLID_GAUGE: 'solid-gauge.js',
+					BROKEN_AXIS: 'broken-axis.js'
+				},
+				highmaps: {
+					JQUERY: 'jquery.1.9.1.min.js',
+					HIGHCHARTS: 'highmaps.js',
+					HIGHCHARTS_DATA: 'data.js',
+					HIGHCHARTS_DRILLDOWN: 'drilldown.js',
+					HIGHCHARTS_HEATMAP: 'heatmap.js',
+					HIGHCHARTS_NODATA: 'no-data-to-display.js'
+				}
 			},
 			TIMEOUT: 5000 /* 5 seconds timout for loading images */
 		},
@@ -120,9 +98,6 @@
 			console.log(', or run PhantomJS as server: highcharts-convert.js -host 127.0.0.1 -port 1234');
 		}
 
-		// default to chart
-		config.files = config.files_chart;
-
 		for (i = 0; i < system.args.length; i += 1) {
 			if (system.args[i].charAt(0) === '-') {
 				key = system.args[i].substr(1, i.length);
@@ -136,16 +111,10 @@
 					}
 				} else {
 					map[key] = system.args[i + 1];
-					
-					// override with map if that's what we're doing
-					if(key === 'constr' && map[key] == 'Map')
-						config.files = config.files_map;
 				}
 			}
 		}
-
 		return map;
-
 	};
 
 	render = function (params, exitCallback) {
@@ -535,7 +504,8 @@
 					globalOptions = params.globaloptions,
 					dataOptions = params.dataoptions,
 					customCode = 'function customCode(options) {\n' + params.customcode + '}\n',
-					jsfile;
+					jsFile,
+					jsFiles;
 
 				/* Decide if we have to generate a svg first before rendering */
 				if (input.substring(0, 4).toLowerCase() === "<svg" || input.substring(0, 5).toLowerCase() === "<?xml"
@@ -545,12 +515,23 @@
 					page.viewportSize = { width: svg.width, height: svg.height };
 					renderSVG(svg);
 				} else {
-					// We have a js file, let highcharts create the chart first and grab the svg
+					/**
+					 * We have a js file, let's render serverside from Highcharts options and grab the svg from it
+					 */
+
+					 // load our javascript dependencies based on the constructor
+					 if (params.constr === 'Map') {
+						 jsFiles = config.files.highmaps;
+					 } else if (params.constr === 'StockChart')
+					    jsFiles = config.files.highstock;
+					 else {
+						jsFiles = config.files.highcharts;
+					}
 
 					// load necessary libraries
-					for (jsfile in config.files) {
-						if (config.files.hasOwnProperty(jsfile)) {
-							page.injectJs(config.files[jsfile]);	
+					for (jsFile in config.files) {
+						if (config.files.hasOwnProperty(jsFile)) {
+							page.injectJs(config.files[jsFile]);
 						}
 					}
                     
@@ -580,13 +561,6 @@
 					msg;
 				try {
 					params = JSON.parse(jsonStr);
-					
-					// load our includes based on the type of chart
-					if(params.constr == 'Map')
-						config.files = config.files_map;
-					else
-						config.files = config.files_chart;
-					
 					if (params.status) {
 						// for server health validation
 						response.statusCode = 200;
