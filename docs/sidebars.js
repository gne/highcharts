module.exports = {
    docs: {
        Highcharts: ['index'],
        'Getting started': [
            'getting-started/system-requirements',
            'getting-started/installation',
            'getting-started/installation-with-esm',
            'getting-started/install-from-npm',
            'getting-started/install-from-bower',
            'getting-started/your-first-chart',
            'getting-started/how-to-set-options',
            'getting-started/frequently-asked-questions',
            'getting-started/how-to-create-custom-highcharts-files',
            'getting-started/optional-dependencies'
        ],
        'Chart concepts': [
            'chart-concepts/understanding-highcharts',
            'chart-concepts/title-and-subtitle',
            'chart-concepts/axes',
            'chart-concepts/bubble-legend',
            'chart-concepts/series',
            'chart-concepts/tooltip',
            'chart-concepts/legend',
            'chart-concepts/scrollbar',
            'chart-concepts/plot-bands-and-plot-lines',
            'chart-concepts/zooming',
            'chart-concepts/labels-and-string-formatting',
            'chart-concepts/drilldown',
            'chart-concepts/3d-charts',
            'chart-concepts/responsive',
            'chart-concepts/security'
        ],
        'Stock': [
            'stock/understanding-highcharts-stock',
            'stock/stock-tools',
            'stock/candlestick-chart',
            'stock/compare',
            'stock/cumulative-sum',
            'stock/hollow-candlestick-chart',
            'stock/heikinashi',
            'stock/data-grouping',
            'stock/depth-chart',
            'stock/flag-series',
            'stock/navigator',
            'stock/hlc-chart',
            'stock/ohlc-chart',
            'stock/range-selector',
            'stock/axis-resizer',
            'stock/technical-indicator-series',
            'stock/custom-technical-indicators'
        ],
        'Maps': [
            'maps/getting-started',
            'maps/map-navigation',
            'maps/color-axis',
            'maps/map-collection',
            'maps/create-custom-maps',
            'maps/custom-geojson-maps',
            'maps/adding-points-and-lines',
            'maps/latlon',
            'maps/map-series',
<<<<<<< HEAD
            'maps/mapline-series',
=======
            'maps/mapbubble-series',
>>>>>>> e8d75839
            'maps/mappoint-series',
            'maps/tilemap-series'
        ],
        'Gantt': [
            'gantt/getting-started-gantt',
            'gantt/gantt-grouping-tasks',
            'gantt/gantt-task-dependencies',
            'gantt/gantt-axis-grid',
            'gantt/gantt-task-config'
        ],
        'Chart and series types': [
            'chart-and-series-types/chart-types',
            'chart-and-series-types/combining-chart-types',
            'chart-and-series-types/3d-cylinder',
            'chart-and-series-types/funnel-3d',
            'chart-and-series-types/pyramid-3d',
            'chart-and-series-types/angular-gauges',
            'chart-and-series-types/area-chart',
            'chart-and-series-types/areaspline-chart',
            'chart-and-series-types/bar-chart',
            'chart-and-series-types/bell-curve-series',
            'chart-and-series-types/box-plot-series',
            'chart-and-series-types/bubble-series',
            'chart-and-series-types/bullet-chart',
            'chart-and-series-types/column-chart',
            'chart-and-series-types/column-pyramid',
            'chart-and-series-types/dependency-wheel',
            'chart-and-series-types/dumbbell-series',
            'chart-and-series-types/error-bar-series',
            'chart-and-series-types/funnel-series',
            'chart-and-series-types/heatmap',
            'chart-and-series-types/histogram-series',
            'chart-and-series-types/item-chart',
            'chart-and-series-types/line-chart',
            'chart-and-series-types/lollipop-series',
            'chart-and-series-types/network-graph',
            'chart-and-series-types/organization-chart',
            'chart-and-series-types/packed-bubble',
            'chart-and-series-types/parallel-coordinates-chart',
            'chart-and-series-types/pareto-chart',
            'chart-and-series-types/pie-chart',
            'chart-and-series-types/polar-chart',
            'chart-and-series-types/radial-bar-chart',
            'chart-and-series-types/range-series',
            'chart-and-series-types/sankey-diagram',
            'chart-and-series-types/scatter-chart',
            'chart-and-series-types/spline-chart',
            'chart-and-series-types/stream-graph',
            'chart-and-series-types/sunburst-series',
            'chart-and-series-types/timeline-series',
            'chart-and-series-types/treemap',
            'chart-and-series-types/variable-radius-pie-chart',
            'chart-and-series-types/variwide-chart',
            'chart-and-series-types/vector-plot',
            'chart-and-series-types/venn-series',
            'chart-and-series-types/waterfall-series',
            'chart-and-series-types/wind-barbs-series',
            'chart-and-series-types/word-cloud-series',
            'chart-and-series-types/x-range-series'

        ],
        'Advanced chart features': [
            'advanced-chart-features/annotations-module',
            'advanced-chart-features/annotations-and-fibonacci-retracements',
            'advanced-chart-features/boost-module',
            'advanced-chart-features/data-sorting',
            'advanced-chart-features/marker-clusters',
            'chart-concepts/bubble-legend',
            'advanced-chart-features/debugger-mode',
            'advanced-chart-features/freeform-drawing',
            'advanced-chart-features/internationalization',
            'advanced-chart-features/pie-datalabels-alignment',
            'advanced-chart-features/stacking-charts',
            'advanced-chart-features/highcharts-typescript-declarations'
        ],
        'Export module': [
            'export-module/export-module-overview',
            'export-module/client-side-export',
            'export-module/setting-up-the-server',
            'export-module/render-charts-serverside',
            'export-module/privacy-disclaimer-export'
        ],
        'Working with data': [
            'working-with-data/data-intro',
            'working-with-data/data-compression',
            'working-with-data/data-module',
            'working-with-data/custom-preprocessing',
            'working-with-data/live-data',
            'working-with-data/data-from-a-database',
            'working-with-data/getting-data-across-domains-jsonp',
            'working-with-data/server-side-data-grouping'
        ],
        'Chart design and style': [
            'chart-design-and-style/design-and-style',
            'chart-design-and-style/colors',
            'chart-design-and-style/pattern-fills',
            'chart-design-and-style/themes',
            'chart-design-and-style/style-by-css',
            'chart-design-and-style/custom-themes-in-styled-mode',
            'chart-design-and-style/gradients-shadows-and-patterns'
        ],
        'Accessibility': [
            'accessibility/accessibility-module',
            'accessibility/accessibility-module-feature-overview',
            'accessibility/configure-the-accessibility-module',
            'accessibility/accessible-dynamic-data',
            'accessibility/sonification',
            'accessibility/patterns-and-contrast',
            'accessibility/tables',
            'accessibility/compliance'
        ],
        'Extending Highcharts': [
            'extending-highcharts/extending-highcharts'
        ]
    }
};<|MERGE_RESOLUTION|>--- conflicted
+++ resolved
@@ -59,12 +59,9 @@
             'maps/adding-points-and-lines',
             'maps/latlon',
             'maps/map-series',
-<<<<<<< HEAD
             'maps/mapline-series',
-=======
+            'maps/mappoint-series',
             'maps/mapbubble-series',
->>>>>>> e8d75839
-            'maps/mappoint-series',
             'maps/tilemap-series'
         ],
         'Gantt': [
