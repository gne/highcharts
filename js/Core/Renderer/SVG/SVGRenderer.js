/* *
 *
 *  (c) 2010-2021 Torstein Honsi
 *
 *  License: www.highcharts.com/license
 *
 *  !!!!!!! SOURCE GETS TRANSPILED BY TYPESCRIPT. EDIT TS FILE ONLY. !!!!!!!
 *
 * */
'use strict';
import Color from '../../Color/Color.js';
import H from '../../Globals.js';
import palette from '../../Color/Palette.js';
import SVGElement from './SVGElement.js';
import SVGLabel from './SVGLabel.js';
import AST from '../HTML/AST.js';
import TextBuilder from './TextBuilder.js';
import U from '../../Utilities.js';
var addEvent = U.addEvent, attr = U.attr, createElement = U.createElement, css = U.css, defined = U.defined, destroyObjectProperties = U.destroyObjectProperties, extend = U.extend, isArray = U.isArray, isNumber = U.isNumber, isObject = U.isObject, isString = U.isString, merge = U.merge, objectEach = U.objectEach, pick = U.pick, pInt = U.pInt, splat = U.splat, uniqueKey = U.uniqueKey;
/**
 * A clipping rectangle that can be applied to one or more {@link SVGElement}
 * instances. It is instanciated with the {@link SVGRenderer#clipRect} function
 * and applied with the {@link SVGElement#clip} function.
 *
 * @example
 * var circle = renderer.circle(100, 100, 100)
 *     .attr({ fill: 'red' })
 *     .add();
 * var clipRect = renderer.clipRect(100, 100, 100, 100);
 *
 * // Leave only the lower right quarter visible
 * circle.clip(clipRect);
 *
 * @typedef {Highcharts.SVGElement} Highcharts.ClipRectElement
 */
/**
 * The font metrics.
 *
 * @interface Highcharts.FontMetricsObject
 */ /**
* The baseline relative to the top of the box.
*
* @name Highcharts.FontMetricsObject#b
* @type {number}
*/ /**
* The font size.
*
* @name Highcharts.FontMetricsObject#f
* @type {number}
*/ /**
* The line height.
*
* @name Highcharts.FontMetricsObject#h
* @type {number}
*/
/**
 * An object containing `x` and `y` properties for the position of an element.
 *
 * @interface Highcharts.PositionObject
 */ /**
* X position of the element.
* @name Highcharts.PositionObject#x
* @type {number}
*/ /**
* Y position of the element.
* @name Highcharts.PositionObject#y
* @type {number}
*/
/**
 * A rectangle.
 *
 * @interface Highcharts.RectangleObject
 */ /**
* Height of the rectangle.
* @name Highcharts.RectangleObject#height
* @type {number}
*/ /**
* Width of the rectangle.
* @name Highcharts.RectangleObject#width
* @type {number}
*/ /**
* Horizontal position of the rectangle.
* @name Highcharts.RectangleObject#x
* @type {number}
*/ /**
* Vertical position of the rectangle.
* @name Highcharts.RectangleObject#y
* @type {number}
*/
/**
 * The shadow options.
 *
 * @interface Highcharts.ShadowOptionsObject
 */ /**
* The shadow color.
* @name    Highcharts.ShadowOptionsObject#color
* @type    {Highcharts.ColorString|undefined}
* @default ${palette.neutralColor100}
*/ /**
* The horizontal offset from the element.
*
* @name    Highcharts.ShadowOptionsObject#offsetX
* @type    {number|undefined}
* @default 1
*/ /**
* The vertical offset from the element.
* @name    Highcharts.ShadowOptionsObject#offsetY
* @type    {number|undefined}
* @default 1
*/ /**
* The shadow opacity.
*
* @name    Highcharts.ShadowOptionsObject#opacity
* @type    {number|undefined}
* @default 0.15
*/ /**
* The shadow width or distance from the element.
* @name    Highcharts.ShadowOptionsObject#width
* @type    {number|undefined}
* @default 3
*/
/**
 * @interface Highcharts.SizeObject
 */ /**
* @name Highcharts.SizeObject#height
* @type {number}
*/ /**
* @name Highcharts.SizeObject#width
* @type {number}
*/
/**
 * Array of path commands, that will go into the `d` attribute of an SVG
 * element.
 *
 * @typedef {Array<(Array<Highcharts.SVGPathCommand>|Array<Highcharts.SVGPathCommand,number>|Array<Highcharts.SVGPathCommand,number,number>|Array<Highcharts.SVGPathCommand,number,number,number,number>|Array<Highcharts.SVGPathCommand,number,number,number,number,number,number>|Array<Highcharts.SVGPathCommand,number,number,number,number,number,number,number>)>} Highcharts.SVGPathArray
 */
/**
 * Possible path commands in an SVG path array. Valid values are `A`, `C`, `H`,
 * `L`, `M`, `Q`, `S`, `T`, `V`, `Z`.
 *
 * @typedef {string} Highcharts.SVGPathCommand
 * @validvalue ["a","c","h","l","m","q","s","t","v","z","A","C","H","L","M","Q","S","T","V","Z"]
 */
/**
 * An extendable collection of functions for defining symbol paths. Symbols are
 * used internally for point markers, button and label borders and backgrounds,
 * or custom shapes. Extendable by adding to {@link SVGRenderer#symbols}.
 *
 * @interface Highcharts.SymbolDictionary
 */ /**
* @name Highcharts.SymbolDictionary#[key:string]
* @type {Function|undefined}
*/ /**
* @name Highcharts.SymbolDictionary#arc
* @type {Function|undefined}
*/ /**
* @name Highcharts.SymbolDictionary#callout
* @type {Function|undefined}
*/ /**
* @name Highcharts.SymbolDictionary#circle
* @type {Function|undefined}
*/ /**
* @name Highcharts.SymbolDictionary#diamond
* @type {Function|undefined}
*/ /**
* @name Highcharts.SymbolDictionary#square
* @type {Function|undefined}
*/ /**
* @name Highcharts.SymbolDictionary#triangle
* @type {Function|undefined}
*/
/**
 * Can be one of `arc`, `callout`, `circle`, `diamond`, `square`, `triangle`,
 * and `triangle-down`. Symbols are used internally for point markers, button
 * and label borders and backgrounds, or custom shapes. Extendable by adding to
 * {@link SVGRenderer#symbols}.
 *
 * @typedef {"arc"|"callout"|"circle"|"diamond"|"square"|"triangle"|"triangle-down"} Highcharts.SymbolKeyValue
 */
/**
 * Additional options, depending on the actual symbol drawn.
 *
 * @interface Highcharts.SymbolOptionsObject
 */ /**
* The anchor X position for the `callout` symbol. This is where the chevron
* points to.
*
* @name Highcharts.SymbolOptionsObject#anchorX
* @type {number|undefined}
*/ /**
* The anchor Y position for the `callout` symbol. This is where the chevron
* points to.
*
* @name Highcharts.SymbolOptionsObject#anchorY
* @type {number|undefined}
*/ /**
* The end angle of an `arc` symbol.
*
* @name Highcharts.SymbolOptionsObject#end
* @type {number|undefined}
*/ /**
* Whether to draw `arc` symbol open or closed.
*
* @name Highcharts.SymbolOptionsObject#open
* @type {boolean|undefined}
*/ /**
* The radius of an `arc` symbol, or the border radius for the `callout` symbol.
*
* @name Highcharts.SymbolOptionsObject#r
* @type {number|undefined}
*/ /**
* The start angle of an `arc` symbol.
*
* @name Highcharts.SymbolOptionsObject#start
* @type {number|undefined}
*/
/* eslint-disable no-invalid-this, valid-jsdoc */
var charts = H.charts, deg2rad = H.deg2rad, doc = H.doc, isFirefox = H.isFirefox, isMS = H.isMS, isWebKit = H.isWebKit, noop = H.noop, svg = H.svg, SVG_NS = H.SVG_NS, symbolSizes = H.symbolSizes, win = H.win;
/**
 * Allows direct access to the Highcharts rendering layer in order to draw
 * primitive shapes like circles, rectangles, paths or text directly on a chart,
 * or independent from any chart. The SVGRenderer represents a wrapper object
 * for SVG in modern browsers. Through the VMLRenderer, part of the `oldie.js`
 * module, it also brings vector graphics to IE <= 8.
 *
 * An existing chart's renderer can be accessed through {@link Chart.renderer}.
 * The renderer can also be used completely decoupled from a chart.
 *
 * @sample highcharts/members/renderer-on-chart
 *         Annotating a chart programmatically.
 * @sample highcharts/members/renderer-basic
 *         Independent SVG drawing.
 *
 * @example
 * // Use directly without a chart object.
 * var renderer = new Highcharts.Renderer(parentNode, 600, 400);
 *
 * @class
 * @name Highcharts.SVGRenderer
 *
 * @param {Highcharts.HTMLDOMElement} container
 *        Where to put the SVG in the web page.
 *
 * @param {number} width
 *        The width of the SVG.
 *
 * @param {number} height
 *        The height of the SVG.
 *
 * @param {Highcharts.CSSObject} [style]
 *        The box style, if not in styleMode
 *
 * @param {boolean} [forExport=false]
 *        Whether the rendered content is intended for export.
 *
 * @param {boolean} [allowHTML=true]
 *        Whether the renderer is allowed to include HTML text, which will be
 *        projected on top of the SVG.
 *
 * @param {boolean} [styledMode=false]
 *        Whether the renderer belongs to a chart that is in styled mode.
 *        If it does, it will avoid setting presentational attributes in
 *        some cases, but not when set explicitly through `.attr` and `.css`
 *        etc.
 */
var SVGRenderer = /** @class */ (function () {
    /* *
     *
     *  Constructors
     *
     * */
    function SVGRenderer(container, width, height, style, forExport, allowHTML, styledMode) {
        /* *
         *
         *  Properties
         *
         * */
        this.alignedObjects = void 0;
        /**
         * The root `svg` node of the renderer.
         *
         * @name Highcharts.SVGRenderer#box
         * @type {Highcharts.SVGDOMElement}
         */
        this.box = void 0;
        /**
         * The wrapper for the root `svg` node of the renderer.
         *
         * @name Highcharts.SVGRenderer#boxWrapper
         * @type {Highcharts.SVGElement}
         */
        this.boxWrapper = void 0;
        this.cache = void 0;
        this.cacheKeys = void 0;
        this.chartIndex = void 0;
        /**
         * A pointer to the `defs` node of the root SVG.
         *
         * @name Highcharts.SVGRenderer#defs
         * @type {Highcharts.SVGElement}
         */
        this.defs = void 0;
        this.globalAnimation = void 0;
        this.gradients = void 0;
        this.height = void 0;
        this.imgCount = void 0;
        this.isSVG = void 0;
        this.style = void 0;
        /**
         * Page url used for internal references.
         *
         * @private
         * @name Highcharts.SVGRenderer#url
         * @type {string}
         */
        this.url = void 0;
        this.width = void 0;
        this.init(container, width, height, style, forExport, allowHTML, styledMode);
    }
    /* *
     *
     *  Functions
     *
     * */
    /**
     * Initialize the SVGRenderer. Overridable initializer function that takes
     * the same parameters as the constructor.
     *
     * @function Highcharts.SVGRenderer#init
     *
     * @param {Highcharts.HTMLDOMElement} container
     * Where to put the SVG in the web page.
     *
     * @param {number} width
     * The width of the SVG.
     *
     * @param {number} height
     * The height of the SVG.
     *
     * @param {Highcharts.CSSObject} [style]
     * The box style, if not in styleMode
     *
     * @param {boolean} [forExport=false]
     * Whether the rendered content is intended for export.
     *
     * @param {boolean} [allowHTML=true]
     * Whether the renderer is allowed to include HTML text, which will be
     * projected on top of the SVG.
     *
     * @param {boolean} [styledMode=false]
     * Whether the renderer belongs to a chart that is in styled mode. If it
     * does, it will avoid setting presentational attributes in some cases, but
     * not when set explicitly through `.attr` and `.css` etc.
     */
    SVGRenderer.prototype.init = function (container, width, height, style, forExport, allowHTML, styledMode) {
        var renderer = this, boxWrapper, element, desc;
        boxWrapper = renderer.createElement('svg')
            .attr({
            version: '1.1',
            'class': 'highcharts-root'
        });
        if (!styledMode) {
            boxWrapper.css(this.getStyle(style));
        }
        element = boxWrapper.element;
        container.appendChild(element);
        // Always use ltr on the container, otherwise text-anchor will be
        // flipped and text appear outside labels, buttons, tooltip etc (#3482)
        attr(container, 'dir', 'ltr');
        // For browsers other than IE, add the namespace attribute (#1978)
        if (container.innerHTML.indexOf('xmlns') === -1) {
            attr(element, 'xmlns', this.SVG_NS);
        }
        // object properties
        renderer.isSVG = true;
        this.box = element;
        this.boxWrapper = boxWrapper;
        renderer.alignedObjects = [];
        // #24, #672, #1070
        this.url = ((isFirefox || isWebKit) &&
            doc.getElementsByTagName('base').length) ?
            win.location.href
                .split('#')[0] // remove the hash
                .replace(/<[^>]*>/g, '') // wing cut HTML
                // escape parantheses and quotes
                .replace(/([\('\)])/g, '\\$1')
                // replace spaces (needed for Safari only)
                .replace(/ /g, '%20') :
            '';
        // Add description
        desc = this.createElement('desc').add();
        desc.element.appendChild(doc.createTextNode('Created with @product.name@ @product.version@'));
        renderer.defs = this.createElement('defs').add();
        renderer.allowHTML = allowHTML;
        renderer.forExport = forExport;
        renderer.styledMode = styledMode;
        renderer.gradients = {}; // Object where gradient SvgElements are stored
        renderer.cache = {}; // Cache for numerical bounding boxes
        renderer.cacheKeys = [];
        renderer.imgCount = 0;
        renderer.setSize(width, height, false);
        // Issue 110 workaround:
        // In Firefox, if a div is positioned by percentage, its pixel position
        // may land between pixels. The container itself doesn't display this,
        // but an SVG element inside this container will be drawn at subpixel
        // precision. In order to draw sharp lines, this must be compensated
        // for. This doesn't seem to work inside iframes though (like in
        // jsFiddle).
        var subPixelFix, rect;
        if (isFirefox && container.getBoundingClientRect) {
            subPixelFix = function () {
                css(container, { left: 0, top: 0 });
                rect = container.getBoundingClientRect();
                css(container, {
                    left: (Math.ceil(rect.left) - rect.left) + 'px',
                    top: (Math.ceil(rect.top) - rect.top) + 'px'
                });
            };
            // run the fix now
            subPixelFix();
            // run it on resize
            renderer.unSubPixelFix = addEvent(win, 'resize', subPixelFix);
        }
    };
    /**
     * General method for adding a definition to the SVG `defs` tag. Can be used
     * for gradients, fills, filters etc. Styled mode only. A hook for adding
     * general definitions to the SVG's defs tag. Definitions can be referenced
     * from the CSS by its `id`. Read more in
     * [gradients, shadows and patterns](https://www.highcharts.com/docs/chart-design-and-style/gradients-shadows-and-patterns).
     * Styled mode only.
     *
     * @function Highcharts.SVGRenderer#definition
     *
     * @param {Highcharts.ASTNode} def
     * A serialized form of an SVG definition, including children.
     *
     * @return {Highcharts.SVGElement}
     * The inserted node.
     */
    SVGRenderer.prototype.definition = function (def) {
        var ast = new AST([def]);
        return ast.addToDOM(this.defs.element);
    };
    /**
     * Get the global style setting for the renderer.
     *
     * @private
     * @function Highcharts.SVGRenderer#getStyle
     *
     * @param {Highcharts.CSSObject} style
     * Style settings.
     *
     * @return {Highcharts.CSSObject}
     * The style settings mixed with defaults.
     */
    SVGRenderer.prototype.getStyle = function (style) {
        this.style = extend({
            fontFamily: '"Lucida Grande", "Lucida Sans Unicode", ' +
                'Arial, Helvetica, sans-serif',
            fontSize: '12px'
        }, style);
        return this.style;
    };
    /**
     * Apply the global style on the renderer, mixed with the default styles.
     *
     * @function Highcharts.SVGRenderer#setStyle
     *
     * @param {Highcharts.CSSObject} style
     * CSS to apply.
     */
    SVGRenderer.prototype.setStyle = function (style) {
        this.boxWrapper.css(this.getStyle(style));
    };
    /**
     * Detect whether the renderer is hidden. This happens when one of the
     * parent elements has `display: none`. Used internally to detect when we
     * needto render preliminarily in another div to get the text bounding boxes
     * right.
     *
     * @function Highcharts.SVGRenderer#isHidden
     *
     * @return {boolean}
     * True if it is hidden.
     */
    SVGRenderer.prototype.isHidden = function () {
        return !this.boxWrapper.getBBox().width;
    };
    /**
     * Destroys the renderer and its allocated members.
     *
     * @function Highcharts.SVGRenderer#destroy
     *
     * @return {null}
     */
    SVGRenderer.prototype.destroy = function () {
        var renderer = this, rendererDefs = renderer.defs;
        renderer.box = null;
        renderer.boxWrapper = renderer.boxWrapper.destroy();
        // Call destroy on all gradient elements
        destroyObjectProperties(renderer.gradients || {});
        renderer.gradients = null;
        // Defs are null in VMLRenderer
        // Otherwise, destroy them here.
        if (rendererDefs) {
            renderer.defs = rendererDefs.destroy();
        }
        // Remove sub pixel fix handler (#982)
        if (renderer.unSubPixelFix) {
            renderer.unSubPixelFix();
        }
        renderer.alignedObjects = null;
        return null;
    };
    /**
     * Create a wrapper for an SVG element. Serves as a factory for
     * {@link SVGElement}, but this function is itself mostly called from
     * primitive factories like {@link SVGRenderer#path}, {@link
     * SVGRenderer#rect} or {@link SVGRenderer#text}.
     *
     * @function Highcharts.SVGRenderer#createElement
     *
     * @param {string} nodeName
     * The node name, for example `rect`, `g` etc.
     *
     * @return {Highcharts.SVGElement}
     * The generated SVGElement.
     */
    SVGRenderer.prototype.createElement = function (nodeName) {
        var wrapper = new this.Element();
        wrapper.init(this, nodeName);
        return wrapper;
    };
    /**
     * Get converted radial gradient attributes according to the radial
     * reference. Used internally from the {@link SVGElement#colorGradient}
     * function.
     *
     * @private
     * @function Highcharts.SVGRenderer#getRadialAttr
     */
    SVGRenderer.prototype.getRadialAttr = function (radialReference, gradAttr) {
        return {
            cx: (radialReference[0] - radialReference[2] / 2) +
                gradAttr.cx * radialReference[2],
            cy: (radialReference[1] - radialReference[2] / 2) +
                gradAttr.cy * radialReference[2],
            r: gradAttr.r * radialReference[2]
        };
    };
    /**
     * Parse a simple HTML string into SVG tspans. Called internally when text
     * is set on an SVGElement. The function supports a subset of HTML tags, CSS
     * text features like `width`, `text-overflow`, `white-space`, and also
     * attributes like `href` and `style`.
     *
     * @private
     * @function Highcharts.SVGRenderer#buildText
     *
     * @param {Highcharts.SVGElement} wrapper
     * The parent SVGElement.
     */
    SVGRenderer.prototype.buildText = function (wrapper) {
        new TextBuilder(wrapper).buildSVG();
    };
    /**
     * Returns white for dark colors and black for bright colors.
     *
     * @function Highcharts.SVGRenderer#getContrast
     *
     * @param {Highcharts.ColorString} rgba
     * The color to get the contrast for.
     *
     * @return {Highcharts.ColorString}
     * The contrast color, either `#000000` or `#FFFFFF`.
     */
    SVGRenderer.prototype.getContrast = function (rgba) {
        rgba = Color.parse(rgba).rgba;
        // The threshold may be discussed. Here's a proposal for adding
        // different weight to the color channels (#6216)
        rgba[0] *= 1; // red
        rgba[1] *= 1.2; // green
        rgba[2] *= 0.5; // blue
        return rgba[0] + rgba[1] + rgba[2] >
            1.8 * 255 ?
            '#000000' :
            '#FFFFFF';
    };
    /**
     * Create a button with preset states.
     *
     * @function Highcharts.SVGRenderer#button
     *
     * @param {string} text
     * The text or HTML to draw.
     *
     * @param {number} x
     * The x position of the button's left side.
     *
     * @param {number} y
     * The y position of the button's top side.
     *
     * @param {Highcharts.EventCallbackFunction<Highcharts.SVGElement>} callback
     * The function to execute on button click or touch.
     *
     * @param {Highcharts.SVGAttributes} [theme]
     * SVG attributes for the normal state.
     *
     * @param {Highcharts.SVGAttributes} [hoverState]
     * SVG attributes for the hover state.
     *
     * @param {Highcharts.SVGAttributes} [pressedState]
     * SVG attributes for the pressed state.
     *
     * @param {Highcharts.SVGAttributes} [disabledState]
     * SVG attributes for the disabled state.
     *
     * @param {Highcharts.SymbolKeyValue} [shape=rect]
     * The shape type.
     *
     * @param {boolean} [useHTML=false]
     * Wether to use HTML to render the label.
     *
     * @return {Highcharts.SVGElement}
     * The button element.
     */
    SVGRenderer.prototype.button = function (text, x, y, callback, theme, hoverState, pressedState, disabledState, shape, useHTML) {
        var label = this.label(text, x, y, shape, void 0, void 0, useHTML, void 0, 'button'), curState = 0, styledMode = this.styledMode, 
        // Make a copy of normalState (#13798)
        // (reference to options.rangeSelector.buttonTheme)
        normalState = theme ? merge(theme) : {}, userNormalStyle = normalState && normalState.style || {};
        // Remove stylable attributes
        normalState = AST.filterUserAttributes(normalState);
        // Default, non-stylable attributes
        label.attr(merge({ padding: 8, r: 2 }, normalState));
        if (!styledMode) {
            // Presentational
            var normalStyle, hoverStyle, pressedStyle, disabledStyle;
            // Normal state - prepare the attributes
            normalState = merge({
                fill: palette.neutralColor3,
                stroke: palette.neutralColor20,
                'stroke-width': 1,
                style: {
                    color: palette.neutralColor80,
                    cursor: 'pointer',
                    fontWeight: 'normal'
                }
            }, {
                style: userNormalStyle
            }, normalState);
            normalStyle = normalState.style;
            delete normalState.style;
            // Hover state
            hoverState = merge(normalState, {
<<<<<<< HEAD
                fill: '${palette.neutralColor10}'
            }, AST.filterUserAttributes(hoverState || {}));
=======
                fill: palette.neutralColor10
            }, hoverState);
>>>>>>> dd1e2602
            hoverStyle = hoverState.style;
            delete hoverState.style;
            // Pressed state
            pressedState = merge(normalState, {
                fill: palette.highlightColor10,
                style: {
                    color: palette.neutralColor100,
                    fontWeight: 'bold'
                }
            }, AST.filterUserAttributes(pressedState || {}));
            pressedStyle = pressedState.style;
            delete pressedState.style;
            // Disabled state
            disabledState = merge(normalState, {
                style: {
                    color: palette.neutralColor20
                }
            }, AST.filterUserAttributes(disabledState || {}));
            disabledStyle = disabledState.style;
            delete disabledState.style;
        }
        // Add the events. IE9 and IE10 need mouseover and mouseout to funciton
        // (#667).
        addEvent(label.element, isMS ? 'mouseover' : 'mouseenter', function () {
            if (curState !== 3) {
                label.setState(1);
            }
        });
        addEvent(label.element, isMS ? 'mouseout' : 'mouseleave', function () {
            if (curState !== 3) {
                label.setState(curState);
            }
        });
        label.setState = function (state) {
            // Hover state is temporary, don't record it
            if (state !== 1) {
                label.state = curState = state;
            }
            // Update visuals
            label
                .removeClass(/highcharts-button-(normal|hover|pressed|disabled)/)
                .addClass('highcharts-button-' +
                ['normal', 'hover', 'pressed', 'disabled'][state || 0]);
            if (!styledMode) {
                label
                    .attr([
                    normalState,
                    hoverState,
                    pressedState,
                    disabledState
                ][state || 0])
                    .css([
                    normalStyle,
                    hoverStyle,
                    pressedStyle,
                    disabledStyle
                ][state || 0]);
            }
        };
        // Presentational attributes
        if (!styledMode) {
            label
                .attr(normalState)
                .css(extend({ cursor: 'default' }, normalStyle));
        }
        return label
            .on('click', function (e) {
            if (curState !== 3) {
                callback.call(label, e);
            }
        });
    };
    /**
     * Make a straight line crisper by not spilling out to neighbour pixels.
     *
     * @function Highcharts.SVGRenderer#crispLine
     *
     * @param {Highcharts.SVGPathArray} points
     *        The original points on the format `[['M', 0, 0], ['L', 100, 0]]`.
     *
     * @param {number} width
     *        The width of the line.
     *
     * @param {string} roundingFunction
     *        The rounding function name on the `Math` object, can be one of
     *        `round`, `floor` or `ceil`.
     *
     * @return {Highcharts.SVGPathArray}
     *         The original points array, but modified to render crisply.
     */
    SVGRenderer.prototype.crispLine = function (points, width, roundingFunction) {
        if (roundingFunction === void 0) { roundingFunction = 'round'; }
        var start = points[0];
        var end = points[1];
        // Normalize to a crisp line
        if (start[1] === end[1]) {
            // Substract due to #1129. Now bottom and left axis gridlines behave
            // the same.
            start[1] = end[1] =
                Math[roundingFunction](start[1]) - (width % 2 / 2);
        }
        if (start[2] === end[2]) {
            start[2] = end[2] =
                Math[roundingFunction](start[2]) + (width % 2 / 2);
        }
        return points;
    };
    /**
     * Draw a path, wraps the SVG `path` element.
     *
     * @sample highcharts/members/renderer-path-on-chart/
     *         Draw a path in a chart
     * @sample highcharts/members/renderer-path/
     *         Draw a path independent from a chart
     *
     * @example
     * var path = renderer.path(['M', 10, 10, 'L', 30, 30, 'z'])
     *     .attr({ stroke: '#ff00ff' })
     *     .add();
     *
     * @function Highcharts.SVGRenderer#path
     *
     * @param {Highcharts.SVGPathArray} [path]
     * An SVG path definition in array form.
     *
     * @return {Highcharts.SVGElement}
     * The generated wrapper element.
     *
     */ /**
    * Draw a path, wraps the SVG `path` element.
    *
    * @function Highcharts.SVGRenderer#path
    *
    * @param {Highcharts.SVGAttributes} [attribs]
    * The initial attributes.
    *
    * @return {Highcharts.SVGElement}
    * The generated wrapper element.
    */
    SVGRenderer.prototype.path = function (path) {
        var attribs = (this.styledMode ? {} : {
            fill: 'none'
        });
        if (isArray(path)) {
            attribs.d = path;
        }
        else if (isObject(path)) { // attributes
            extend(attribs, path);
        }
        return this.createElement('path').attr(attribs);
    };
    /**
     * Draw a circle, wraps the SVG `circle` element.
     *
     * @sample highcharts/members/renderer-circle/
     *         Drawing a circle
     *
     * @function Highcharts.SVGRenderer#circle
     *
     * @param {number} [x]
     * The center x position.
     *
     * @param {number} [y]
     * The center y position.
     *
     * @param {number} [r]
     * The radius.
     *
     * @return {Highcharts.SVGElement}
     * The generated wrapper element.
     */ /**
    * Draw a circle, wraps the SVG `circle` element.
    *
    * @function Highcharts.SVGRenderer#circle
    *
    * @param {Highcharts.SVGAttributes} [attribs]
    * The initial attributes.
    *
    * @return {Highcharts.SVGElement}
    * The generated wrapper element.
    */
    SVGRenderer.prototype.circle = function (x, y, r) {
        var attribs = (isObject(x) ?
            x :
            typeof x === 'undefined' ? {} : { x: x, y: y, r: r }), wrapper = this.createElement('circle');
        // Setting x or y translates to cx and cy
        wrapper.xSetter = wrapper.ySetter = function (value, key, element) {
            element.setAttribute('c' + key, value);
        };
        return wrapper.attr(attribs);
    };
    /**
     * Draw and return an arc.
     *
     * @sample highcharts/members/renderer-arc/
     *         Drawing an arc
     *
     * @function Highcharts.SVGRenderer#arc
     *
     * @param {number} [x=0]
     * Center X position.
     *
     * @param {number} [y=0]
     * Center Y position.
     *
     * @param {number} [r=0]
     * The outer radius' of the arc.
     *
     * @param {number} [innerR=0]
     * Inner radius like used in donut charts.
     *
     * @param {number} [start=0]
     * The starting angle of the arc in radians, where 0 is to the right and
     * `-Math.PI/2` is up.
     *
     * @param {number} [end=0]
     * The ending angle of the arc in radians, where 0 is to the right and
     * `-Math.PI/2` is up.
     *
     * @return {Highcharts.SVGElement}
     * The generated wrapper element.
     */ /**
    * Draw and return an arc. Overloaded function that takes arguments object.
    *
    * @function Highcharts.SVGRenderer#arc
    *
    * @param {Highcharts.SVGAttributes} attribs
    * Initial SVG attributes.
    *
    * @return {Highcharts.SVGElement}
    * The generated wrapper element.
    */
    SVGRenderer.prototype.arc = function (x, y, r, innerR, start, end) {
        var arc, options;
        if (isObject(x)) {
            options = x;
            y = options.y;
            r = options.r;
            innerR = options.innerR;
            start = options.start;
            end = options.end;
            x = options.x;
        }
        else {
            options = {
                innerR: innerR,
                start: start,
                end: end
            };
        }
        // Arcs are defined as symbols for the ability to set
        // attributes in attr and animate
        arc = this.symbol('arc', x, y, r, r, options);
        arc.r = r; // #959
        return arc;
    };
    /**
     * Draw and return a rectangle.
     *
     * @function Highcharts.SVGRenderer#rect
     *
     * @param {number} [x]
     * Left position.
     *
     * @param {number} [y]
     * Top position.
     *
     * @param {number} [width]
     * Width of the rectangle.
     *
     * @param {number} [height]
     * Height of the rectangle.
     *
     * @param {number} [r]
     * Border corner radius.
     *
     * @param {number} [strokeWidth]
     * A stroke width can be supplied to allow crisp drawing.
     *
     * @return {Highcharts.SVGElement}
     * The generated wrapper element.
     */ /**
    * Draw and return a rectangle.
    *
    * @sample highcharts/members/renderer-rect-on-chart/
    *         Draw a rectangle in a chart
    * @sample highcharts/members/renderer-rect/
    *         Draw a rectangle independent from a chart
    *
    * @function Highcharts.SVGRenderer#rect
    *
    * @param {Highcharts.SVGAttributes} [attributes]
    * General SVG attributes for the rectangle.
    *
    * @return {Highcharts.SVGElement}
    * The generated wrapper element.
    */
    SVGRenderer.prototype.rect = function (x, y, width, height, r, strokeWidth) {
        r = isObject(x) ? x.r : r;
        var wrapper = this.createElement('rect'), attribs = isObject(x) ?
            x :
            typeof x === 'undefined' ?
                {} :
                {
                    x: x,
                    y: y,
                    width: Math.max(width, 0),
                    height: Math.max(height, 0)
                };
        if (!this.styledMode) {
            if (typeof strokeWidth !== 'undefined') {
                attribs.strokeWidth = strokeWidth;
                attribs = wrapper.crisp(attribs);
            }
            attribs.fill = 'none';
        }
        if (r) {
            attribs.r = r;
        }
        wrapper.rSetter = function (value, key, element) {
            wrapper.r = value;
            attr(element, {
                rx: value,
                ry: value
            });
        };
        wrapper.rGetter = function () {
            return wrapper.r;
        };
        return wrapper.attr(attribs);
    };
    /**
     * Resize the {@link SVGRenderer#box} and re-align all aligned child
     * elements.
     *
     * @sample highcharts/members/renderer-g/
     *         Show and hide grouped objects
     *
     * @function Highcharts.SVGRenderer#setSize
     *
     * @param {number} width
     * The new pixel width.
     *
     * @param {number} height
     * The new pixel height.
     *
     * @param {boolean|Partial<Highcharts.AnimationOptionsObject>} [animate=true]
     * Whether and how to animate.
     */
    SVGRenderer.prototype.setSize = function (width, height, animate) {
        var renderer = this, alignedObjects = renderer.alignedObjects, i = alignedObjects.length;
        renderer.width = width;
        renderer.height = height;
        renderer.boxWrapper.animate({
            width: width,
            height: height
        }, {
            step: function () {
                this.attr({
                    viewBox: '0 0 ' + this.attr('width') + ' ' +
                        this.attr('height')
                });
            },
            duration: pick(animate, true) ? void 0 : 0
        });
        while (i--) {
            alignedObjects[i].align();
        }
    };
    /**
     * Create and return an svg group element. Child
     * {@link Highcharts.SVGElement} objects are added to the group by using the
     * group as the first parameter in {@link Highcharts.SVGElement#add|add()}.
     *
     * @function Highcharts.SVGRenderer#g
     *
     * @param {string} [name]
     *        The group will be given a class name of `highcharts-{name}`. This
     *        can be used for styling and scripting.
     *
     * @return {Highcharts.SVGElement}
     *         The generated wrapper element.
     */
    SVGRenderer.prototype.g = function (name) {
        var elem = this.createElement('g');
        return name ?
            elem.attr({ 'class': 'highcharts-' + name }) :
            elem;
    };
    /**
     * Display an image.
     *
     * @sample highcharts/members/renderer-image-on-chart/
     *         Add an image in a chart
     * @sample highcharts/members/renderer-image/
     *         Add an image independent of a chart
     *
     * @function Highcharts.SVGRenderer#image
     *
     * @param {string} src
     *        The image source.
     *
     * @param {number} [x]
     *        The X position.
     *
     * @param {number} [y]
     *        The Y position.
     *
     * @param {number} [width]
     *        The image width. If omitted, it defaults to the image file width.
     *
     * @param {number} [height]
     *        The image height. If omitted it defaults to the image file
     *        height.
     *
     * @param {Function} [onload]
     *        Event handler for image load.
     *
     * @return {Highcharts.SVGElement}
     *         The generated wrapper element.
     */
    SVGRenderer.prototype.image = function (src, x, y, width, height, onload) {
        var attribs = { preserveAspectRatio: 'none' }, elemWrapper, dummy, setSVGImageSource = function (el, src) {
            // Set the href in the xlink namespace
            if (el.setAttributeNS) {
                el.setAttributeNS('http://www.w3.org/1999/xlink', 'href', src);
            }
            else {
                // could be exporting in IE
                // using href throws "not supported" in ie7 and under,
                // requries regex shim to fix later
                el.setAttribute('hc-svg-href', src);
            }
        }, onDummyLoad = function (e) {
            setSVGImageSource(elemWrapper.element, src);
            onload.call(elemWrapper, e);
        };
        // optional properties
        if (arguments.length > 1) {
            extend(attribs, {
                x: x,
                y: y,
                width: width,
                height: height
            });
        }
        elemWrapper = this.createElement('image').attr(attribs);
        // Add load event if supplied
        if (onload) {
            // We have to use a dummy HTML image since IE support for SVG image
            // load events is very buggy. First set a transparent src, wait for
            // dummy to load, and then add the real src to the SVG image.
            setSVGImageSource(elemWrapper.element, 'data:image/gif;base64,R0lGODlhAQABAAAAACH5BAEKAAEALAAAAAABAAEAAAICTAEAOw==' /* eslint-disable-line */);
            dummy = new win.Image();
            addEvent(dummy, 'load', onDummyLoad);
            dummy.src = src;
            if (dummy.complete) {
                onDummyLoad({});
            }
        }
        else {
            setSVGImageSource(elemWrapper.element, src);
        }
        return elemWrapper;
    };
    /**
     * Draw a symbol out of pre-defined shape paths from
     * {@link SVGRenderer#symbols}.
     * It is used in Highcharts for point makers, which cake a `symbol` option,
     * and label and button backgrounds like in the tooltip and stock flags.
     *
     * @function Highcharts.SVGRenderer#symbol
     *
     * @param {string} symbol
     * The symbol name.
     *
     * @param {number} [x]
     * The X coordinate for the top left position.
     *
     * @param {number} [y]
     * The Y coordinate for the top left position.
     *
     * @param {number} [width]
     * The pixel width.
     *
     * @param {number} [height]
     * The pixel height.
     *
     * @param {Highcharts.SymbolOptionsObject} [options]
     * Additional options, depending on the actual symbol drawn.
     *
     * @return {Highcharts.SVGElement}
     */
    SVGRenderer.prototype.symbol = function (symbol, x, y, width, height, options) {
        var ren = this, obj, imageRegex = /^url\((.*?)\)$/, isImage = imageRegex.test(symbol), sym = (!isImage && (this.symbols[symbol] ? symbol : 'circle')), 
        // get the symbol definition function
        symbolFn = (sym && this.symbols[sym]), path, imageSrc, centerImage;
        if (symbolFn) {
            // Check if there's a path defined for this symbol
            if (typeof x === 'number') {
                path = symbolFn.call(this.symbols, Math.round(x || 0), Math.round(y || 0), width || 0, height || 0, options);
            }
            obj = this.path(path);
            if (!ren.styledMode) {
                obj.attr('fill', 'none');
            }
            // expando properties for use in animate and attr
            extend(obj, {
                symbolName: sym,
                x: x,
                y: y,
                width: width,
                height: height
            });
            if (options) {
                extend(obj, options);
            }
            // Image symbols
        }
        else if (isImage) {
            imageSrc = symbol.match(imageRegex)[1];
            // Create the image synchronously, add attribs async
            obj = this.image(imageSrc);
            // The image width is not always the same as the symbol width. The
            // image may be centered within the symbol, as is the case when
            // image shapes are used as label backgrounds, for example in flags.
            obj.imgwidth = pick(symbolSizes[imageSrc] && symbolSizes[imageSrc].width, options && options.width);
            obj.imgheight = pick(symbolSizes[imageSrc] && symbolSizes[imageSrc].height, options && options.height);
            /**
             * Set the size and position
             */
            centerImage = function () {
                obj.attr({
                    width: obj.width,
                    height: obj.height
                });
            };
            /**
             * Width and height setters that take both the image's physical size
             * and the label size into consideration, and translates the image
             * to center within the label.
             */
            ['width', 'height'].forEach(function (key) {
                obj[key + 'Setter'] = function (value, key) {
                    var attribs = {}, imgSize = this['img' + key], trans = key === 'width' ? 'translateX' : 'translateY';
                    this[key] = value;
                    if (defined(imgSize)) {
                        // Scale and center the image within its container.
                        // The name `backgroundSize` is taken from the CSS spec,
                        // but the value `within` is made up. Other possible
                        // values in the spec, `cover` and `contain`, can be
                        // implemented if needed.
                        if (options &&
                            options.backgroundSize === 'within' &&
                            this.width &&
                            this.height) {
                            imgSize = Math.round(imgSize * Math.min(this.width / this.imgwidth, this.height / this.imgheight));
                        }
                        if (this.element) {
                            this.element.setAttribute(key, imgSize);
                        }
                        if (!this.alignByTranslate) {
                            attribs[trans] = ((this[key] || 0) - imgSize) / 2;
                            this.attr(attribs);
                        }
                    }
                };
            });
            if (defined(x)) {
                obj.attr({
                    x: x,
                    y: y
                });
            }
            obj.isImg = true;
            if (defined(obj.imgwidth) && defined(obj.imgheight)) {
                centerImage();
            }
            else {
                // Initialize image to be 0 size so export will still function
                // if there's no cached sizes.
                obj.attr({ width: 0, height: 0 });
                // Create a dummy JavaScript image to get the width and height.
                createElement('img', {
                    onload: function () {
                        var chart = charts[ren.chartIndex];
                        // Special case for SVGs on IE11, the width is not
                        // accessible until the image is part of the DOM
                        // (#2854).
                        if (this.width === 0) {
                            css(this, {
                                position: 'absolute',
                                top: '-999em'
                            });
                            doc.body.appendChild(this);
                        }
                        // Center the image
                        symbolSizes[imageSrc] = {
                            width: this.width,
                            height: this.height
                        };
                        obj.imgwidth = this.width;
                        obj.imgheight = this.height;
                        if (obj.element) {
                            centerImage();
                        }
                        // Clean up after #2854 workaround.
                        if (this.parentNode) {
                            this.parentNode.removeChild(this);
                        }
                        // Fire the load event when all external images are
                        // loaded
                        ren.imgCount--;
                        if (!ren.imgCount && chart && !chart.hasLoaded) {
                            chart.onload();
                        }
                    },
                    src: imageSrc
                });
                this.imgCount++;
            }
        }
        return obj;
    };
    /**
     * Define a clipping rectangle. The clipping rectangle is later applied
     * to {@link SVGElement} objects through the {@link SVGElement#clip}
     * function.
     *
     * @example
     * var circle = renderer.circle(100, 100, 100)
     *     .attr({ fill: 'red' })
     *     .add();
     * var clipRect = renderer.clipRect(100, 100, 100, 100);
     *
     * // Leave only the lower right quarter visible
     * circle.clip(clipRect);
     *
     * @function Highcharts.SVGRenderer#clipRect
     *
     * @param {number} [x]
     *
     * @param {number} [y]
     *
     * @param {number} [width]
     *
     * @param {number} [height]
     *
     * @return {Highcharts.ClipRectElement}
     *         A clipping rectangle.
     */
    SVGRenderer.prototype.clipRect = function (x, y, width, height) {
        var wrapper, 
        // Add a hyphen at the end to avoid confusion in testing indexes
        // -1 and -10, -11 etc (#6550)
        id = uniqueKey() + '-', clipPath = this.createElement('clipPath').attr({
            id: id
        }).add(this.defs);
        wrapper = this.rect(x, y, width, height, 0).add(clipPath);
        wrapper.id = id;
        wrapper.clipPath = clipPath;
        wrapper.count = 0;
        return wrapper;
    };
    /**
     * Draw text. The text can contain a subset of HTML, like spans and anchors
     * and some basic text styling of these. For more advanced features like
     * border and background, use {@link Highcharts.SVGRenderer#label} instead.
     * To update the text after render, run `text.attr({ text: 'New text' })`.
     *
     * @sample highcharts/members/renderer-text-on-chart/
     *         Annotate the chart freely
     * @sample highcharts/members/renderer-on-chart/
     *         Annotate with a border and in response to the data
     * @sample highcharts/members/renderer-text/
     *         Formatted text
     *
     * @function Highcharts.SVGRenderer#text
     *
     * @param {string} [str]
     * The text of (subset) HTML to draw.
     *
     * @param {number} [x]
     * The x position of the text's lower left corner.
     *
     * @param {number} [y]
     * The y position of the text's lower left corner.
     *
     * @param {boolean} [useHTML=false]
     * Use HTML to render the text.
     *
     * @return {Highcharts.SVGElement}
     * The text object.
     */
    SVGRenderer.prototype.text = function (str, x, y, useHTML) {
        // declare variables
        var renderer = this, wrapper, attribs = {};
        if (useHTML && (renderer.allowHTML || !renderer.forExport)) {
            return renderer.html(str, x, y);
        }
        attribs.x = Math.round(x || 0); // X always needed for line-wrap logic
        if (y) {
            attribs.y = Math.round(y);
        }
        if (defined(str)) {
            attribs.text = str;
        }
        wrapper = renderer.createElement('text')
            .attr(attribs);
        if (!useHTML) {
            wrapper.xSetter = function (value, key, element) {
                var tspans = element.getElementsByTagName('tspan'), tspan, parentVal = element.getAttribute(key), i;
                for (i = 0; i < tspans.length; i++) {
                    tspan = tspans[i];
                    // If the x values are equal, the tspan represents a
                    // linebreak
                    if (tspan.getAttribute(key) === parentVal) {
                        tspan.setAttribute(key, value);
                    }
                }
                element.setAttribute(key, value);
            };
        }
        return wrapper;
    };
    /**
     * Utility to return the baseline offset and total line height from the font
     * size.
     *
     * @function Highcharts.SVGRenderer#fontMetrics
     *
     * @param {number|string} [fontSize]
     *        The current font size to inspect. If not given, the font size
     *        will be found from the DOM element.
     *
     * @param {Highcharts.SVGElement|Highcharts.SVGDOMElement} [elem]
     *        The element to inspect for a current font size.
     *
     * @return {Highcharts.FontMetricsObject}
     *         The font metrics.
     */
    SVGRenderer.prototype.fontMetrics = function (fontSize, elem) {
        var lineHeight, baseline;
        if ((this.styledMode || !/px/.test(fontSize)) &&
            win.getComputedStyle // old IE doesn't support it
        ) {
            fontSize = elem && SVGElement.prototype.getStyle.call(elem, 'font-size');
        }
        else {
            fontSize = fontSize ||
                // When the elem is a DOM element (#5932)
                (elem && elem.style && elem.style.fontSize) ||
                // Fall back on the renderer style default
                (this.style && this.style.fontSize);
        }
        // Handle different units
        if (/px/.test(fontSize)) {
            fontSize = pInt(fontSize);
        }
        else {
            fontSize = 12;
        }
        // Empirical values found by comparing font size and bounding box
        // height. Applies to the default font family.
        // https://jsfiddle.net/highcharts/7xvn7/
        lineHeight = fontSize < 24 ? fontSize + 3 : Math.round(fontSize * 1.2);
        baseline = Math.round(lineHeight * 0.8);
        return {
            h: lineHeight,
            b: baseline,
            f: fontSize
        };
    };
    /**
     * Correct X and Y positioning of a label for rotation (#1764).
     *
     * @private
     * @function Highcharts.SVGRenderer#rotCorr
     *
     * @param {number} baseline
     *
     * @param {number} rotation
     *
     * @param {boolean} [alterY]
     *
     * @param {Highcharts.PositionObject}
     */
    SVGRenderer.prototype.rotCorr = function (baseline, rotation, alterY) {
        var y = baseline;
        if (rotation && alterY) {
            y = Math.max(y * Math.cos(rotation * deg2rad), 4);
        }
        return {
            x: (-baseline / 3) * Math.sin(rotation * deg2rad),
            y: y
        };
    };
    /**
     * Compatibility function to convert the legacy one-dimensional path array
     * into an array of segments.
     *
     * It is used in maps to parse the `path` option, and in SVGRenderer.dSetter
     * to support legacy paths from demos.
     *
     * @private
     * @function Highcharts.SVGRenderer#pathToSegments
     */
    SVGRenderer.prototype.pathToSegments = function (path) {
        var ret = [];
        var segment = [];
        var commandLength = {
            A: 8,
            C: 7,
            H: 2,
            L: 3,
            M: 3,
            Q: 5,
            S: 5,
            T: 3,
            V: 2
        };
        // Short, non-typesafe parsing of the one-dimensional array. It splits
        // the path on any string. This is not type checked against the tuple
        // types, but is shorter, and doesn't require specific checks for any
        // command type in SVG.
        for (var i = 0; i < path.length; i++) {
            // Command skipped, repeat previous or insert L/l for M/m
            if (isString(segment[0]) &&
                isNumber(path[i]) &&
                segment.length === commandLength[(segment[0].toUpperCase())]) {
                path.splice(i, 0, segment[0].replace('M', 'L').replace('m', 'l'));
            }
            // Split on string
            if (typeof path[i] === 'string') {
                if (segment.length) {
                    ret.push(segment.slice(0));
                }
                segment.length = 0;
            }
            segment.push(path[i]);
        }
        ret.push(segment.slice(0));
        return ret;
        /*
        // Fully type-safe version where each tuple type is checked. The
        // downside is filesize and a lack of flexibility for unsupported
        // commands
        const ret: SVGPath = [],
            commands = {
                A: 7,
                C: 6,
                H: 1,
                L: 2,
                M: 2,
                Q: 4,
                S: 4,
                T: 2,
                V: 1,
                Z: 0
            };

        let i = 0,
            lastI = 0,
            lastCommand;

        while (i < path.length) {
            const item = path[i];

            let command;

            if (typeof item === 'string') {
                command = item;
                i += 1;
            } else {
                command = lastCommand || 'M';
            }

            // Upper case
            const commandUC = command.toUpperCase();

            if (commandUC in commands) {

                // No numeric parameters
                if (command === 'Z' || command === 'z') {
                    ret.push([command]);

                // One numeric parameter
                } else {
                    const val0 = path[i];
                    if (typeof val0 === 'number') {

                        // Horizontal line to
                        if (command === 'H' || command === 'h') {
                            ret.push([command, val0]);
                            i += 1;

                        // Vertical line to
                        } else if (command === 'V' || command === 'v') {
                            ret.push([command, val0]);
                            i += 1;

                        // Two numeric parameters
                        } else {
                            const val1 = path[i + 1];
                            if (typeof val1 === 'number') {
                                // lineTo
                                if (command === 'L' || command === 'l') {
                                    ret.push([command, val0, val1]);
                                    i += 2;

                                // moveTo
                                } else if (command === 'M' || command === 'm') {
                                    ret.push([command, val0, val1]);
                                    i += 2;

                                // Smooth quadratic bezier
                                } else if (command === 'T' || command === 't') {
                                    ret.push([command, val0, val1]);
                                    i += 2;

                                // Four numeric parameters
                                } else {
                                    const val2 = path[i + 2],
                                        val3 = path[i + 3];
                                    if (
                                        typeof val2 === 'number' &&
                                        typeof val3 === 'number'
                                    ) {
                                        // Quadratic bezier to
                                        if (
                                            command === 'Q' ||
                                            command === 'q'
                                        ) {
                                            ret.push([
                                                command,
                                                val0,
                                                val1,
                                                val2,
                                                val3
                                            ]);
                                            i += 4;

                                        // Smooth cubic bezier to
                                        } else if (
                                            command === 'S' ||
                                            command === 's'
                                        ) {
                                            ret.push([
                                                command,
                                                val0,
                                                val1,
                                                val2,
                                                val3
                                            ]);
                                            i += 4;

                                        // Six numeric parameters
                                        } else {
                                            const val4 = path[i + 4],
                                                val5 = path[i + 5];

                                            if (
                                                typeof val4 === 'number' &&
                                                typeof val5 === 'number'
                                            ) {
                                                // Curve to
                                                if (
                                                    command === 'C' ||
                                                    command === 'c'
                                                ) {
                                                    ret.push([
                                                        command,
                                                        val0,
                                                        val1,
                                                        val2,
                                                        val3,
                                                        val4,
                                                        val5
                                                    ]);
                                                    i += 6;

                                                // Seven numeric parameters
                                                } else {
                                                    const val6 = path[i + 6];

                                                    // Arc to
                                                    if (
                                                        typeof val6 ===
                                                        'number' &&
                                                        (
                                                            command === 'A' ||
                                                            command === 'a'
                                                        )
                                                    ) {
                                                        ret.push([
                                                            command,
                                                            val0,
                                                            val1,
                                                            val2,
                                                            val3,
                                                            val4,
                                                            val5,
                                                            val6
                                                        ]);
                                                        i += 7;

                                                    }

                                                }
                                            }
                                        }
                                    }
                                }
                            }

                        }
                    }
                }
            }

            // An unmarked command following a moveTo is a lineTo
            lastCommand = command === 'M' ? 'L' : command;

            if (i === lastI) {
                break;
            }
            lastI = i;
        }
        return ret;
        */
    };
    /**
     * Draw a label, which is an extended text element with support for border
     * and background. Highcharts creates a `g` element with a text and a `path`
     * or `rect` inside, to make it behave somewhat like a HTML div. Border and
     * background are set through `stroke`, `stroke-width` and `fill` attributes
     * using the {@link Highcharts.SVGElement#attr|attr} method. To update the
     * text after render, run `label.attr({ text: 'New text' })`.
     *
     * @sample highcharts/members/renderer-label-on-chart/
     *         A label on the chart
     *
     * @function Highcharts.SVGRenderer#label
     *
     * @param {string} str
     *        The initial text string or (subset) HTML to render.
     *
     * @param {number} x
     *        The x position of the label's left side.
     *
     * @param {number} [y]
     *        The y position of the label's top side or baseline, depending on
     *        the `baseline` parameter.
     *
     * @param {string} [shape='rect']
     *        The shape of the label's border/background, if any. Defaults to
     *        `rect`. Other possible values are `callout` or other shapes
     *        defined in {@link Highcharts.SVGRenderer#symbols}.
     *
     * @param {number} [anchorX]
     *        In case the `shape` has a pointer, like a flag, this is the
     *        coordinates it should be pinned to.
     *
     * @param {number} [anchorY]
     *        In case the `shape` has a pointer, like a flag, this is the
     *        coordinates it should be pinned to.
     *
     * @param {boolean} [useHTML=false]
     *        Wether to use HTML to render the label.
     *
     * @param {boolean} [baseline=false]
     *        Whether to position the label relative to the text baseline,
     *        like {@link Highcharts.SVGRenderer#text|renderer.text}, or to the
     *        upper border of the rectangle.
     *
     * @param {string} [className]
     *        Class name for the group.
     *
     * @return {Highcharts.SVGElement}
     *         The generated label.
     */
    SVGRenderer.prototype.label = function (str, x, y, shape, anchorX, anchorY, useHTML, baseline, className) {
        return new SVGLabel(this, str, x, y, shape, anchorX, anchorY, useHTML, baseline, className);
    };
    return SVGRenderer;
}());
/**
 * A pointer to the renderer's associated Element class. The VMLRenderer
 * will have a pointer to VMLElement here.
 *
 * @name Highcharts.SVGRenderer#Element
 * @type {Highcharts.SVGElement}
 */
SVGRenderer.prototype.Element = SVGElement;
/**
 * @private
 */
SVGRenderer.prototype.SVG_NS = SVG_NS;
/**
 * Dummy function for plugins, called every time the renderer is updated.
 * Prior to Highcharts 5, this was used for the canvg renderer.
 *
 * @deprecated
 * @function Highcharts.SVGRenderer#draw
 */
SVGRenderer.prototype.draw = noop;
/**
 * A collection of characters mapped to HTML entities. When `useHTML` on an
 * element is true, these entities will be rendered correctly by HTML. In
 * the SVG pseudo-HTML, they need to be unescaped back to simple characters,
 * so for example `&lt;` will render as `<`.
 *
 * @example
 * // Add support for unescaping quotes
 * Highcharts.SVGRenderer.prototype.escapes['"'] = '&quot;';
 *
 * @name Highcharts.SVGRenderer#escapes
 * @type {Highcharts.Dictionary<string>}
 */
SVGRenderer.prototype.escapes = {
    '&': '&amp;',
    '<': '&lt;',
    '>': '&gt;',
    "'": '&#39;',
    '"': '&quot;'
};
/**
 * An extendable collection of functions for defining symbol paths.
 *
 * @name Highcharts.SVGRenderer#symbols
 * @type {Highcharts.SymbolDictionary}
 */
SVGRenderer.prototype.symbols = {
    circle: function (x, y, w, h) {
        // Return a full arc
        return this.arc(x + w / 2, y + h / 2, w / 2, h / 2, {
            start: Math.PI * 0.5,
            end: Math.PI * 2.5,
            open: false
        });
    },
    square: function (x, y, w, h) {
        return [
            ['M', x, y],
            ['L', x + w, y],
            ['L', x + w, y + h],
            ['L', x, y + h],
            ['Z']
        ];
    },
    triangle: function (x, y, w, h) {
        return [
            ['M', x + w / 2, y],
            ['L', x + w, y + h],
            ['L', x, y + h],
            ['Z']
        ];
    },
    'triangle-down': function (x, y, w, h) {
        return [
            ['M', x, y],
            ['L', x + w, y],
            ['L', x + w / 2, y + h],
            ['Z']
        ];
    },
    diamond: function (x, y, w, h) {
        return [
            ['M', x + w / 2, y],
            ['L', x + w, y + h / 2],
            ['L', x + w / 2, y + h],
            ['L', x, y + h / 2],
            ['Z']
        ];
    },
    arc: function (x, y, w, h, options) {
        var arc = [];
        if (options) {
            var start = options.start || 0, end = options.end || 0, rx = options.r || w, ry = options.r || h || w, proximity = 0.001, fullCircle = Math.abs(end - start - 2 * Math.PI) <
                proximity, 
            // Substract a small number to prevent cos and sin of start and
            // end from becoming equal on 360 arcs (related: #1561)
            end = end - proximity, innerRadius = options.innerR, open = pick(options.open, fullCircle), cosStart = Math.cos(start), sinStart = Math.sin(start), cosEnd = Math.cos(end), sinEnd = Math.sin(end), 
            // Proximity takes care of rounding errors around PI (#6971)
            longArc = pick(options.longArc, end - start - Math.PI < proximity ? 0 : 1);
            arc.push([
                'M',
                x + rx * cosStart,
                y + ry * sinStart
            ], [
                'A',
                rx,
                ry,
                0,
                longArc,
                pick(options.clockwise, 1),
                x + rx * cosEnd,
                y + ry * sinEnd
            ]);
            if (defined(innerRadius)) {
                arc.push(open ?
                    [
                        'M',
                        x + innerRadius * cosEnd,
                        y + innerRadius * sinEnd
                    ] : [
                    'L',
                    x + innerRadius * cosEnd,
                    y + innerRadius * sinEnd
                ], [
                    'A',
                    innerRadius,
                    innerRadius,
                    0,
                    longArc,
                    // Clockwise - opposite to the outer arc clockwise
                    defined(options.clockwise) ? 1 - options.clockwise : 0,
                    x + innerRadius * cosStart,
                    y + innerRadius * sinStart
                ]);
            }
            if (!open) {
                arc.push(['Z']);
            }
        }
        return arc;
    },
    /**
     * Callout shape used for default tooltips, also used for rounded
     * rectangles in VML
     */
    callout: function (x, y, w, h, options) {
        var arrowLength = 6, halfDistance = 6, r = Math.min((options && options.r) || 0, w, h), safeDistance = r + halfDistance, anchorX = options && options.anchorX, anchorY = options && options.anchorY || 0, path;
        path = [
            ['M', x + r, y],
            ['L', x + w - r, y],
            ['C', x + w, y, x + w, y, x + w, y + r],
            ['L', x + w, y + h - r],
            ['C', x + w, y + h, x + w, y + h, x + w - r, y + h],
            ['L', x + r, y + h],
            ['C', x, y + h, x, y + h, x, y + h - r],
            ['L', x, y + r],
            ['C', x, y, x, y, x + r, y] // top-left corner
        ];
        if (!isNumber(anchorX)) {
            return path;
        }
        // Anchor on right side
        if (x + anchorX >= w) {
            // Chevron
            if (anchorY > y + safeDistance &&
                anchorY < y + h - safeDistance) {
                path.splice(3, 1, ['L', x + w, anchorY - halfDistance], ['L', x + w + arrowLength, anchorY], ['L', x + w, anchorY + halfDistance], ['L', x + w, y + h - r]);
                // Simple connector
            }
            else {
                path.splice(3, 1, ['L', x + w, h / 2], ['L', anchorX, anchorY], ['L', x + w, h / 2], ['L', x + w, y + h - r]);
            }
            // Anchor on left side
        }
        else if (x + anchorX <= 0) {
            // Chevron
            if (anchorY > y + safeDistance &&
                anchorY < y + h - safeDistance) {
                path.splice(7, 1, ['L', x, anchorY + halfDistance], ['L', x - arrowLength, anchorY], ['L', x, anchorY - halfDistance], ['L', x, y + r]);
                // Simple connector
            }
            else {
                path.splice(7, 1, ['L', x, h / 2], ['L', anchorX, anchorY], ['L', x, h / 2], ['L', x, y + r]);
            }
        }
        else if ( // replace bottom
        anchorY &&
            anchorY > h &&
            anchorX > x + safeDistance &&
            anchorX < x + w - safeDistance) {
            path.splice(5, 1, ['L', anchorX + halfDistance, y + h], ['L', anchorX, y + h + arrowLength], ['L', anchorX - halfDistance, y + h], ['L', x + r, y + h]);
        }
        else if ( // replace top
        anchorY &&
            anchorY < 0 &&
            anchorX > x + safeDistance &&
            anchorX < x + w - safeDistance) {
            path.splice(1, 1, ['L', anchorX - halfDistance, y], ['L', anchorX, y - arrowLength], ['L', anchorX + halfDistance, y], ['L', w - r, y]);
        }
        return path;
    }
};
H.SVGRenderer = SVGRenderer;
H.Renderer = H.SVGRenderer;
export default H.Renderer;<|MERGE_RESOLUTION|>--- conflicted
+++ resolved
@@ -654,13 +654,8 @@
             delete normalState.style;
             // Hover state
             hoverState = merge(normalState, {
-<<<<<<< HEAD
-                fill: '${palette.neutralColor10}'
+                fill: palette.neutralColor10
             }, AST.filterUserAttributes(hoverState || {}));
-=======
-                fill: palette.neutralColor10
-            }, hoverState);
->>>>>>> dd1e2602
             hoverStyle = hoverState.style;
             delete hoverState.style;
             // Pressed state
