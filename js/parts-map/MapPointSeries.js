--- conflicted
+++ resolved
@@ -12,8 +12,7 @@
 import '../parts/Options.js';
 import '../parts/Point.js';
 import '../parts/ScatterSeries.js';
-	var extend = H.extend,
-		extendClass = H.extendClass,
+	var merge = H.merge,
 		Point = H.Point,
 		seriesType = H.seriesType;
 
@@ -35,23 +34,12 @@
 // Prototype members
 }, {
 	type: 'mappoint',
-<<<<<<< HEAD
 	forceDL: true
 
 // Point class
 }, {
 	applyOptions: function (options, x) {
-		var point = Point.prototype.applyOptions.call(this, options, x);
-		if (options.lat !== undefined && options.lon !== undefined) {
-			point = extend(point, this.series.chart.fromLatLonToPoint(point));
-=======
-	forceDL: true,
-	pointClass: extendClass(Point, {
-		applyOptions: function (options, x) {
-			var mergedOptions = options.lat !== undefined && options.lon !== undefined ? merge(options, this.series.chart.fromLatLonToPoint(options)) : options;
-			return Point.prototype.applyOptions.call(this, mergedOptions, x);
->>>>>>> 7922d4a0
-		}
-		return point;
+		var mergedOptions = options.lat !== undefined && options.lon !== undefined ? merge(options, this.series.chart.fromLatLonToPoint(options)) : options;
+		return Point.prototype.applyOptions.call(this, mergedOptions, x);
 	}
 });