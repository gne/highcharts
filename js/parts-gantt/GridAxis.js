/* *
 *
 *  (c) 2016 Highsoft AS
 *  Authors: Lars A. V. Cabrera
 *
 *  License: www.highcharts.com/license
 *
 *  !!!!!!! SOURCE GETS TRANSPILED BY TYPESCRIPT. EDIT TS FILE ONLY. !!!!!!!
 *
 * */
'use strict';
import H from '../parts/Globals.js';
import Tick from '../parts/Tick.js';
import U from '../parts/Utilities.js';
var addEvent = U.addEvent, defined = U.defined, erase = U.erase, isArray = U.isArray, isNumber = U.isNumber, merge = U.merge, pick = U.pick, timeUnits = U.timeUnits, wrap = U.wrap;
var argsToArray = function (args) {
    return Array.prototype.slice.call(args, 1);
}, dateFormat = H.dateFormat, isObject = function (x) {
    // Always use strict mode
    return U.isObject(x, true);
<<<<<<< HEAD
}, Chart = H.Chart, Axis = H.Axis, Tick = H.Tick;
=======
}, merge = H.merge, Chart = H.Chart, Axis = H.Axis;
>>>>>>> 8306ead8
var applyGridOptions = function applyGridOptions(axis) {
    var options = axis.options;
    // Center-align by default
    if (!options.labels) {
        options.labels = {};
    }
    options.labels.align = pick(options.labels.align, 'center');
    // @todo: Check against tickLabelPlacement between/on etc
    /* Prevents adding the last tick label if the axis is not a category
       axis.
       Since numeric labels are normally placed at starts and ends of a
       range of value, and this module makes the label point at the value,
       an "extra" label would appear. */
    if (!axis.categories) {
        options.showLastLabel = false;
    }
    // Prevents rotation of labels when squished, as rotating them would not
    // help.
    axis.labelRotation = 0;
    options.labels.rotation = 0;
};
/**
 * Set grid options for the axis labels. Requires Highcharts Gantt.
 *
 * @since     6.2.0
 * @product   gantt
 * @apioption xAxis.grid
 */
/**
 * Enable grid on the axis labels. Defaults to true for Gantt charts.
 *
 * @type      {boolean}
 * @default   true
 * @since     6.2.0
 * @product   gantt
 * @apioption xAxis.grid.enabled
 */
/**
 * Set specific options for each column (or row for horizontal axes) in the
 * grid. Each extra column/row is its own axis, and the axis options can be set
 * here.
 *
 * @sample gantt/demo/left-axis-table
 *         Left axis as a table
 *
 * @type      {Array<Highcharts.XAxisOptions>}
 * @apioption xAxis.grid.columns
 */
/**
 * Set border color for the label grid lines.
 *
 * @type      {Highcharts.ColorString}
 * @apioption xAxis.grid.borderColor
 */
/**
 * Set border width of the label grid lines.
 *
 * @type      {number}
 * @default   1
 * @apioption xAxis.grid.borderWidth
 */
/**
 * Set cell height for grid axis labels. By default this is calculated from font
 * size. This option only applies to horizontal axes.
 *
 * @sample gantt/grid-axis/cellheight
 *         Gant chart with custom cell height
 * @type      {number}
 * @apioption xAxis.grid.cellHeight
 */
// Enum for which side the axis is on.
// Maps to axis.side
var axisSide = {
    top: 0,
    right: 1,
    bottom: 2,
    left: 3,
    0: 'top',
    1: 'right',
    2: 'bottom',
    3: 'left'
};
/**
 * Checks if an axis is the outer axis in its dimension. Since
 * axes are placed outwards in order, the axis with the highest
 * index is the outermost axis.
 *
 * Example: If there are multiple x-axes at the top of the chart,
 * this function returns true if the axis supplied is the last
 * of the x-axes.
 *
 * @private
 * @function Highcharts.Axis#isOuterAxis
 *
 * @return {boolean}
 *         true if the axis is the outermost axis in its dimension; false if not
 */
Axis.prototype.isOuterAxis = function () {
    var axis = this, chart = axis.chart, columnIndex = axis.columnIndex, columns = axis.linkedParent && axis.linkedParent.columns ||
        axis.columns, parentAxis = columnIndex ? axis.linkedParent : axis, thisIndex = -1, lastIndex = 0;
    chart[axis.coll].forEach(function (otherAxis, index) {
        if (otherAxis.side === axis.side && !otherAxis.options.isInternal) {
            lastIndex = index;
            if (otherAxis === parentAxis) {
                // Get the index of the axis in question
                thisIndex = index;
            }
        }
    });
    return (lastIndex === thisIndex &&
        (isNumber(columnIndex) ? columns.length === columnIndex : true));
};
/**
 * Get the largest label width and height.
 *
 * @private
 * @function Highcharts.Axis#getMaxLabelDimensions
 *
 * @param {Highcharts.Dictionary<Highcharts.Tick>} ticks
 *        All the ticks on one axis.
 *
 * @param {Array<number|string>} tickPositions
 *        All the tick positions on one axis.
 *
 * @return {Highcharts.SizeObject}
 *         object containing the properties height and width.
 */
Axis.prototype.getMaxLabelDimensions = function (ticks, tickPositions) {
    var dimensions = {
        width: 0,
        height: 0
    };
    tickPositions.forEach(function (pos) {
        var tick = ticks[pos], tickHeight = 0, tickWidth = 0, label;
        if (isObject(tick)) {
            label = isObject(tick.label) ? tick.label : {};
            // Find width and height of tick
            tickHeight = label.getBBox ? label.getBBox().height : 0;
            if (label.textStr && !isNumber(label.textPxLength)) {
                label.textPxLength = label.getBBox().width;
            }
            tickWidth = isNumber(label.textPxLength) ?
                // Math.round ensures crisp lines
                Math.round(label.textPxLength) :
                0;
            // Update the result if width and/or height are larger
            dimensions.height = Math.max(tickHeight, dimensions.height);
            dimensions.width = Math.max(tickWidth, dimensions.width);
        }
    });
    return dimensions;
};
// Add custom date formats
H.dateFormats.W = function (timestamp) {
    var d = new Date(timestamp), yearStart, weekNo;
    d.setHours(0, 0, 0, 0);
    d.setDate(d.getDate() - (d.getDay() || 7));
    yearStart = new Date(d.getFullYear(), 0, 1);
    weekNo =
        Math.ceil((((d - yearStart) / 86400000) + 1) / 7);
    return weekNo;
};
// First letter of the day of the week, e.g. 'M' for 'Monday'.
H.dateFormats.E = function (timestamp) {
    return dateFormat('%a', timestamp, true).charAt(0);
};
/* eslint-disable no-invalid-this, valid-jsdoc */
addEvent(Tick, 'afterGetLabelPosition', 
/**
 * Center tick labels in cells.
 *
 * @private
 */
function (e) {
    var tick = this, label = tick.label, axis = tick.axis, reversed = axis.reversed, chart = axis.chart, options = axis.options, gridOptions = ((options && isObject(options.grid)) ? options.grid : {}), labelOpts = axis.options.labels, align = labelOpts.align, 
    // verticalAlign is currently not supported for axis.labels.
    verticalAlign = 'middle', // labelOpts.verticalAlign,
    side = axisSide[axis.side], tickmarkOffset = e.tickmarkOffset, tickPositions = axis.tickPositions, tickPos = tick.pos - tickmarkOffset, nextTickPos = (isNumber(tickPositions[e.index + 1]) ?
        tickPositions[e.index + 1] - tickmarkOffset :
        axis.max + tickmarkOffset), tickSize = axis.tickSize('tick', true), tickWidth = isArray(tickSize) ? tickSize[0] : 0, crispCorr = tickSize && tickSize[1] / 2, labelHeight, lblMetrics, lines, bottom, top, left, right;
    // Only center tick labels in grid axes
    if (gridOptions.enabled === true) {
        // Calculate top and bottom positions of the cell.
        if (side === 'top') {
            bottom = axis.top + axis.offset;
            top = bottom - tickWidth;
        }
        else if (side === 'bottom') {
            top = chart.chartHeight - axis.bottom + axis.offset;
            bottom = top + tickWidth;
        }
        else {
            bottom = axis.top + axis.len - axis.translate(reversed ? nextTickPos : tickPos);
            top = axis.top + axis.len - axis.translate(reversed ? tickPos : nextTickPos);
        }
        // Calculate left and right positions of the cell.
        if (side === 'right') {
            left = chart.chartWidth - axis.right + axis.offset;
            right = left + tickWidth;
        }
        else if (side === 'left') {
            right = axis.left + axis.offset;
            left = right - tickWidth;
        }
        else {
            left = Math.round(axis.left + axis.translate(reversed ? nextTickPos : tickPos)) - crispCorr;
            right = Math.round(axis.left + axis.translate(reversed ? tickPos : nextTickPos)) - crispCorr;
        }
        tick.slotWidth = right - left;
        // Calculate the positioning of the label based on alignment.
        e.pos.x = (align === 'left' ?
            left :
            align === 'right' ?
                right :
                left + ((right - left) / 2) // default to center
        );
        e.pos.y = (verticalAlign === 'top' ?
            top :
            verticalAlign === 'bottom' ?
                bottom :
                top + ((bottom - top) / 2) // default to middle
        );
        lblMetrics = chart.renderer.fontMetrics(labelOpts.style.fontSize, label.element);
        labelHeight = label.getBBox().height;
        // Adjustment to y position to align the label correctly.
        // Would be better to have a setter or similar for this.
        if (!labelOpts.useHTML) {
            lines = Math.round(labelHeight / lblMetrics.h);
            e.pos.y += (
            // Center the label
            // TODO: why does this actually center the label?
            ((lblMetrics.b - (lblMetrics.h - lblMetrics.f)) / 2) +
                // Adjust for height of additional lines.
                -(((lines - 1) * lblMetrics.h) / 2));
        }
        else {
            e.pos.y += (
            // Readjust yCorr in htmlUpdateTransform
            lblMetrics.b +
                // Adjust for height of html label
                -(labelHeight / 2));
        }
        e.pos.x += (axis.horiz && labelOpts.x || 0);
    }
});
// Draw vertical axis ticks extra long to create cell floors and roofs.
// Overrides the tickLength for vertical axes.
addEvent(Axis, 'afterTickSize', function (e) {
    var _a = this, defaultLeftAxisOptions = _a.defaultLeftAxisOptions, horiz = _a.horiz, _b = _a.options.grid, gridOptions = _b === void 0 ? {} : _b;
    var dimensions = this.maxLabelDimensions;
    if (gridOptions.enabled) {
        var labelPadding = (Math.abs(defaultLeftAxisOptions.labels.x) * 2);
        var distance = horiz ?
            gridOptions.cellHeight || labelPadding + dimensions.height :
            labelPadding + dimensions.width;
        if (isArray(e.tickSize)) {
            e.tickSize[0] = distance;
        }
        else {
            e.tickSize = [distance];
        }
    }
});
addEvent(Axis, 'afterGetTitlePosition', function (e) {
    var axis = this, options = axis.options, gridOptions = (options && isObject(options.grid)) ? options.grid : {};
    if (gridOptions.enabled === true) {
        // compute anchor points for each of the title align options
        var title = axis.axisTitle, titleWidth = title && title.getBBox().width, horiz = axis.horiz, axisLeft = axis.left, axisTop = axis.top, axisWidth = axis.width, axisHeight = axis.height, axisTitleOptions = options.title, opposite = axis.opposite, offset = axis.offset, tickSize = axis.tickSize() || [0], xOption = axisTitleOptions.x || 0, yOption = axisTitleOptions.y || 0, titleMargin = pick(axisTitleOptions.margin, horiz ? 5 : 10), titleFontSize = axis.chart.renderer.fontMetrics(axisTitleOptions.style &&
            axisTitleOptions.style.fontSize, title).f, 
        // TODO account for alignment
        // the position in the perpendicular direction of the axis
        offAxis = (horiz ? axisTop + axisHeight : axisLeft) +
            (horiz ? 1 : -1) * // horizontal axis reverses the margin
                (opposite ? -1 : 1) * // so does opposite axes
                (tickSize[0] / 2) +
            (axis.side === axisSide.bottom ? titleFontSize : 0);
        e.titlePosition.x = horiz ?
            axisLeft - titleWidth / 2 - titleMargin + xOption :
            offAxis + (opposite ? axisWidth : 0) + offset + xOption;
        e.titlePosition.y = horiz ?
            (offAxis -
                (opposite ? axisHeight : 0) +
                (opposite ? titleFontSize : -titleFontSize) / 2 +
                offset +
                yOption) :
            axisTop - titleMargin + yOption;
    }
});
// Avoid altering tickInterval when reserving space.
wrap(Axis.prototype, 'unsquish', function (proceed) {
    var axis = this, options = axis.options, gridOptions = (options && isObject(options.grid)) ? options.grid : {};
    if (gridOptions.enabled === true && this.categories) {
        return this.tickInterval;
    }
    return proceed.apply(this, argsToArray(arguments));
});
addEvent(Axis, 'afterSetOptions', 
/**
 * Creates a left and right wall on horizontal axes:
 *
 * - Places leftmost tick at the start of the axis, to create a left wall
 *
 * - Ensures that the rightmost tick is at the end of the axis, to create a
 *   right wall.
 *
 * @private
 * @function
 */
function (e) {
    var options = this.options, userOptions = e.userOptions, gridAxisOptions, gridOptions = ((options && isObject(options.grid)) ? options.grid : {});
    if (gridOptions.enabled === true) {
        // Merge the user options into default grid axis options so that
        // when a user option is set, it takes presedence.
        gridAxisOptions = merge(true, {
            className: ('highcharts-grid-axis ' + (userOptions.className || '')),
            dateTimeLabelFormats: {
                hour: {
                    list: ['%H:%M', '%H']
                },
                day: {
                    list: ['%A, %e. %B', '%a, %e. %b', '%E']
                },
                week: {
                    list: ['Week %W', 'W%W']
                },
                month: {
                    list: ['%B', '%b', '%o']
                }
            },
            grid: {
                borderWidth: 1
            },
            labels: {
                padding: 2,
                style: {
                    fontSize: '13px'
                }
            },
            margin: 0,
            title: {
                text: null,
                reserveSpace: false,
                rotation: 0
            },
            // In a grid axis, only allow one unit of certain types, for
            // example we shouln't have one grid cell spanning two days.
            units: [[
                    'millisecond',
                    [1, 10, 100]
                ], [
                    'second',
                    [1, 10]
                ], [
                    'minute',
                    [1, 5, 15]
                ], [
                    'hour',
                    [1, 6]
                ], [
                    'day',
                    [1]
                ], [
                    'week',
                    [1]
                ], [
                    'month',
                    [1]
                ], [
                    'year',
                    null
                ]]
        }, userOptions);
        // X-axis specific options
        if (this.coll === 'xAxis') {
            // For linked axes, tickPixelInterval is used only if the
            // tickPositioner below doesn't run or returns undefined (like
            // multiple years)
            if (defined(userOptions.linkedTo) &&
                !defined(userOptions.tickPixelInterval)) {
                gridAxisOptions.tickPixelInterval = 350;
            }
            // For the secondary grid axis, use the primary axis' tick
            // intervals and return ticks one level higher.
            if (
            // Check for tick pixel interval in options
            !defined(userOptions.tickPixelInterval) &&
                // Only for linked axes
                defined(userOptions.linkedTo) &&
                !defined(userOptions.tickPositioner) &&
                !defined(userOptions.tickInterval)) {
                gridAxisOptions.tickPositioner = function (min, max) {
                    var parentInfo = (this.linkedParent &&
                        this.linkedParent.tickPositions &&
                        this.linkedParent.tickPositions.info);
                    if (parentInfo) {
                        var unitIdx, count, unitName, i, units = gridAxisOptions.units, unitRange;
                        for (i = 0; i < units.length; i++) {
                            if (units[i][0] ===
                                parentInfo.unitName) {
                                unitIdx = i;
                                break;
                            }
                        }
                        // Get the first allowed count on the next unit.
                        if (units[unitIdx + 1]) {
                            unitName = units[unitIdx + 1][0];
                            count =
                                (units[unitIdx + 1][1] || [1])[0];
                            // In case the base X axis shows years, make the
                            // secondary axis show ten times the years (#11427)
                        }
                        else if (parentInfo.unitName === 'year') {
                            unitName = 'year';
                            count = parentInfo.count * 10;
                        }
                        unitRange = timeUnits[unitName];
                        this.tickInterval = unitRange * count;
                        return this.getTimeTicks({
                            unitRange: unitRange,
                            count: count,
                            unitName: unitName
                        }, min, max, this.options.startOfWeek);
                    }
                };
            }
        }
        // Now merge the combined options into the axis options
        merge(true, this.options, gridAxisOptions);
        if (this.horiz) {
            /*               _________________________
               Make this:    ___|_____|_____|_____|__|
                             ^                     ^
                             _________________________
               Into this:    |_____|_____|_____|_____|
                                ^                 ^    */
            options.minPadding = pick(userOptions.minPadding, 0);
            options.maxPadding = pick(userOptions.maxPadding, 0);
        }
        // If borderWidth is set, then use its value for tick and line
        // width.
        if (isNumber(options.grid.borderWidth)) {
            options.tickWidth = options.lineWidth = gridOptions.borderWidth;
        }
    }
});
addEvent(Axis, 'afterSetAxisTranslation', function () {
    var axis = this, options = axis.options, gridOptions = ((options && isObject(options.grid)) ? options.grid : {}), tickInfo = this.tickPositions && this.tickPositions.info, userLabels = this.userOptions.labels || {};
    if (this.horiz) {
        if (gridOptions.enabled === true) {
            axis.series.forEach(function (series) {
                series.options.pointRange = 0;
            });
        }
        // Lower level time ticks, like hours or minutes, represent points
        // in time and not ranges. These should be aligned left in the grid
        // cell by default. The same applies to years of higher order.
        if (tickInfo &&
            (options.dateTimeLabelFormats[tickInfo.unitName]
                .range === false ||
                tickInfo.count > 1 // years
            ) &&
            !defined(userLabels.align)) {
            options.labels.align = 'left';
            if (!defined(userLabels.x)) {
                options.labels.x = 3;
            }
        }
    }
});
// @todo Does this function do what the drawing says? Seems to affect ticks and
//       not the labels directly?
addEvent(Axis, 'trimTicks', 
/**
 * Makes tick labels which are usually ignored in a linked axis displayed if
 * they are within range of linkedParent.min.
 * ```
 *                        _____________________________
 *                        |   |       |       |       |
 * Make this:             |   |   2   |   3   |   4   |
 *                        |___|_______|_______|_______|
 *                          ^
 *                        _____________________________
 *                        |   |       |       |       |
 * Into this:             | 1 |   2   |   3   |   4   |
 *                        |___|_______|_______|_______|
 *                          ^
 * ```
 *
 * @private
 */
function () {
    var axis = this, options = axis.options, gridOptions = ((options && isObject(options.grid)) ? options.grid : {}), categoryAxis = axis.categories, tickPositions = axis.tickPositions, firstPos = tickPositions[0], lastPos = tickPositions[tickPositions.length - 1], linkedMin = axis.linkedParent && axis.linkedParent.min, linkedMax = axis.linkedParent && axis.linkedParent.max, min = linkedMin || axis.min, max = linkedMax || axis.max, tickInterval = axis.tickInterval, endMoreThanMin = (firstPos < min &&
        firstPos + tickInterval > min), startLessThanMax = (lastPos > max &&
        lastPos - tickInterval < max);
    if (gridOptions.enabled === true &&
        !categoryAxis &&
        (axis.horiz || axis.isLinked)) {
        if (endMoreThanMin && !options.startOnTick) {
            tickPositions[0] = min;
        }
        if (startLessThanMax && !options.endOnTick) {
            tickPositions[tickPositions.length - 1] = max;
        }
    }
});
addEvent(Axis, 'afterRender', 
/**
 * Draw an extra line on the far side of the outermost axis,
 * creating floor/roof/wall of a grid. And some padding.
 * ```
 * Make this:
 *             (axis.min) __________________________ (axis.max)
 *                           |    |    |    |    |
 * Into this:
 *             (axis.min) __________________________ (axis.max)
 *                        ___|____|____|____|____|__
 * ```
 *
 * @private
 * @function
 *
 * @param {Function} proceed
 *        the original function
 */
function () {
    var axis = this, options = axis.options, gridOptions = ((options && isObject(options.grid)) ? options.grid : {}), yStartIndex, yEndIndex, xStartIndex, xEndIndex, renderer = axis.chart.renderer;
    if (gridOptions.enabled === true) {
        // @todo acutual label padding (top, bottom, left, right)
        axis.maxLabelDimensions = axis.getMaxLabelDimensions(axis.ticks, axis.tickPositions);
        // Remove right wall before rendering if updating
        if (axis.rightWall) {
            axis.rightWall.destroy();
        }
        /*
           Draw an extra axis line on outer axes
                       >
           Make this:    |______|______|______|___

                       > _________________________
           Into this:    |______|______|______|__|
                                                   */
        if (axis.isOuterAxis() && axis.axisLine) {
            var lineWidth = options.lineWidth;
            if (lineWidth) {
                var linePath = axis.getLinePath(lineWidth);
                xStartIndex = linePath.indexOf('M') + 1;
                xEndIndex = linePath.indexOf('L') + 1;
                yStartIndex = linePath.indexOf('M') + 2;
                yEndIndex = linePath.indexOf('L') + 2;
                // Negate distance if top or left axis
                // Subtract 1px to draw the line at the end of the tick
                var distance = (axis.tickSize('tick')[0] - 1) * ((axis.side === axisSide.top ||
                    axis.side === axisSide.left) ? -1 : 1);
                // If axis is horizontal, reposition line path vertically
                if (axis.horiz) {
                    linePath[yStartIndex] =
                        linePath[yStartIndex] + distance;
                    linePath[yEndIndex] =
                        linePath[yEndIndex] + distance;
                }
                else {
                    // If axis is vertical, reposition line path
                    // horizontally
                    linePath[xStartIndex] =
                        linePath[xStartIndex] + distance;
                    linePath[xEndIndex] =
                        linePath[xEndIndex] + distance;
                }
                if (!axis.axisLineExtra) {
                    axis.axisLineExtra = renderer
                        .path(linePath)
                        .attr({
                        zIndex: 7
                    })
                        .addClass('highcharts-axis-line')
                        .add(axis.axisGroup);
                    if (!renderer.styledMode) {
                        axis.axisLineExtra.attr({
                            stroke: options.lineColor,
                            'stroke-width': lineWidth
                        });
                    }
                }
                else {
                    axis.axisLineExtra.animate({
                        d: linePath
                    });
                }
                // show or hide the line depending on options.showEmpty
                axis.axisLine[axis.showAxis ? 'show' : 'hide'](true);
            }
        }
        (axis.columns || []).forEach(function (column) {
            column.render();
        });
    }
});
// Handle columns and getOffset
var onGridAxisAfterGetOffset = function onGridAxisAfterGetOffset() {
    (this.columns || []).forEach(function (column) {
        column.getOffset();
    });
};
var onGridAxisAfterInit = function onGridAxisAfterInit() {
    var axis = this, chart = axis.chart, userOptions = axis.userOptions, options = axis.options, gridOptions = options && isObject(options.grid) ? options.grid : {};
    if (gridOptions.enabled) {
        applyGridOptions(axis);
        // TODO: wrap the axis instead
        wrap(axis, 'labelFormatter', function (proceed) {
            var axis = this.axis, tickPos = axis.tickPositions, value = this.value, series = (axis.isLinked ?
                axis.linkedParent :
                axis).series[0], isFirst = value === tickPos[0], isLast = value === tickPos[tickPos.length - 1], point = series && H.find(series.options.data, function (p) {
                return p[axis.isXAxis ? 'x' : 'y'] === value;
            });
            // Make additional properties available for the
            // formatter
            this.isFirst = isFirst;
            this.isLast = isLast;
            this.point = point;
            // Call original labelFormatter
            return proceed.call(this);
        });
    }
    if (gridOptions.columns) {
        var columns = axis.columns = [], columnIndex = axis.columnIndex = 0;
        // Handle columns, each column is a grid axis
        while (++columnIndex < gridOptions.columns.length) {
            var columnOptions = merge(userOptions, gridOptions.columns[gridOptions.columns.length - columnIndex - 1], {
                linkedTo: 0,
                // Force to behave like category axis
                type: 'category'
            });
            delete columnOptions.grid.columns; // Prevent recursion
            var column = new Axis(axis.chart, columnOptions, true);
            column.isColumn = true;
            column.columnIndex = columnIndex;
            // Remove column axis from chart axes array, and place it
            // in the columns array.
            erase(chart.axes, column);
            erase(chart[axis.coll], column);
            columns.push(column);
        }
    }
};
var onGridAxisAfterSetChartSize = function onGridAxisAfterSetChartSize() {
    this.axes.forEach(function (axis) {
        (axis.columns || []).forEach(function (column) {
            column.setAxisSize();
            column.setAxisTranslation();
        });
    });
};
// Handle columns and setScale
var onGridAxisAfterSetScale = function onGridAxisAfterSetScale() {
    (this.columns || []).forEach(function (column) {
        column.setScale();
    });
};
var onGridAxisDestroy = function onGridAxisDestroy(e) {
    (this.columns || []).forEach(function (column) {
        column.destroy(e.keepEvents);
    });
};
// Wraps axis init to draw cell walls on vertical axes.
var onGridAxisInit = function onGridAxisInit(e) {
    var userOptions = e.userOptions, gridOptions = ((userOptions && isObject(userOptions.grid)) ?
        userOptions.grid :
        {});
    if (gridOptions.enabled && defined(gridOptions.borderColor)) {
        userOptions.tickColor = userOptions.lineColor = gridOptions.borderColor;
    }
};
var onGridAxisAfterSetOptions = function onGridAxisAfterSetOptions(e) {
    var axis = this, userOptions = e.userOptions, gridOptions = ((userOptions && isObject(userOptions.grid)) ?
        userOptions.grid :
        {}), columns = gridOptions.columns;
    // Add column options to the parent axis.
    // Children has their column options set on init in onGridAxisAfterInit.
    if (gridOptions.enabled && columns) {
        merge(true, axis.options, columns[columns.length - 1]);
    }
};
var axisEvents = {
    afterGetOffset: onGridAxisAfterGetOffset,
    afterInit: onGridAxisAfterInit,
    afterSetOptions: onGridAxisAfterSetOptions,
    afterSetScale: onGridAxisAfterSetScale,
    destroy: onGridAxisDestroy,
    init: onGridAxisInit
};
// Add event handlers
Object.keys(axisEvents).forEach(function (event) {
    addEvent(Axis, event, axisEvents[event]);
});
addEvent(Chart, 'afterSetChartSize', onGridAxisAfterSetChartSize);<|MERGE_RESOLUTION|>--- conflicted
+++ resolved
@@ -18,11 +18,7 @@
 }, dateFormat = H.dateFormat, isObject = function (x) {
     // Always use strict mode
     return U.isObject(x, true);
-<<<<<<< HEAD
-}, Chart = H.Chart, Axis = H.Axis, Tick = H.Tick;
-=======
-}, merge = H.merge, Chart = H.Chart, Axis = H.Axis;
->>>>>>> 8306ead8
+}, Chart = H.Chart, Axis = H.Axis;
 var applyGridOptions = function applyGridOptions(axis) {
     var options = axis.options;
     // Center-align by default
