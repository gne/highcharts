/* *
 *
 *  Data module
 *
 *  (c) 2012-2020 Torstein Honsi
 *
 *  License: www.highcharts.com/license
 *
 *  !!!!!!! SOURCE GETS TRANSPILED BY TYPESCRIPT. EDIT TS FILE ONLY. !!!!!!!
 *
 * */
var __extends = (this && this.__extends) || (function () {
    var extendStatics = function (d, b) {
        extendStatics = Object.setPrototypeOf ||
            ({ __proto__: [] } instanceof Array && function (d, b) { d.__proto__ = b; }) ||
            function (d, b) { for (var p in b) if (b.hasOwnProperty(p)) d[p] = b[p]; };
        return extendStatics(d, b);
    };
    return function (d, b) {
        extendStatics(d, b);
        function __() { this.constructor = d; }
        d.prototype = b === null ? Object.create(b) : (__.prototype = b.prototype, new __());
    };
})();
import DataParser from './DataParser.js';
import DataTable from '../DataTable.js';
import U from '../../Core/Utilities.js';
var fireEvent = U.fireEvent, merge = U.merge, addEvent = U.addEvent;
/* eslint-disable valid-jsdoc, require-jsdoc */
/**
 * @private
 */
var CSVDataParser = /** @class */ (function (_super) {
    __extends(CSVDataParser, _super);
    function CSVDataParser(table) {
        if (table === void 0) { table = new DataTable(); }
        var _this = _super.call(this) || this;
        _this.table = table;
        _this.options = CSVDataParser.defaultOptions;
        addEvent(_this, 'afterParse', function (e) {
            _this.columns = e.columns;
            _this.headers = e.headers;
        });
        return _this;
    }
    CSVDataParser.prototype.parse = function (options) {
        this.options = merge(options, CSVDataParser.defaultOptions);
        var parser = this, _a = parser.options, beforeParse = _a.beforeParse, lineDelimiter = _a.lineDelimiter, firstRowAsNames = _a.firstRowAsNames, itemDelimiter = _a.itemDelimiter;
<<<<<<< HEAD
        var lines, rowIt = 0, _b = parser.options, csv = _b.csv, startRow = _b.startRow, endRow = _b.endRow;
=======
        var lines, rowIt = 0, _b = parser.options, startRow = _b.startRow, endRow = _b.endRow, i, colsCount;
>>>>>>> b92df8bd
        this.columns = [];
        // todo parse should have a payload
        fireEvent(parser, 'parse', {}, function () {
            if (csv && beforeParse) {
                csv = beforeParse(csv);
            }
            if (csv) {
                lines = csv
                    .replace(/\r\n/g, '\n') // Unix
                    .replace(/\r/g, '\n') // Mac
                    .split(lineDelimiter);
                if (!startRow || startRow < 0) {
                    startRow = 0;
                }
                if (!endRow || endRow >= lines.length) {
                    endRow = lines.length - 1;
                }
                if (!itemDelimiter) {
                    parser.guessedItemDelimiter = parser.guessDelimiter(lines);
                }
                var offset = 0;
                for (rowIt = startRow; rowIt <= endRow; rowIt++) {
                    if (lines[rowIt][0] === '#') {
                        offset++;
                    }
                    else {
                        parser.parseCSVRow(lines[rowIt], rowIt - startRow - offset);
                    }
                }
            }
            if (firstRowAsNames && parser.columns) {
                colsCount = parser.columns.length;
                for (i = 0; i < colsCount; i++) {
                    if (!parser.headers) {
                        parser.headers = [];
                    }
                    parser.headers[i] = '' + parser.columns[i][0];
                }
            }
            fireEvent(parser, 'afterParse', { columns: parser.columns, headers: parser.headers });
        });
    };
    CSVDataParser.prototype.parseCSVRow = function (columnStr, rowNumber) {
        var parser = this, columns = parser.columns || [], _a = parser.options, startColumn = _a.startColumn, endColumn = _a.endColumn, itemDelimiter = parser.options.itemDelimiter || parser.guessedItemDelimiter;
        var i = 0, c = '', cl = '', cn = '', token = '', actualColumn = 0, column = 0;
        /**
         * @private
         */
        function read(j) {
            c = columnStr[j];
            cl = columnStr[j - 1];
            cn = columnStr[j + 1];
        }
        /**
         * @private
         */
        function push() {
            if (startColumn > actualColumn || actualColumn > endColumn) {
                // Skip this column, but increment the column count (#7272)
                ++actualColumn;
                token = '';
                return;
            }
            if (columns.length < column + 1) {
                columns.push([]);
            }
            columns[column][rowNumber] = token;
            token = '';
            ++column;
            ++actualColumn;
        }
        if (!columnStr.trim().length) {
            return;
        }
        if (columnStr.trim()[0] === '#') {
            return;
        }
        for (; i < columnStr.length; i++) {
            read(i);
            // Quoted string
            if (c === '#') {
                // The rest of the row is a comment
                push();
                return;
            }
            if (c === '"') {
                read(++i);
                while (i < columnStr.length) {
                    if (c === '"' && cl !== '"' && cn !== '"') {
                        break;
                    }
                    if (c !== '"' || (c === '"' && cl !== '"')) {
                        token += c;
                    }
                    read(++i);
                }
            }
            else if (c === itemDelimiter) {
                push();
                // Actual column data
            }
            else {
                token += c;
            }
        }
        push();
    };
    CSVDataParser.prototype.guessDelimiter = function (lines) {
        var decimalPoint = this.options.decimalPoint;
        var points = 0, commas = 0, guessed;
        var potDelimiters = {
            ',': 0,
            ';': 0,
            '\t': 0
        };
        // TODO make this not a [].some
        lines.some(function (columnStr, i) {
            var inStr = false, c, cn, cl, token = '';
            // We should be able to detect dateformats within 13 rows
            if (i > 13) {
                return true;
            }
            for (var j = 0; j < columnStr.length; j++) {
                c = columnStr[j];
                cn = columnStr[j + 1];
                cl = columnStr[j - 1];
                if (c === '#') {
                    // Skip the rest of the line - it's a comment
                    return;
                }
                if (c === '"') {
                    if (inStr) {
                        if (cl !== '"' && cn !== '"') {
                            while (cn === ' ' && j < columnStr.length) {
                                cn = columnStr[++j];
                            }
                            // After parsing a string, the next non-blank
                            // should be a delimiter if the CSV is properly
                            // formed.
                            if (typeof potDelimiters[cn] !== 'undefined') {
                                potDelimiters[cn]++;
                            }
                            inStr = false;
                        }
                    }
                    else {
                        inStr = true;
                    }
                }
                else if (typeof potDelimiters[c] !== 'undefined') {
                    token = token.trim();
                    if (!isNaN(Date.parse(token))) {
                        potDelimiters[c]++;
                    }
                    else if (isNaN(Number(token)) ||
                        !isFinite(Number(token))) {
                        potDelimiters[c]++;
                    }
                    token = '';
                }
                else {
                    token += c;
                }
                if (c === ',') {
                    commas++;
                }
                if (c === '.') {
                    points++;
                }
            }
        });
        // Count the potential delimiters.
        // This could be improved by checking if the number of delimiters
        // equals the number of columns - 1
        if (potDelimiters[';'] > potDelimiters[',']) {
            guessed = ';';
        }
        else if (potDelimiters[','] > potDelimiters[';']) {
            guessed = ',';
        }
        else {
            // No good guess could be made..
            guessed = ',';
        }
        // Try to deduce the decimal point if it's not explicitly set.
        // If both commas or points is > 0 there is likely an issue
        if (!decimalPoint) {
            if (points > commas) {
                this.guessedDecimalPoint = '.';
            }
            else {
                this.guessedDecimalPoint = ',';
            }
            // Apply a new decimal regex based on the presumed decimal sep.
            this.decimalRegex = new RegExp('^(-?[0-9]+)' +
                decimalPoint +
                '([0-9]+)$');
        }
        return guessed;
    };
    // Todo: handle exisiting datatable
    CSVDataParser.prototype.getTable = function () {
        return this.columns ?
            this.columnArrayToDataTable(this.columns, this.headers) :
            new DataTable();
    };
    /*
     * Default options
     */
    CSVDataParser.defaultOptions = {
        startColumn: 0,
        endColumn: Number.MAX_VALUE,
        startRow: 0,
        endRow: Number.MAX_VALUE,
        decimalPoint: '.',
        lineDelimiter: '\n',
        firstRowAsNames: true
    };
    return CSVDataParser;
}(DataParser));
export default CSVDataParser;<|MERGE_RESOLUTION|>--- conflicted
+++ resolved
@@ -46,11 +46,7 @@
     CSVDataParser.prototype.parse = function (options) {
         this.options = merge(options, CSVDataParser.defaultOptions);
         var parser = this, _a = parser.options, beforeParse = _a.beforeParse, lineDelimiter = _a.lineDelimiter, firstRowAsNames = _a.firstRowAsNames, itemDelimiter = _a.itemDelimiter;
-<<<<<<< HEAD
-        var lines, rowIt = 0, _b = parser.options, csv = _b.csv, startRow = _b.startRow, endRow = _b.endRow;
-=======
-        var lines, rowIt = 0, _b = parser.options, startRow = _b.startRow, endRow = _b.endRow, i, colsCount;
->>>>>>> b92df8bd
+        var lines, rowIt = 0, _b = parser.options, csv = _b.csv, startRow = _b.startRow, endRow = _b.endRow, i, colsCount;
         this.columns = [];
         // todo parse should have a payload
         fireEvent(parser, 'parse', {}, function () {
