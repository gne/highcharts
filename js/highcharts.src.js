--- conflicted
+++ resolved
@@ -4949,28 +4949,12 @@
 
 		renderer.setSize(width, height, false);
 
-<<<<<<< HEAD
 		// The only way to make IE6 and IE7 print is to use a global namespace. However,
 		// with IE8 the only way to make the dynamic shapes visible in screen and print mode
 		// seems to be to add the xmlns attribute and the behaviour style inline.
 		if (!doc.namespaces.hcv) {
 
 			doc.namespaces.add('hcv', 'urn:schemas-microsoft-com:vml');
-=======
-// This method is used with exporting in old IE, when emulating SVG (see #2314)
-SVGRenderer.prototype.measureSpanWidth = function (text, styles) {
-	var measuringSpan = doc.createElement('span'),
-		offsetWidth,
-	textNode = doc.createTextNode(text);
-
-	measuringSpan.appendChild(textNode);
-	css(measuringSpan, styles);
-	this.box.appendChild(measuringSpan);
-	offsetWidth = measuringSpan.offsetWidth;
-	discardElement(measuringSpan); // #2463
-	return offsetWidth;
-};
->>>>>>> 8914d7db
 
 			// Setup default CSS (#2153, #2368, #2384)
 			css = 'hcv\\:fill, hcv\\:path, hcv\\:shape, hcv\\:stroke' +
@@ -5304,11 +5288,597 @@
 	 *
 	 * @param {String} name The name of the group
 	 */
-<<<<<<< HEAD
 	g: function (name) {
 		var wrapper,
 			attribs;
-=======
+
+		// set the class name
+		if (name) {
+			attribs = { 'className': PREFIX + name, 'class': PREFIX + name };
+		}
+
+		// the div to hold HTML and clipping
+		wrapper = this.createElement(DIV).attr(attribs);
+
+		return wrapper;
+	},
+
+	/**
+	 * VML override to create a regular HTML image
+	 * @param {String} src
+	 * @param {Number} x
+	 * @param {Number} y
+	 * @param {Number} width
+	 * @param {Number} height
+	 */
+	image: function (src, x, y, width, height) {
+		var obj = this.createElement('img')
+			.attr({ src: src });
+
+		if (arguments.length > 1) {
+			obj.attr({
+				x: x,
+				y: y,
+				width: width,
+				height: height
+			});
+		}
+		return obj;
+	},
+
+	/**
+	 * VML uses a shape for rect to overcome bugs and rotation problems
+	 */
+	rect: function (x, y, width, height, r, strokeWidth) {
+
+		var wrapper = this.symbol('rect');
+		wrapper.r = isObject(x) ? x.r : r;
+
+		//return wrapper.attr(wrapper.crisp(strokeWidth, x, y, mathMax(width, 0), mathMax(height, 0)));
+		return wrapper.attr(
+				isObject(x) ?
+					x :
+					// do not crispify when an object is passed in (as in column charts)
+					wrapper.crisp(strokeWidth, x, y, mathMax(width, 0), mathMax(height, 0))
+			);
+	},
+
+	/**
+	 * In the VML renderer, each child of an inverted div (group) is inverted
+	 * @param {Object} element
+	 * @param {Object} parentNode
+	 */
+	invertChild: function (element, parentNode) {
+		var parentStyle = parentNode.style;
+		css(element, {
+			flip: 'x',
+			left: pInt(parentStyle.width) - 1,
+			top: pInt(parentStyle.height) - 1,
+			rotation: -90
+		});
+	},
+
+	/**
+	 * Symbol definitions that override the parent SVG renderer's symbols
+	 *
+	 */
+	symbols: {
+		// VML specific arc function
+		arc: function (x, y, w, h, options) {
+			var start = options.start,
+				end = options.end,
+				radius = options.r || w || h,
+				innerRadius = options.innerR,
+				cosStart = mathCos(start),
+				sinStart = mathSin(start),
+				cosEnd = mathCos(end),
+				sinEnd = mathSin(end),
+				ret;
+
+			if (end - start === 0) { // no angle, don't show it.
+				return ['x'];
+			}
+
+			ret = [
+				'wa', // clockwise arc to
+				x - radius, // left
+				y - radius, // top
+				x + radius, // right
+				y + radius, // bottom
+				x + radius * cosStart, // start x
+				y + radius * sinStart, // start y
+				x + radius * cosEnd, // end x
+				y + radius * sinEnd  // end y
+			];
+
+			if (options.open && !innerRadius) {
+				ret.push(
+					'e',
+					M,
+					x,// - innerRadius,
+					y// - innerRadius
+				);
+			}
+
+			ret.push(
+				'at', // anti clockwise arc to
+				x - innerRadius, // left
+				y - innerRadius, // top
+				x + innerRadius, // right
+				y + innerRadius, // bottom
+				x + innerRadius * cosEnd, // start x
+				y + innerRadius * sinEnd, // start y
+				x + innerRadius * cosStart, // end x
+				y + innerRadius * sinStart, // end y
+				'x', // finish path
+				'e' // close
+			);
+
+			ret.isArc = true;
+			return ret;
+
+		},
+		// Add circle symbol path. This performs significantly faster than v:oval.
+		circle: function (x, y, w, h, wrapper) {
+
+			if (wrapper) {
+				w = h = 2 * wrapper.r;
+			}
+
+			// Center correction, #1682
+			if (wrapper && wrapper.isCircle) {
+				x -= w / 2;
+				y -= h / 2;
+			}
+
+			// Return the path
+			return [
+				'wa', // clockwisearcto
+				x, // left
+				y, // top
+				x + w, // right
+				y + h, // bottom
+				x + w, // start x
+				y + h / 2,     // start y
+				x + w, // end x
+				y + h / 2,     // end y
+				//'x', // finish path
+				'e' // close
+			];
+		},
+		/**
+		 * Add rectangle symbol path which eases rotation and omits arcsize problems
+		 * compared to the built-in VML roundrect shape
+		 *
+		 * @param {Number} left Left position
+		 * @param {Number} top Top position
+		 * @param {Number} r Border radius
+		 * @param {Object} options Width and height
+		 */
+
+		rect: function (left, top, width, height, options) {
+
+			var right = left + width,
+				bottom = top + height,
+				ret,
+				r;
+
+			// No radius, return the more lightweight square
+			if (!defined(options) || !options.r) {
+				ret = SVGRenderer.prototype.symbols.square.apply(0, arguments);
+
+			// Has radius add arcs for the corners
+			} else {
+
+				r = mathMin(options.r, width, height);
+				ret = [
+					M,
+					left + r, top,
+
+					L,
+					right - r, top,
+					'wa',
+					right - 2 * r, top,
+					right, top + 2 * r,
+					right - r, top,
+					right, top + r,
+
+					L,
+					right, bottom - r,
+					'wa',
+					right - 2 * r, bottom - 2 * r,
+					right, bottom,
+					right, bottom - r,
+					right - r, bottom,
+
+					L,
+					left + r, bottom,
+					'wa',
+					left, bottom - 2 * r,
+					left + 2 * r, bottom,
+					left + r, bottom,
+					left, bottom - r,
+
+					L,
+					left, top + r,
+					'wa',
+					left, top,
+					left + 2 * r, top + 2 * r,
+					left, top + r,
+					left + r, top,
+
+
+					'x',
+					'e'
+				];
+			}
+			return ret;
+		}
+	}
+};
+Highcharts.VMLRenderer = VMLRenderer = function () {
+	this.init.apply(this, arguments);
+};
+VMLRenderer.prototype = merge(SVGRenderer.prototype, VMLRendererExtension);
+
+	// general renderer
+	Renderer = VMLRenderer;
+}
+
+// This method is used with exporting in old IE, when emulating SVG (see #2314)
+SVGRenderer.prototype.measureSpanWidth = function (text, styles) {
+	var measuringSpan = doc.createElement('span'),
+		offsetWidth,
+	textNode = doc.createTextNode(text);
+
+	measuringSpan.appendChild(textNode);
+	css(measuringSpan, styles);
+	this.box.appendChild(measuringSpan);
+	offsetWidth = measuringSpan.offsetWidth;
+	discardElement(measuringSpan); // #2463
+	return offsetWidth;
+};
+
+
+/* ****************************************************************************
+ *                                                                            *
+ * END OF INTERNET EXPLORER <= 8 SPECIFIC CODE                                *
+ *                                                                            *
+ *****************************************************************************/
+/* ****************************************************************************
+ *                                                                            *
+ * START OF ANDROID < 3 SPECIFIC CODE. THIS CAN BE REMOVED IF YOU'RE NOT      *
+ * TARGETING THAT SYSTEM.                                                     *
+ *                                                                            *
+ *****************************************************************************/
+var CanVGRenderer,
+	CanVGController;
+
+if (useCanVG) {
+	/**
+	 * The CanVGRenderer is empty from start to keep the source footprint small.
+	 * When requested, the CanVGController downloads the rest of the source packaged
+	 * together with the canvg library.
+	 */
+	Highcharts.CanVGRenderer = CanVGRenderer = function () {
+		// Override the global SVG namespace to fake SVG/HTML that accepts CSS
+		SVG_NS = 'http://www.w3.org/1999/xhtml';
+	};
+
+	/**
+	 * Start with an empty symbols object. This is needed when exporting is used (exporting.src.js will add a few symbols), but 
+	 * the implementation from SvgRenderer will not be merged in until first render.
+	 */
+	CanVGRenderer.prototype.symbols = {};
+
+	/**
+	 * Handles on demand download of canvg rendering support.
+	 */
+	CanVGController = (function () {
+		// List of renderering calls
+		var deferredRenderCalls = [];
+
+		/**
+		 * When downloaded, we are ready to draw deferred charts.
+		 */
+		function drawDeferred() {
+			var callLength = deferredRenderCalls.length,
+				callIndex;
+
+			// Draw all pending render calls
+			for (callIndex = 0; callIndex < callLength; callIndex++) {
+				deferredRenderCalls[callIndex]();
+			}
+			// Clear the list
+			deferredRenderCalls = [];
+		}
+
+		return {
+			push: function (func, scriptLocation) {
+				// Only get the script once
+				if (deferredRenderCalls.length === 0) {
+					getScript(scriptLocation, drawDeferred);
+				}
+				// Register render call
+				deferredRenderCalls.push(func);
+			}
+		};
+	}());
+
+	Renderer = CanVGRenderer;
+} // end CanVGRenderer
+
+/* ****************************************************************************
+ *                                                                            *
+ * END OF ANDROID < 3 SPECIFIC CODE                                           *
+ *                                                                            *
+ *****************************************************************************/
+
+/**
+ * The Tick class
+ */
+function Tick(axis, pos, type, noLabel) {
+	this.axis = axis;
+	this.pos = pos;
+	this.type = type || '';
+	this.isNew = true;
+
+	if (!type && !noLabel) {
+		this.addLabel();
+	}
+}
+
+Tick.prototype = {
+	/**
+	 * Write the tick label
+	 */
+	addLabel: function () {
+		var tick = this,
+			axis = tick.axis,
+			options = axis.options,
+			chart = axis.chart,
+			horiz = axis.horiz,
+			categories = axis.categories,
+			names = axis.names,
+			pos = tick.pos,
+			labelOptions = options.labels,
+			str,
+			tickPositions = axis.tickPositions,
+			width = (horiz && categories &&
+				!labelOptions.step && !labelOptions.staggerLines &&
+				!labelOptions.rotation &&
+				chart.plotWidth / tickPositions.length) ||
+				(!horiz && (chart.margin[3] || chart.chartWidth * 0.33)), // #1580, #1931
+			isFirst = pos === tickPositions[0],
+			isLast = pos === tickPositions[tickPositions.length - 1],
+			css,
+			attr,
+			value = categories ?
+				pick(categories[pos], names[pos], pos) : 
+				pos,
+			label = tick.label,
+			tickPositionInfo = tickPositions.info,
+			dateTimeLabelFormat;
+
+		// Set the datetime label format. If a higher rank is set for this position, use that. If not,
+		// use the general format.
+		if (axis.isDatetimeAxis && tickPositionInfo) {
+			dateTimeLabelFormat = options.dateTimeLabelFormats[tickPositionInfo.higherRanks[pos] || tickPositionInfo.unitName];
+		}
+
+		// set properties for access in render method
+		tick.isFirst = isFirst;
+		tick.isLast = isLast;
+
+		// get the string
+		str = axis.labelFormatter.call({
+			axis: axis,
+			chart: chart,
+			isFirst: isFirst,
+			isLast: isLast,
+			dateTimeLabelFormat: dateTimeLabelFormat,
+			value: axis.isLog ? correctFloat(lin2log(value)) : value
+		});
+
+		// prepare CSS
+		css = width && { width: mathMax(1, mathRound(width - 2 * (labelOptions.padding || 10))) + PX };
+		css = extend(css, labelOptions.style);
+
+		// first call
+		if (!defined(label)) {
+			attr = {
+				align: axis.labelAlign
+			};
+			if (isNumber(labelOptions.rotation)) {
+				attr.rotation = labelOptions.rotation;
+			}
+			if (width && labelOptions.ellipsis) {
+				attr._clipHeight = axis.len / tickPositions.length;
+			}
+
+			tick.label =
+				defined(str) && labelOptions.enabled ?
+					chart.renderer.text(
+							str,
+							0,
+							0,
+							labelOptions.useHTML
+						)
+						.attr(attr)
+						// without position absolute, IE export sometimes is wrong
+						.css(css)
+						.add(axis.labelGroup) :
+					null;
+
+		// update
+		} else if (label) {
+			label.attr({
+					text: str
+				})
+				.css(css);
+		}
+	},
+
+	/**
+	 * Get the offset height or width of the label
+	 */
+	getLabelSize: function () {
+		var label = this.label,
+			axis = this.axis;
+		return label ?
+			((this.labelBBox = label.getBBox()))[axis.horiz ? 'height' : 'width'] :
+			0;
+	},
+
+	/**
+	 * Find how far the labels extend to the right and left of the tick's x position. Used for anti-collision
+	 * detection with overflow logic.
+	 */
+	getLabelSides: function () {
+		var bBox = this.labelBBox, // assume getLabelSize has run at this point
+			axis = this.axis,
+			options = axis.options,
+			labelOptions = options.labels,
+			width = bBox.width,
+			leftSide = width * { left: 0, center: 0.5, right: 1 }[axis.labelAlign] - labelOptions.x;
+
+		return [-leftSide, width - leftSide];
+	},
+
+	/**
+	 * Handle the label overflow by adjusting the labels to the left and right edge, or
+	 * hide them if they collide into the neighbour label.
+	 */
+	handleOverflow: function (index, xy) {
+		var show = true,
+			axis = this.axis,
+			isFirst = this.isFirst,
+			isLast = this.isLast,
+			x = xy.x,
+			reversed = axis.reversed,
+			tickPositions = axis.tickPositions;
+
+		if (isFirst || isLast) {
+
+			var sides = this.getLabelSides(),
+				leftSide = sides[0],
+				rightSide = sides[1],
+				axisLeft = axis.pos,
+				axisRight = axisLeft + axis.len,
+				neighbour = axis.ticks[tickPositions[index + (isFirst ? 1 : -1)]],
+				neighbourEdge = neighbour && neighbour.label.xy && neighbour.label.xy.x + neighbour.getLabelSides()[isFirst ? 0 : 1];
+
+			if ((isFirst && !reversed) || (isLast && reversed)) {
+				// Is the label spilling out to the left of the plot area?
+				if (x + leftSide < axisLeft) {
+
+					// Align it to plot left
+					x = axisLeft - leftSide;
+
+					// Hide it if it now overlaps the neighbour label
+					if (neighbour && x + rightSide > neighbourEdge) {
+						show = false;
+					}
+				}
+
+			} else {
+				// Is the label spilling out to the right of the plot area?
+				if (x + rightSide > axisRight) {
+
+					// Align it to plot right
+					x = axisRight - rightSide;
+
+					// Hide it if it now overlaps the neighbour label
+					if (neighbour && x + leftSide < neighbourEdge) {
+						show = false;
+					}
+
+				}
+			}
+
+			// Set the modified x position of the label
+			xy.x = x;
+		}
+		return show;
+	},
+
+	/**
+	 * Get the x and y position for ticks and labels
+	 */
+	getPosition: function (horiz, pos, tickmarkOffset, old) {
+		var axis = this.axis,
+			chart = axis.chart,
+			cHeight = (old && chart.oldChartHeight) || chart.chartHeight;
+		
+		return {
+			x: horiz ?
+				axis.translate(pos + tickmarkOffset, null, null, old) + axis.transB :
+				axis.left + axis.offset + (axis.opposite ? ((old && chart.oldChartWidth) || chart.chartWidth) - axis.right - axis.left : 0),
+
+			y: horiz ?
+				cHeight - axis.bottom + axis.offset - (axis.opposite ? axis.height : 0) :
+				cHeight - axis.translate(pos + tickmarkOffset, null, null, old) - axis.transB
+		};
+		
+	},
+	
+	/**
+	 * Get the x, y position of the tick label
+	 */
+	getLabelPosition: function (x, y, label, horiz, labelOptions, tickmarkOffset, index, step) {
+		var axis = this.axis,
+			transA = axis.transA,
+			reversed = axis.reversed,
+			staggerLines = axis.staggerLines,
+			baseline = axis.chart.renderer.fontMetrics(labelOptions.style.fontSize).b,
+			rotation = labelOptions.rotation;
+			
+		x = x + labelOptions.x - (tickmarkOffset && horiz ?
+			tickmarkOffset * transA * (reversed ? -1 : 1) : 0);
+		y = y + labelOptions.y - (tickmarkOffset && !horiz ?
+			tickmarkOffset * transA * (reversed ? 1 : -1) : 0);
+
+		// Correct for rotation (#1764)
+		if (rotation && axis.side === 2) {
+			y -= baseline - baseline * mathCos(rotation * deg2rad);
+		}
+		
+		// Vertically centered
+		if (!defined(labelOptions.y) && !rotation) { // #1951
+			y += baseline - label.getBBox().height / 2;
+		}
+		
+		// Correct for staggered labels
+		if (staggerLines) {
+			y += (index / (step || 1) % staggerLines) * (axis.labelOffset / staggerLines);
+		}
+		
+		return {
+			x: x,
+			y: y
+		};
+	},
+	
+	/**
+	 * Extendible method to return the path of the marker
+	 */
+	getMarkPath: function (x, y, tickLength, tickWidth, horiz, renderer) {
+		return renderer.crispLine([
+				M,
+				x,
+				y,
+				L,
+				x + (horiz ? 0 : -tickLength),
+				y + (horiz ? tickLength : 0)
+			], tickWidth);
+	},
+
+	/**
+	 * Put everything in place
+	 *
+	 * @param index {Number}
+	 * @param old {Boolean} Use old coordinates to prepare an animation into new position
+	 */
 	render: function (index, old, opacity) {
 		var tick = this,
 			axis = tick.axis,
@@ -5369,40 +5939,17 @@
 							.attr(attribs).add(axis.gridGroup) :
 						null;
 			}
->>>>>>> 8914d7db
-
-		// set the class name
-		if (name) {
-			attribs = { 'className': PREFIX + name, 'class': PREFIX + name };
-		}
-
-<<<<<<< HEAD
-		// the div to hold HTML and clipping
-		wrapper = this.createElement(DIV).attr(attribs);
-
-		return wrapper;
-	},
-
-	/**
-	 * VML override to create a regular HTML image
-	 * @param {String} src
-	 * @param {Number} x
-	 * @param {Number} y
-	 * @param {Number} width
-	 * @param {Number} height
-	 */
-	image: function (src, x, y, width, height) {
-		var obj = this.createElement('img')
-			.attr({ src: src });
-
-		if (arguments.length > 1) {
-			obj.attr({
-				x: x,
-				y: y,
-				width: width,
-				height: height
-			});
-=======
+
+			// If the parameter 'old' is set, the current call will be followed
+			// by another call, therefore do not do any animations this time
+			if (!old && gridLine && gridLinePath) {
+				gridLine[tick.isNew ? 'attr' : 'animate']({
+					d: gridLinePath,
+					opacity: opacity
+				});
+			}
+		}
+
 		// create the tick mark
 		if (tickWidth && tickLength) {
 			if (axis.len / axis.tickPositions.length > tickWidth + 1) {
@@ -5434,659 +5981,6 @@
 			// Don't draw ticks so close they appear as a gray mass
 			} else if (mark) {
 				tick.mark = mark.destroy();
-			}
->>>>>>> 8914d7db
-		}
-		return obj;
-	},
-
-	/**
-	 * VML uses a shape for rect to overcome bugs and rotation problems
-	 */
-	rect: function (x, y, width, height, r, strokeWidth) {
-
-		var wrapper = this.symbol('rect');
-		wrapper.r = isObject(x) ? x.r : r;
-
-		//return wrapper.attr(wrapper.crisp(strokeWidth, x, y, mathMax(width, 0), mathMax(height, 0)));
-		return wrapper.attr(
-				isObject(x) ?
-					x :
-					// do not crispify when an object is passed in (as in column charts)
-					wrapper.crisp(strokeWidth, x, y, mathMax(width, 0), mathMax(height, 0))
-			);
-	},
-
-	/**
-	 * In the VML renderer, each child of an inverted div (group) is inverted
-	 * @param {Object} element
-	 * @param {Object} parentNode
-	 */
-	invertChild: function (element, parentNode) {
-		var parentStyle = parentNode.style;
-		css(element, {
-			flip: 'x',
-			left: pInt(parentStyle.width) - 1,
-			top: pInt(parentStyle.height) - 1,
-			rotation: -90
-		});
-	},
-
-	/**
-	 * Symbol definitions that override the parent SVG renderer's symbols
-	 *
-	 */
-	symbols: {
-		// VML specific arc function
-		arc: function (x, y, w, h, options) {
-			var start = options.start,
-				end = options.end,
-				radius = options.r || w || h,
-				innerRadius = options.innerR,
-				cosStart = mathCos(start),
-				sinStart = mathSin(start),
-				cosEnd = mathCos(end),
-				sinEnd = mathSin(end),
-				ret;
-
-			if (end - start === 0) { // no angle, don't show it.
-				return ['x'];
-			}
-
-			ret = [
-				'wa', // clockwise arc to
-				x - radius, // left
-				y - radius, // top
-				x + radius, // right
-				y + radius, // bottom
-				x + radius * cosStart, // start x
-				y + radius * sinStart, // start y
-				x + radius * cosEnd, // end x
-				y + radius * sinEnd  // end y
-			];
-
-			if (options.open && !innerRadius) {
-				ret.push(
-					'e',
-					M,
-					x,// - innerRadius,
-					y// - innerRadius
-				);
-			}
-
-			ret.push(
-				'at', // anti clockwise arc to
-				x - innerRadius, // left
-				y - innerRadius, // top
-				x + innerRadius, // right
-				y + innerRadius, // bottom
-				x + innerRadius * cosEnd, // start x
-				y + innerRadius * sinEnd, // start y
-				x + innerRadius * cosStart, // end x
-				y + innerRadius * sinStart, // end y
-				'x', // finish path
-				'e' // close
-			);
-
-			ret.isArc = true;
-			return ret;
-
-		},
-		// Add circle symbol path. This performs significantly faster than v:oval.
-		circle: function (x, y, w, h, wrapper) {
-
-			if (wrapper) {
-				w = h = 2 * wrapper.r;
-			}
-
-			// Center correction, #1682
-			if (wrapper && wrapper.isCircle) {
-				x -= w / 2;
-				y -= h / 2;
-			}
-
-			// Return the path
-			return [
-				'wa', // clockwisearcto
-				x, // left
-				y, // top
-				x + w, // right
-				y + h, // bottom
-				x + w, // start x
-				y + h / 2,     // start y
-				x + w, // end x
-				y + h / 2,     // end y
-				//'x', // finish path
-				'e' // close
-			];
-		},
-		/**
-		 * Add rectangle symbol path which eases rotation and omits arcsize problems
-		 * compared to the built-in VML roundrect shape
-		 *
-		 * @param {Number} left Left position
-		 * @param {Number} top Top position
-		 * @param {Number} r Border radius
-		 * @param {Object} options Width and height
-		 */
-
-		rect: function (left, top, width, height, options) {
-
-			var right = left + width,
-				bottom = top + height,
-				ret,
-				r;
-
-			// No radius, return the more lightweight square
-			if (!defined(options) || !options.r) {
-				ret = SVGRenderer.prototype.symbols.square.apply(0, arguments);
-
-			// Has radius add arcs for the corners
-			} else {
-
-				r = mathMin(options.r, width, height);
-				ret = [
-					M,
-					left + r, top,
-
-					L,
-					right - r, top,
-					'wa',
-					right - 2 * r, top,
-					right, top + 2 * r,
-					right - r, top,
-					right, top + r,
-
-					L,
-					right, bottom - r,
-					'wa',
-					right - 2 * r, bottom - 2 * r,
-					right, bottom,
-					right, bottom - r,
-					right - r, bottom,
-
-					L,
-					left + r, bottom,
-					'wa',
-					left, bottom - 2 * r,
-					left + 2 * r, bottom,
-					left + r, bottom,
-					left, bottom - r,
-
-					L,
-					left, top + r,
-					'wa',
-					left, top,
-					left + 2 * r, top + 2 * r,
-					left, top + r,
-					left + r, top,
-
-
-					'x',
-					'e'
-				];
-			}
-			return ret;
-		}
-	}
-};
-Highcharts.VMLRenderer = VMLRenderer = function () {
-	this.init.apply(this, arguments);
-};
-VMLRenderer.prototype = merge(SVGRenderer.prototype, VMLRendererExtension);
-
-	// general renderer
-	Renderer = VMLRenderer;
-}
-
-// This method is used with exporting in old IE, when emulating SVG (see #2314)
-SVGRenderer.prototype.measureSpanWidth = function (text, styles) {
-	var measuringSpan = doc.createElement('span'),
-	textNode = doc.createTextNode(text);
-
-	measuringSpan.appendChild(textNode);
-	css(measuringSpan, styles);
-	this.box.appendChild(measuringSpan);
-	return measuringSpan.offsetWidth;
-};
-
-
-/* ****************************************************************************
- *                                                                            *
- * END OF INTERNET EXPLORER <= 8 SPECIFIC CODE                                *
- *                                                                            *
- *****************************************************************************/
-/* ****************************************************************************
- *                                                                            *
- * START OF ANDROID < 3 SPECIFIC CODE. THIS CAN BE REMOVED IF YOU'RE NOT      *
- * TARGETING THAT SYSTEM.                                                     *
- *                                                                            *
- *****************************************************************************/
-var CanVGRenderer,
-	CanVGController;
-
-if (useCanVG) {
-	/**
-	 * The CanVGRenderer is empty from start to keep the source footprint small.
-	 * When requested, the CanVGController downloads the rest of the source packaged
-	 * together with the canvg library.
-	 */
-	Highcharts.CanVGRenderer = CanVGRenderer = function () {
-		// Override the global SVG namespace to fake SVG/HTML that accepts CSS
-		SVG_NS = 'http://www.w3.org/1999/xhtml';
-	};
-
-	/**
-	 * Start with an empty symbols object. This is needed when exporting is used (exporting.src.js will add a few symbols), but 
-	 * the implementation from SvgRenderer will not be merged in until first render.
-	 */
-	CanVGRenderer.prototype.symbols = {};
-
-	/**
-	 * Handles on demand download of canvg rendering support.
-	 */
-	CanVGController = (function () {
-		// List of renderering calls
-		var deferredRenderCalls = [];
-
-		/**
-		 * When downloaded, we are ready to draw deferred charts.
-		 */
-		function drawDeferred() {
-			var callLength = deferredRenderCalls.length,
-				callIndex;
-
-			// Draw all pending render calls
-			for (callIndex = 0; callIndex < callLength; callIndex++) {
-				deferredRenderCalls[callIndex]();
-			}
-			// Clear the list
-			deferredRenderCalls = [];
-		}
-
-		return {
-			push: function (func, scriptLocation) {
-				// Only get the script once
-				if (deferredRenderCalls.length === 0) {
-					getScript(scriptLocation, drawDeferred);
-				}
-				// Register render call
-				deferredRenderCalls.push(func);
-			}
-		};
-	}());
-
-	Renderer = CanVGRenderer;
-} // end CanVGRenderer
-
-/* ****************************************************************************
- *                                                                            *
- * END OF ANDROID < 3 SPECIFIC CODE                                           *
- *                                                                            *
- *****************************************************************************/
-
-/**
- * The Tick class
- */
-function Tick(axis, pos, type, noLabel) {
-	this.axis = axis;
-	this.pos = pos;
-	this.type = type || '';
-	this.isNew = true;
-
-	if (!type && !noLabel) {
-		this.addLabel();
-	}
-}
-
-Tick.prototype = {
-	/**
-	 * Write the tick label
-	 */
-	addLabel: function () {
-		var tick = this,
-			axis = tick.axis,
-			options = axis.options,
-			chart = axis.chart,
-			horiz = axis.horiz,
-			categories = axis.categories,
-			names = axis.names,
-			pos = tick.pos,
-			labelOptions = options.labels,
-			str,
-			tickPositions = axis.tickPositions,
-			width = (horiz && categories &&
-				!labelOptions.step && !labelOptions.staggerLines &&
-				!labelOptions.rotation &&
-				chart.plotWidth / tickPositions.length) ||
-				(!horiz && (chart.margin[3] || chart.chartWidth * 0.33)), // #1580, #1931
-			isFirst = pos === tickPositions[0],
-			isLast = pos === tickPositions[tickPositions.length - 1],
-			css,
-			attr,
-			value = categories ?
-				pick(categories[pos], names[pos], pos) : 
-				pos,
-			label = tick.label,
-			tickPositionInfo = tickPositions.info,
-			dateTimeLabelFormat;
-
-		// Set the datetime label format. If a higher rank is set for this position, use that. If not,
-		// use the general format.
-		if (axis.isDatetimeAxis && tickPositionInfo) {
-			dateTimeLabelFormat = options.dateTimeLabelFormats[tickPositionInfo.higherRanks[pos] || tickPositionInfo.unitName];
-		}
-
-		// set properties for access in render method
-		tick.isFirst = isFirst;
-		tick.isLast = isLast;
-
-		// get the string
-		str = axis.labelFormatter.call({
-			axis: axis,
-			chart: chart,
-			isFirst: isFirst,
-			isLast: isLast,
-			dateTimeLabelFormat: dateTimeLabelFormat,
-			value: axis.isLog ? correctFloat(lin2log(value)) : value
-		});
-
-		// prepare CSS
-		css = width && { width: mathMax(1, mathRound(width - 2 * (labelOptions.padding || 10))) + PX };
-		css = extend(css, labelOptions.style);
-
-		// first call
-		if (!defined(label)) {
-			attr = {
-				align: axis.labelAlign
-			};
-			if (isNumber(labelOptions.rotation)) {
-				attr.rotation = labelOptions.rotation;
-			}
-			if (width && labelOptions.ellipsis) {
-				attr._clipHeight = axis.len / tickPositions.length;
-			}
-
-			tick.label =
-				defined(str) && labelOptions.enabled ?
-					chart.renderer.text(
-							str,
-							0,
-							0,
-							labelOptions.useHTML
-						)
-						.attr(attr)
-						// without position absolute, IE export sometimes is wrong
-						.css(css)
-						.add(axis.labelGroup) :
-					null;
-
-		// update
-		} else if (label) {
-			label.attr({
-					text: str
-				})
-				.css(css);
-		}
-	},
-
-	/**
-	 * Get the offset height or width of the label
-	 */
-	getLabelSize: function () {
-		var label = this.label,
-			axis = this.axis;
-		return label ?
-			((this.labelBBox = label.getBBox()))[axis.horiz ? 'height' : 'width'] :
-			0;
-	},
-
-	/**
-	 * Find how far the labels extend to the right and left of the tick's x position. Used for anti-collision
-	 * detection with overflow logic.
-	 */
-	getLabelSides: function () {
-		var bBox = this.labelBBox, // assume getLabelSize has run at this point
-			axis = this.axis,
-			options = axis.options,
-			labelOptions = options.labels,
-			width = bBox.width,
-			leftSide = width * { left: 0, center: 0.5, right: 1 }[axis.labelAlign] - labelOptions.x;
-
-		return [-leftSide, width - leftSide];
-	},
-
-	/**
-	 * Handle the label overflow by adjusting the labels to the left and right edge, or
-	 * hide them if they collide into the neighbour label.
-	 */
-	handleOverflow: function (index, xy) {
-		var show = true,
-			axis = this.axis,
-			isFirst = this.isFirst,
-			isLast = this.isLast,
-			x = xy.x,
-			reversed = axis.reversed,
-			tickPositions = axis.tickPositions;
-
-		if (isFirst || isLast) {
-
-			var sides = this.getLabelSides(),
-				leftSide = sides[0],
-				rightSide = sides[1],
-				axisLeft = axis.pos,
-				axisRight = axisLeft + axis.len,
-				neighbour = axis.ticks[tickPositions[index + (isFirst ? 1 : -1)]],
-				neighbourEdge = neighbour && neighbour.label.xy && neighbour.label.xy.x + neighbour.getLabelSides()[isFirst ? 0 : 1];
-
-			if ((isFirst && !reversed) || (isLast && reversed)) {
-				// Is the label spilling out to the left of the plot area?
-				if (x + leftSide < axisLeft) {
-
-					// Align it to plot left
-					x = axisLeft - leftSide;
-
-					// Hide it if it now overlaps the neighbour label
-					if (neighbour && x + rightSide > neighbourEdge) {
-						show = false;
-					}
-				}
-
-			} else {
-				// Is the label spilling out to the right of the plot area?
-				if (x + rightSide > axisRight) {
-
-					// Align it to plot right
-					x = axisRight - rightSide;
-
-					// Hide it if it now overlaps the neighbour label
-					if (neighbour && x + leftSide < neighbourEdge) {
-						show = false;
-					}
-
-				}
-			}
-
-			// Set the modified x position of the label
-			xy.x = x;
-		}
-		return show;
-	},
-
-	/**
-	 * Get the x and y position for ticks and labels
-	 */
-	getPosition: function (horiz, pos, tickmarkOffset, old) {
-		var axis = this.axis,
-			chart = axis.chart,
-			cHeight = (old && chart.oldChartHeight) || chart.chartHeight;
-		
-		return {
-			x: horiz ?
-				axis.translate(pos + tickmarkOffset, null, null, old) + axis.transB :
-				axis.left + axis.offset + (axis.opposite ? ((old && chart.oldChartWidth) || chart.chartWidth) - axis.right - axis.left : 0),
-
-			y: horiz ?
-				cHeight - axis.bottom + axis.offset - (axis.opposite ? axis.height : 0) :
-				cHeight - axis.translate(pos + tickmarkOffset, null, null, old) - axis.transB
-		};
-		
-	},
-	
-	/**
-	 * Get the x, y position of the tick label
-	 */
-	getLabelPosition: function (x, y, label, horiz, labelOptions, tickmarkOffset, index, step) {
-		var axis = this.axis,
-			transA = axis.transA,
-			reversed = axis.reversed,
-			staggerLines = axis.staggerLines,
-			baseline = axis.chart.renderer.fontMetrics(labelOptions.style.fontSize).b,
-			rotation = labelOptions.rotation;
-			
-		x = x + labelOptions.x - (tickmarkOffset && horiz ?
-			tickmarkOffset * transA * (reversed ? -1 : 1) : 0);
-		y = y + labelOptions.y - (tickmarkOffset && !horiz ?
-			tickmarkOffset * transA * (reversed ? 1 : -1) : 0);
-
-		// Correct for rotation (#1764)
-		if (rotation && axis.side === 2) {
-			y -= baseline - baseline * mathCos(rotation * deg2rad);
-		}
-		
-		// Vertically centered
-		if (!defined(labelOptions.y) && !rotation) { // #1951
-			y += baseline - label.getBBox().height / 2;
-		}
-		
-		// Correct for staggered labels
-		if (staggerLines) {
-			y += (index / (step || 1) % staggerLines) * (axis.labelOffset / staggerLines);
-		}
-		
-		return {
-			x: x,
-			y: y
-		};
-	},
-	
-	/**
-	 * Extendible method to return the path of the marker
-	 */
-	getMarkPath: function (x, y, tickLength, tickWidth, horiz, renderer) {
-		return renderer.crispLine([
-				M,
-				x,
-				y,
-				L,
-				x + (horiz ? 0 : -tickLength),
-				y + (horiz ? tickLength : 0)
-			], tickWidth);
-	},
-
-	/**
-	 * Put everything in place
-	 *
-	 * @param index {Number}
-	 * @param old {Boolean} Use old coordinates to prepare an animation into new position
-	 */
-	render: function (index, old, opacity) {
-		var tick = this,
-			axis = tick.axis,
-			options = axis.options,
-			chart = axis.chart,
-			renderer = chart.renderer,
-			horiz = axis.horiz,
-			type = tick.type,
-			label = tick.label,
-			pos = tick.pos,
-			labelOptions = options.labels,
-			gridLine = tick.gridLine,
-			gridPrefix = type ? type + 'Grid' : 'grid',
-			tickPrefix = type ? type + 'Tick' : 'tick',
-			gridLineWidth = options[gridPrefix + 'LineWidth'],
-			gridLineColor = options[gridPrefix + 'LineColor'],
-			dashStyle = options[gridPrefix + 'LineDashStyle'],
-			tickLength = options[tickPrefix + 'Length'],
-			tickWidth = options[tickPrefix + 'Width'] || 0,
-			tickColor = options[tickPrefix + 'Color'],
-			tickPosition = options[tickPrefix + 'Position'],
-			gridLinePath,
-			mark = tick.mark,
-			markPath,
-			step = labelOptions.step,
-			attribs,
-			show = true,
-			tickmarkOffset = axis.tickmarkOffset,
-			xy = tick.getPosition(horiz, pos, tickmarkOffset, old),
-			x = xy.x,
-			y = xy.y,
-			reverseCrisp = ((horiz && x === axis.pos + axis.len) || (!horiz && y === axis.pos)) ? -1 : 1, // #1480, #1687
-			staggerLines = axis.staggerLines;
-
-		this.isActive = true;
-		
-		// create the grid line
-		if (gridLineWidth) {
-			gridLinePath = axis.getPlotLinePath(pos + tickmarkOffset, gridLineWidth * reverseCrisp, old, true);
-
-			if (gridLine === UNDEFINED) {
-				attribs = {
-					stroke: gridLineColor,
-					'stroke-width': gridLineWidth
-				};
-				if (dashStyle) {
-					attribs.dashstyle = dashStyle;
-				}
-				if (!type) {
-					attribs.zIndex = 1;
-				}
-				if (old) {
-					attribs.opacity = 0;
-				}
-				tick.gridLine = gridLine =
-					gridLineWidth ?
-						renderer.path(gridLinePath)
-							.attr(attribs).add(axis.gridGroup) :
-						null;
-			}
-
-			// If the parameter 'old' is set, the current call will be followed
-			// by another call, therefore do not do any animations this time
-			if (!old && gridLine && gridLinePath) {
-				gridLine[tick.isNew ? 'attr' : 'animate']({
-					d: gridLinePath,
-					opacity: opacity
-				});
-			}
-		}
-
-		// create the tick mark
-		if (tickWidth && tickLength) {
-
-			// negate the length
-			if (tickPosition === 'inside') {
-				tickLength = -tickLength;
-			}
-			if (axis.opposite) {
-				tickLength = -tickLength;
-			}
-
-			markPath = tick.getMarkPath(x, y, tickLength, tickWidth * reverseCrisp, horiz, renderer);
-
-			if (mark) { // updating
-				mark.animate({
-					d: markPath,
-					opacity: opacity
-				});
-			} else { // first time
-				tick.mark = renderer.path(
-					markPath
-				).attr({
-					stroke: tickColor,
-					'stroke-width': tickWidth,
-					opacity: opacity
-				}).add(axis.axisGroup);
 			}
 		}
 
@@ -6590,13 +6484,8 @@
 
 		// Flag, isXAxis
 		axis.isXAxis = isXAxis;
-<<<<<<< HEAD
-		axis.xOrY = isXAxis ? 'x' : 'y';
-
-=======
 		axis.coll = isXAxis ? 'xAxis' : 'yAxis';
 	
->>>>>>> 8914d7db
 		axis.opposite = userOptions.opposite; // needed in setOptions
 		axis.side = userOptions.side || (axis.horiz ?
 				(axis.opposite ? 0 : 2) : // top : bottom
@@ -6756,8 +6645,6 @@
 	},
 
 	/**
-<<<<<<< HEAD
-=======
 	 * Update the axis with a new options structure
 	 */
 	update: function (newOptions, redraw) {
@@ -6804,7 +6691,6 @@
 	},
 	
 	/** 
->>>>>>> 8914d7db
 	 * The default label formatter. The context is a special config object for the label.
 	 */
 	defaultLabelFormatter: function () {
@@ -7493,13 +7379,8 @@
 		var chart = this.chart,
 			maxTicks = chart.maxTicks || {},
 			tickPositions = this.tickPositions,
-<<<<<<< HEAD
-			key = this._maxTicksKey = [this.xOrY, this.pos, this.len].join('-');
-
-=======
 			key = this._maxTicksKey = [this.coll, this.pos, this.len].join('-');
 		
->>>>>>> 8914d7db
 		if (!this.isLinked && !this.isDatetimeAxis && tickPositions && tickPositions.length > (maxTicks[key] || 0) && this.options.alignTicks !== false) {
 			maxTicks[key] = tickPositions.length;
 		}
@@ -7794,35 +7675,16 @@
 			clipOffset = chart.clipOffset,
 			directionFactor = [-1, 1, 1, -1][side],
 			n,
-<<<<<<< HEAD
-			i,
-			autoStaggerLines = 1,
-			maxStaggerLines = pick(labelOptions.maxStaggerLines, 5),
-			sortedPositions,
-			lastRight,
-			overlap,
-			pos,
-			bBox,
-			x,
-			w,
-			lineNo;
-
-=======
 			maxStaggerLines = pick(labelOptions.maxStaggerLines, 5);
 			
->>>>>>> 8914d7db
 		// For reuse in Axis.render
 		axis.hasData = hasData = (axis.hasVisibleSeries || (defined(axis.min) && defined(axis.max) && !!tickPositions));
 		axis.showAxis = showAxis = hasData || pick(options.showEmpty, true);
 
 		// Set/reset staggerLines and step
 		axis.staggerLines = axis.horiz && labelOptions.staggerLines;
-<<<<<<< HEAD
-
-=======
 		axis.step = labelOptions.step;
 		
->>>>>>> 8914d7db
 		// Create the axisGroup and gridGroup elements on first iteration
 		if (!axis.axisGroup) {
 			axis.gridGroup = renderer.g('grid')
@@ -7852,41 +7714,9 @@
 
 			// Handle automatic stagger lines and step
 			if (axis.horiz && !axis.staggerLines && maxStaggerLines && !labelOptions.rotation) {
-<<<<<<< HEAD
-				sortedPositions = axis.reversed ? [].concat(tickPositions).reverse() : tickPositions;
-				while (autoStaggerLines < maxStaggerLines) {
-					lastRight = [];
-					overlap = false;
-
-					for (i = 0; i < sortedPositions.length; i++) {
-						pos = sortedPositions[i];
-						bBox = ticks[pos].label && ticks[pos].label.getBBox();
-						w = bBox ? bBox.width : 0;
-						lineNo = i % autoStaggerLines;
-
-						if (w) {
-							x = axis.translate(pos); // don't handle log
-							if (lastRight[lineNo] !== UNDEFINED && x < lastRight[lineNo]) {
-								overlap = true;
-							}
-							lastRight[lineNo] = x + w;
-						}
-					}
-					if (overlap) {
-						autoStaggerLines++;
-					} else {
-						break;
-					}
-				}
-
-				if (autoStaggerLines > 1) {
-					axis.staggerLines = autoStaggerLines;
-				}
-=======
 				axis.staggerLines = axis.getOverlap(maxStaggerLines);
 			} else if (!axis.horiz && !labelOptions.rotation && axis.step === UNDEFINED && !axis.isRadial) {
 				axis.step = axis.getOverlap();
->>>>>>> 8914d7db
 			}
 
 
@@ -7961,8 +7791,6 @@
 		clipOffset[invertedSide] = mathMax(clipOffset[invertedSide], mathFloor(options.lineWidth / 2) * 2);
 	},
 
-<<<<<<< HEAD
-=======
 	/**
 	 * Detect overlapping axis labels. On a horizontal axis, this will cause stagger lines up to 
 	 * the maxStaggerLines option. On a vertical axis, overlapping labels are removed. The method
@@ -8009,7 +7837,6 @@
 		return steps > 1 ? steps : null;
 	},
 
->>>>>>> 8914d7db
 	/**
 	 * Get the path for the axis line
 	 */
@@ -12802,8 +12629,6 @@
 	},
 
 	/**
-<<<<<<< HEAD
-=======
 	 * Update the point with new options (typically x/y data) and optionally redraw the series.
 	 *
 	 * @param {Object} options Point options as defined in the series.data array
@@ -12908,7 +12733,6 @@
 	},
 
 	/**
->>>>>>> 8914d7db
 	 * Fire an event on the Point object. Must not be renamed to fireEvent, as this
 	 * causes a name clash in MooTools
 	 * @param {String} eventType
@@ -13150,13 +12974,6 @@
 		// Register it in the chart
 		chartSeries.push(series);
 		series._i = chartSeries.length - 1;
-<<<<<<< HEAD
-
-		// Sort series according to index option (#248, #1123)
-		stableSort(chartSeries, function (a, b) {
-			return pick(a.options.index, a._i) - pick(b.options.index, a._i);
-		});
-=======
 		
 		// Sort series according to index option (#248, #1123, #2456)
 		stableSort(chartSeries, sortByIndex);
@@ -13164,7 +12981,6 @@
 			stableSort(this.yAxis.series, sortByIndex);
 		}
 
->>>>>>> 8914d7db
 		each(chartSeries, function (series, i) {
 			series.index = i;
 			series.name = series.name || 'Series ' + (i + 1);
@@ -13316,13 +13132,6 @@
 			plotOptions.series,
 			itemOptions
 		);
-<<<<<<< HEAD
-
-		// the tooltip options are merged between global and series specific options
-		this.tooltipOptions = merge(chartOptions.tooltip, options.tooltip);
-
-		// Delte marker object if not allowed (#1125)
-=======
 		
 		// The tooltip options are merged between global and series specific options
 		this.tooltipOptions = merge(
@@ -13335,7 +13144,6 @@
 		);
 		
 		// Delete marker object if not allowed (#1125)
->>>>>>> 8914d7db
 		if (typeOptions.marker === null) {
 			delete options.marker;
 		}
@@ -13421,12 +13229,8 @@
 		series.pointRange = xAxis && xAxis.categories ? 1 : options.pointRange;
 
 		series.colorCounter = 0; // for series with colorByPoint (#1547)
-<<<<<<< HEAD
-
-=======
 		data = data || [];
 		
->>>>>>> 8914d7db
 		// parallel arrays
 		var dataLength = data.length,
 			turboThreshold = options.turboThreshold,
@@ -13892,12 +13696,7 @@
 			pointPlacement = options.pointPlacement,
 			dynamicallyPlaced = pointPlacement === 'between' || isNumber(pointPlacement),
 			threshold = options.threshold;
-<<<<<<< HEAD
-
-
-=======
 		
->>>>>>> 8914d7db
 		// Translate each point
 		for (i = 0; i < dataLength; i++) {
 			var point = points[i],
@@ -14532,262 +14331,6 @@
 	},
 
 	/**
-<<<<<<< HEAD
-=======
-	 * Draw the data labels
-	 */
-	drawDataLabels: function () {
-		
-		var series = this,
-			seriesOptions = series.options,
-			cursor = seriesOptions.cursor,
-			options = seriesOptions.dataLabels,
-			points = series.points,
-			pointOptions,
-			generalOptions,
-			str,
-			dataLabelsGroup;
-		
-		if (options.enabled || series._hasPointLabels) {
-						
-			// Process default alignment of data labels for columns
-			if (series.dlProcessOptions) {
-				series.dlProcessOptions(options);
-			}
-
-			// Create a separate group for the data labels to avoid rotation
-			dataLabelsGroup = series.plotGroup(
-				'dataLabelsGroup', 
-				'data-labels', 
-				series.visible ? VISIBLE : HIDDEN, 
-				options.zIndex || 6
-			);
-			
-			// Make the labels for each point
-			generalOptions = options;
-			each(points, function (point) {
-				
-				var enabled,
-					dataLabel = point.dataLabel,
-					labelConfig,
-					attr,
-					name,
-					rotation,
-					connector = point.connector,
-					isNew = true;
-				
-				// Determine if each data label is enabled
-				pointOptions = point.options && point.options.dataLabels;
-				enabled = pick(pointOptions && pointOptions.enabled, generalOptions.enabled); // #2282
-				
-				// If the point is outside the plot area, destroy it. #678, #820
-				if (dataLabel && !enabled) {
-					point.dataLabel = dataLabel.destroy();
-				
-				// Individual labels are disabled if the are explicitly disabled 
-				// in the point options, or if they fall outside the plot area.
-				} else if (enabled) {
-					
-					// Create individual options structure that can be extended without 
-					// affecting others
-					options = merge(generalOptions, pointOptions);
-
-					rotation = options.rotation;
-					
-					// Get the string
-					labelConfig = point.getLabelConfig();
-					str = options.format ?
-						format(options.format, labelConfig) : 
-						options.formatter.call(labelConfig, options);
-					
-					// Determine the color
-					options.style.color = pick(options.color, options.style.color, series.color, 'black');
-	
-					
-					// update existing label
-					if (dataLabel) {
-						
-						if (defined(str)) {
-							dataLabel
-								.attr({
-									text: str
-								});
-							isNew = false;
-						
-						} else { // #1437 - the label is shown conditionally
-							point.dataLabel = dataLabel = dataLabel.destroy();
-							if (connector) {
-								point.connector = connector.destroy();
-							}
-						}
-						
-					// create new label
-					} else if (defined(str)) {
-						attr = {
-							//align: align,
-							fill: options.backgroundColor,
-							stroke: options.borderColor,
-							'stroke-width': options.borderWidth,
-							r: options.borderRadius || 0,
-							rotation: rotation,
-							padding: options.padding,
-							zIndex: 1
-						};
-						// Remove unused attributes (#947)
-						for (name in attr) {
-							if (attr[name] === UNDEFINED) {
-								delete attr[name];
-							}
-						}
-						
-						dataLabel = point.dataLabel = series.chart.renderer[rotation ? 'text' : 'label']( // labels don't support rotation
-							str,
-							0,
-							-999,
-							null,
-							null,
-							null,
-							options.useHTML
-						)
-						.attr(attr)
-						.css(extend(options.style, cursor && { cursor: cursor }))
-						.add(dataLabelsGroup)
-						.shadow(options.shadow);
-						
-					}
-					
-					if (dataLabel) {
-						// Now the data label is created and placed at 0,0, so we need to align it
-						series.alignDataLabel(point, dataLabel, options, null, isNew);
-					}
-				}
-			});
-		}
-	},
-	
-	/**
-	 * Align each individual data label
-	 */
-	alignDataLabel: function (point, dataLabel, options, alignTo, isNew) {
-		var chart = this.chart,
-			inverted = chart.inverted,
-			plotX = pick(point.plotX, -999),
-			plotY = pick(point.plotY, -999),
-			bBox = dataLabel.getBBox(),
-			visible = this.visible && chart.isInsidePlot(point.plotX, point.plotY, inverted),
-			alignAttr; // the final position;
-				
-		if (visible) {
-
-			// The alignment box is a singular point
-			alignTo = extend({
-				x: inverted ? chart.plotWidth - plotY : plotX,
-				y: mathRound(inverted ? chart.plotHeight - plotX : plotY),
-				width: 0,
-				height: 0
-			}, alignTo);
-			
-			// Add the text size for alignment calculation
-			extend(options, {
-				width: bBox.width,
-				height: bBox.height
-			});
-
-			// Allow a hook for changing alignment in the last moment, then do the alignment
-			if (options.rotation) { // Fancy box alignment isn't supported for rotated text
-				alignAttr = {
-					align: options.align,
-					x: alignTo.x + options.x + alignTo.width / 2,
-					y: alignTo.y + options.y + alignTo.height / 2
-				};
-				dataLabel[isNew ? 'attr' : 'animate'](alignAttr);
-			} else {
-				dataLabel.align(options, null, alignTo);
-				alignAttr = dataLabel.alignAttr;
-
-				// Handle justify or crop
-				if (pick(options.overflow, 'justify') === 'justify') {
-					this.justifyDataLabel(dataLabel, options, alignAttr, bBox, alignTo, isNew);
-				
-				} else if (pick(options.crop, true)) {
-					// Now check that the data label is within the plot area
-					visible = chart.isInsidePlot(alignAttr.x, alignAttr.y) && chart.isInsidePlot(alignAttr.x + bBox.width, alignAttr.y + bBox.height);
-				
-				}
-			}		
-		}
-
-		// Show or hide based on the final aligned position
-		if (!visible) {
-			dataLabel.attr({ y: -999 });
-			dataLabel.placed = false; // don't animate back in
-		}
-				
-	},
-	
-	/**
-	 * If data labels fall partly outside the plot area, align them back in, in a way that
-	 * doesn't hide the point.
-	 */
-	justifyDataLabel: function (dataLabel, options, alignAttr, bBox, alignTo, isNew) {
-		var chart = this.chart,
-			align = options.align,
-			verticalAlign = options.verticalAlign,
-			off,
-			justified;
-
-		// Off left
-		off = alignAttr.x;
-		if (off < 0) {
-			if (align === 'right') {
-				options.align = 'left';
-			} else {
-				options.x = -off;
-			}
-			justified = true;
-		}
-
-		// Off right
-		off = alignAttr.x + bBox.width;
-		if (off > chart.plotWidth) {
-			if (align === 'left') {
-				options.align = 'right';
-			} else {
-				options.x = chart.plotWidth - off;
-			}
-			justified = true;
-		}
-
-		// Off top
-		off = alignAttr.y;
-		if (off < 0) {
-			if (verticalAlign === 'bottom') {
-				options.verticalAlign = 'top';
-			} else {
-				options.y = -off;
-			}
-			justified = true;
-		}
-
-		// Off bottom
-		off = alignAttr.y + bBox.height;
-		if (off > chart.plotHeight) {
-			if (verticalAlign === 'top') {
-				options.verticalAlign = 'bottom';
-			} else {
-				options.y = chart.plotHeight - off;
-			}
-			justified = true;
-		}
-		
-		if (justified) {
-			dataLabel.placed = !isNew;
-			dataLabel.align(options, null, alignTo);
-		}
-	},
-	
-	/**
->>>>>>> 8914d7db
 	 * Return the graph path of a segment
 	 */
 	getSegmentPath: function (segment) {
@@ -15137,7 +14680,9 @@
 		}
 
 		// draw the points
-		series.drawPoints();
+		if (series.visible) {
+			series.drawPoints();
+		}
 
 
 		// draw the mouse tracking area
@@ -15493,7 +15038,6 @@
 
 		var loadingOptions = options.loading;
 
-<<<<<<< HEAD
 		// create the layer at the first call
 		if (!loadingDiv) {
 			chart.loadingDiv = loadingDiv = createElement(DIV, {
@@ -15502,15 +15046,6 @@
 				zIndex: 10,
 				display: NONE
 			}), chart.container);
-=======
-		// draw the data labels (inn pies they go before the points)
-		series.drawDataLabels();
-		
-		// draw the points
-		if (series.visible) {
-			series.drawPoints();
-		}
->>>>>>> 8914d7db
 
 			chart.loadingSpan = createElement(
 				'span',
@@ -17285,6 +16820,7 @@
 	// Show or hide based on the final aligned position
 	if (!visible) {
 		dataLabel.attr({ y: -999 });
+		dataLabel.placed = false; // don't animate back in
 	}
 
 };
