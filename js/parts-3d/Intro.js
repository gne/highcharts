// ==ClosureCompiler==
// @compilation_level SIMPLE_OPTIMIZATIONS

/**
 * @license @product.name@ JS v@product.version@ (@product.date@)
 *
 * 3D features for Highcharts JS
 *
 * @license: www.highcharts.com/license
<<<<<<< HEAD
 */
=======
 */

(function (factory) {
    if (typeof module === 'object' && module.exports) {
        module.exports = factory;
    } else {
        factory(Highcharts);
    }
}(function (Highcharts) {
>>>>>>> e6238c3f
<|MERGE_RESOLUTION|>--- conflicted
+++ resolved
@@ -7,16 +7,4 @@
  * 3D features for Highcharts JS
  *
  * @license: www.highcharts.com/license
-<<<<<<< HEAD
- */
-=======
- */
-
-(function (factory) {
-    if (typeof module === 'object' && module.exports) {
-        module.exports = factory;
-    } else {
-        factory(Highcharts);
-    }
-}(function (Highcharts) {
->>>>>>> e6238c3f
+ */