/* *
 *
 *  (c) 2010-2020 Torstein Honsi
 *
 *  Extenstion for 3d axes
 *
 *  License: www.highcharts.com/license
 *
 *  !!!!!!! SOURCE GETS TRANSPILED BY TYPESCRIPT. EDIT TS FILE ONLY. !!!!!!!
 *
 * */
'use strict';
<<<<<<< HEAD
import H from '../Core/Globals.js';
=======
import H from '../parts/Globals.js';
import Math3D from '../parts-3d/Math.js';
var perspective = Math3D.perspective, perspective3D = Math3D.perspective3D, shapeArea = Math3D.shapeArea;
>>>>>>> e38005e9
import Tick from '../parts/Tick.js';
import Tick3D from './Tick3D.js';
import U from '../Core/Utilities.js';
var addEvent = U.addEvent, merge = U.merge, pick = U.pick, wrap = U.wrap;
var deg2rad = H.deg2rad;
/* eslint-disable valid-jsdoc */
/**
 * Adds 3D support to axes.
 * @private
 * @class
 */
var Axis3DAdditions = /** @class */ (function () {
    /* *
     *
     *  Constructors
     *
     * */
    /**
     * @private
     */
    function Axis3DAdditions(axis) {
        this.axis = axis;
    }
    /* *
     *
     *  Functions
     *
     * */
    /**
     * @private
     * @param {Highcharts.Axis} axis
     * Related axis.
     * @param {Highcharts.Position3dObject} pos
     * Position to fix.
     * @param {boolean} [isTitle]
     * Whether this is a title position.
     * @return {Highcharts.Position3dObject}
     * Fixed position.
     */
    Axis3DAdditions.prototype.fix3dPosition = function (pos, isTitle) {
        var axis3D = this;
        var axis = axis3D.axis;
        var chart = axis.chart;
        // Do not do this if the chart is not 3D
        if (axis.coll === 'colorAxis' ||
            !chart.chart3d ||
            !chart.is3d()) {
            return pos;
        }
        var alpha = deg2rad * chart.options.chart.options3d.alpha, beta = deg2rad * chart.options.chart.options3d.beta, positionMode = pick(isTitle && axis.options.title.position3d, axis.options.labels.position3d), skew = pick(isTitle && axis.options.title.skew3d, axis.options.labels.skew3d), frame = chart.chart3d.frame3d, plotLeft = chart.plotLeft, plotRight = chart.plotWidth + plotLeft, plotTop = chart.plotTop, plotBottom = chart.plotHeight + plotTop, 
        // Indicates that we are labelling an X or Z axis on the "back" of
        // the chart
        reverseFlap = false, offsetX = 0, offsetY = 0, vecX, vecY = { x: 0, y: 1, z: 0 };
        pos = axis.axis3D.swapZ({ x: pos.x, y: pos.y, z: 0 });
        if (axis.isZAxis) { // Z Axis
            if (axis.opposite) {
                if (frame.axes.z.top === null) {
                    return {};
                }
                offsetY = pos.y - plotTop;
                pos.x = frame.axes.z.top.x;
                pos.y = frame.axes.z.top.y;
                vecX = frame.axes.z.top.xDir;
                reverseFlap = !frame.top.frontFacing;
            }
            else {
                if (frame.axes.z.bottom === null) {
                    return {};
                }
                offsetY = pos.y - plotBottom;
                pos.x = frame.axes.z.bottom.x;
                pos.y = frame.axes.z.bottom.y;
                vecX = frame.axes.z.bottom.xDir;
                reverseFlap = !frame.bottom.frontFacing;
            }
        }
        else if (axis.horiz) { // X Axis
            if (axis.opposite) {
                if (frame.axes.x.top === null) {
                    return {};
                }
                offsetY = pos.y - plotTop;
                pos.y = frame.axes.x.top.y;
                pos.z = frame.axes.x.top.z;
                vecX = frame.axes.x.top.xDir;
                reverseFlap = !frame.top.frontFacing;
            }
            else {
                if (frame.axes.x.bottom === null) {
                    return {};
                }
                offsetY = pos.y - plotBottom;
                pos.y = frame.axes.x.bottom.y;
                pos.z = frame.axes.x.bottom.z;
                vecX = frame.axes.x.bottom.xDir;
                reverseFlap = !frame.bottom.frontFacing;
            }
        }
        else { // Y Axis
            if (axis.opposite) {
                if (frame.axes.y.right === null) {
                    return {};
                }
                offsetX = pos.x - plotRight;
                pos.x = frame.axes.y.right.x;
                pos.z = frame.axes.y.right.z;
                vecX = frame.axes.y.right.xDir;
                // Rotate 90º on opposite edge
                vecX = { x: vecX.z, y: vecX.y, z: -vecX.x };
            }
            else {
                if (frame.axes.y.left === null) {
                    return {};
                }
                offsetX = pos.x - plotLeft;
                pos.x = frame.axes.y.left.x;
                pos.z = frame.axes.y.left.z;
                vecX = frame.axes.y.left.xDir;
            }
        }
        if (positionMode === 'chart') {
            // Labels preserve their direction relative to the chart
            // nothing to do
        }
        else if (positionMode === 'flap') {
            // Labels are rotated around the axis direction to face the screen
            if (!axis.horiz) { // Y Axis
                vecX = { x: Math.cos(beta), y: 0, z: Math.sin(beta) };
            }
            else { // X and Z Axis
                var sin = Math.sin(alpha);
                var cos = Math.cos(alpha);
                if (axis.opposite) {
                    sin = -sin;
                }
                if (reverseFlap) {
                    sin = -sin;
                }
                vecY = { x: vecX.z * sin, y: cos, z: -vecX.x * sin };
            }
        }
        else if (positionMode === 'ortho') {
            // Labels will be rotated to be ortogonal to the axis
            if (!axis.horiz) { // Y Axis
                vecX = { x: Math.cos(beta), y: 0, z: Math.sin(beta) };
            }
            else { // X and Z Axis
                var sina = Math.sin(alpha);
                var cosa = Math.cos(alpha);
                var sinb = Math.sin(beta);
                var cosb = Math.cos(beta);
                var vecZ = { x: sinb * cosa, y: -sina, z: -cosa * cosb };
                vecY = {
                    x: vecX.y * vecZ.z - vecX.z * vecZ.y,
                    y: vecX.z * vecZ.x - vecX.x * vecZ.z,
                    z: vecX.x * vecZ.y - vecX.y * vecZ.x
                };
                var scale = 1 / Math.sqrt(vecY.x * vecY.x + vecY.y * vecY.y + vecY.z * vecY.z);
                if (reverseFlap) {
                    scale = -scale;
                }
                vecY = { x: scale * vecY.x, y: scale * vecY.y, z: scale * vecY.z };
            }
        }
        else { // positionMode  == 'offset'
            // Labels will be skewd to maintain vertical / horizontal offsets
            // from axis
            if (!axis.horiz) { // Y Axis
                vecX = { x: Math.cos(beta), y: 0, z: Math.sin(beta) };
            }
            else { // X and Z Axis
                vecY = {
                    x: Math.sin(beta) * Math.sin(alpha),
                    y: Math.cos(alpha),
                    z: -Math.cos(beta) * Math.sin(alpha)
                };
            }
        }
        pos.x += offsetX * vecX.x + offsetY * vecY.x;
        pos.y += offsetX * vecX.y + offsetY * vecY.y;
        pos.z += offsetX * vecX.z + offsetY * vecY.z;
        var projected = perspective([pos], axis.chart)[0];
        if (skew) {
            // Check if the label text would be mirrored
            var isMirrored = shapeArea(perspective([
                pos,
                { x: pos.x + vecX.x, y: pos.y + vecX.y, z: pos.z + vecX.z },
                { x: pos.x + vecY.x, y: pos.y + vecY.y, z: pos.z + vecY.z }
            ], axis.chart)) < 0;
            if (isMirrored) {
                vecX = { x: -vecX.x, y: -vecX.y, z: -vecX.z };
            }
            var pointsProjected = perspective([
                { x: pos.x, y: pos.y, z: pos.z },
                { x: pos.x + vecX.x, y: pos.y + vecX.y, z: pos.z + vecX.z },
                { x: pos.x + vecY.x, y: pos.y + vecY.y, z: pos.z + vecY.z }
            ], axis.chart);
            projected.matrix = [
                pointsProjected[1].x - pointsProjected[0].x,
                pointsProjected[1].y - pointsProjected[0].y,
                pointsProjected[2].x - pointsProjected[0].x,
                pointsProjected[2].y - pointsProjected[0].y,
                projected.x,
                projected.y
            ];
            projected.matrix[4] -= projected.x * projected.matrix[0] +
                projected.y * projected.matrix[2];
            projected.matrix[5] -= projected.x * projected.matrix[1] +
                projected.y * projected.matrix[3];
        }
        return projected;
    };
    /**
     * @private
     */
    Axis3DAdditions.prototype.swapZ = function (p, insidePlotArea) {
        var axis = this.axis;
        if (axis.isZAxis) {
            var plotLeft = insidePlotArea ? 0 : axis.chart.plotLeft;
            return {
                x: plotLeft + p.z,
                y: p.y,
                z: p.x - plotLeft
            };
        }
        return p;
    };
    return Axis3DAdditions;
}());
/**
 * Axis with 3D support.
 * @private
 * @class
 */
var Axis3D = /** @class */ (function () {
    function Axis3D() {
    }
    /* *
     *
     *  Static Functions
     *
     * */
    /**
     * Extends axis class with 3D support.
     * @private
     */
    Axis3D.compose = function (AxisClass) {
        merge(true, AxisClass.defaultOptions, Axis3D.defaultOptions);
        AxisClass.keepProps.push('axis3D');
        addEvent(AxisClass, 'init', Axis3D.onInit);
        addEvent(AxisClass, 'afterSetOptions', Axis3D.onAfterSetOptions);
        addEvent(AxisClass, 'drawCrosshair', Axis3D.onDrawCrosshair);
        addEvent(AxisClass, 'destroy', Axis3D.onDestroy);
        var axisProto = AxisClass.prototype;
        wrap(axisProto, 'getLinePath', Axis3D.wrapGetLinePath);
        wrap(axisProto, 'getPlotBandPath', Axis3D.wrapGetPlotBandPath);
        wrap(axisProto, 'getPlotLinePath', Axis3D.wrapGetPlotLinePath);
        wrap(axisProto, 'getSlotWidth', Axis3D.wrapGetSlotWidth);
        wrap(axisProto, 'getTitlePosition', Axis3D.wrapGetTitlePosition);
        Tick3D.compose(Tick);
    };
    /**
     * @private
     */
    Axis3D.onAfterSetOptions = function () {
        var axis = this;
        var chart = axis.chart;
        var options = axis.options;
        if (chart.is3d && chart.is3d() && axis.coll !== 'colorAxis') {
            options.tickWidth = pick(options.tickWidth, 0);
            options.gridLineWidth = pick(options.gridLineWidth, 1);
        }
    };
    /**
     * @private
     */
    Axis3D.onDestroy = function () {
        ['backFrame', 'bottomFrame', 'sideFrame'].forEach(function (prop) {
            if (this[prop]) {
                this[prop] = this[prop].destroy();
            }
        }, this);
    };
    /**
     * @private
     */
    Axis3D.onDrawCrosshair = function (e) {
        var axis = this;
        if (axis.chart.is3d() &&
            axis.coll !== 'colorAxis') {
            if (e.point) {
                e.point.crosshairPos = axis.isXAxis ?
                    e.point.axisXpos :
                    axis.len - e.point.axisYpos;
            }
        }
    };
    /**
     * @private
     */
    Axis3D.onInit = function () {
        var axis = this;
        if (!axis.axis3D) {
            axis.axis3D = new Axis3DAdditions(axis);
        }
    };
    /**
     * Do not draw axislines in 3D.
     * @private
     */
    Axis3D.wrapGetLinePath = function (proceed) {
        var axis = this;
        // Do not do this if the chart is not 3D
        if (!axis.chart.is3d() || axis.coll === 'colorAxis') {
            return proceed.apply(axis, [].slice.call(arguments, 1));
        }
        return [];
    };
    /**
     * @private
     */
    Axis3D.wrapGetPlotBandPath = function (proceed) {
        // Do not do this if the chart is not 3D
        if (!this.chart.is3d() || this.coll === 'colorAxis') {
            return proceed.apply(this, [].slice.call(arguments, 1));
        }
        var args = arguments, from = args[1], to = args[2], path = [], fromPath = this.getPlotLinePath({ value: from }), toPath = this.getPlotLinePath({ value: to });
        if (fromPath && toPath) {
            for (var i = 0; i < fromPath.length; i += 2) {
                var fromStartSeg = fromPath[i], fromEndSeg = fromPath[i + 1], toStartSeg = toPath[i], toEndSeg = toPath[i + 1];
                if (fromStartSeg[0] === 'M' &&
                    fromEndSeg[0] === 'L' &&
                    toStartSeg[0] === 'M' &&
                    toEndSeg[0] === 'L') {
                    path.push(fromStartSeg, fromEndSeg, toEndSeg, 
                    // lineTo instead of moveTo
                    ['L', toStartSeg[1], toStartSeg[2]], ['Z']);
                }
            }
        }
        return path;
    };
    /**
     * @private
     */
    Axis3D.wrapGetPlotLinePath = function (proceed) {
        var axis = this;
        var axis3D = axis.axis3D;
        var chart = axis.chart;
        var path = proceed.apply(axis, [].slice.call(arguments, 1));
        // Do not do this if the chart is not 3D
        if (axis.coll === 'colorAxis' ||
            !chart.chart3d ||
            !chart.is3d()) {
            return path;
        }
        if (path === null) {
            return path;
        }
        var options3d = chart.options.chart.options3d, d = axis.isZAxis ? chart.plotWidth : options3d.depth, frame = chart.chart3d.frame3d, startSegment = path[0], endSegment = path[1], pArr, pathSegments = [];
        if (startSegment[0] === 'M' && endSegment[0] === 'L') {
            pArr = [
                axis3D.swapZ({ x: startSegment[1], y: startSegment[2], z: 0 }),
                axis3D.swapZ({ x: startSegment[1], y: startSegment[2], z: d }),
                axis3D.swapZ({ x: endSegment[1], y: endSegment[2], z: 0 }),
                axis3D.swapZ({ x: endSegment[1], y: endSegment[2], z: d })
            ];
            if (!this.horiz) { // Y-Axis
                if (frame.front.visible) {
                    pathSegments.push(pArr[0], pArr[2]);
                }
                if (frame.back.visible) {
                    pathSegments.push(pArr[1], pArr[3]);
                }
                if (frame.left.visible) {
                    pathSegments.push(pArr[0], pArr[1]);
                }
                if (frame.right.visible) {
                    pathSegments.push(pArr[2], pArr[3]);
                }
            }
            else if (this.isZAxis) { // Z-Axis
                if (frame.left.visible) {
                    pathSegments.push(pArr[0], pArr[2]);
                }
                if (frame.right.visible) {
                    pathSegments.push(pArr[1], pArr[3]);
                }
                if (frame.top.visible) {
                    pathSegments.push(pArr[0], pArr[1]);
                }
                if (frame.bottom.visible) {
                    pathSegments.push(pArr[2], pArr[3]);
                }
            }
            else { // X-Axis
                if (frame.front.visible) {
                    pathSegments.push(pArr[0], pArr[2]);
                }
                if (frame.back.visible) {
                    pathSegments.push(pArr[1], pArr[3]);
                }
                if (frame.top.visible) {
                    pathSegments.push(pArr[0], pArr[1]);
                }
                if (frame.bottom.visible) {
                    pathSegments.push(pArr[2], pArr[3]);
                }
            }
            pathSegments = perspective(pathSegments, this.chart, false);
        }
        return chart.renderer.toLineSegments(pathSegments);
    };
    /**
     * Wrap getSlotWidth function to calculate individual width value for each
     * slot (#8042).
     * @private
     */
    Axis3D.wrapGetSlotWidth = function (proceed, tick) {
        var axis = this;
        var chart = axis.chart;
        var ticks = axis.ticks;
        var gridGroup = axis.gridGroup;
        if (axis.categories &&
            chart.frameShapes &&
            chart.is3d() &&
            gridGroup &&
            tick &&
            tick.label) {
            var firstGridLine = gridGroup.element.childNodes[0].getBBox(), frame3DLeft = chart.frameShapes.left.getBBox(), options3d = chart.options.chart.options3d, origin = {
                x: chart.plotWidth / 2,
                y: chart.plotHeight / 2,
                z: options3d.depth / 2,
                vd: pick(options3d.depth, 1) * pick(options3d.viewDistance, 0)
            }, labelPos, prevLabelPos, nextLabelPos, slotWidth, tickId = tick.pos, prevTick = ticks[tickId - 1], nextTick = ticks[tickId + 1];
            // Check whether the tick is not the first one and previous tick
            // exists, then calculate position of previous label.
            if (tickId !== 0 && prevTick && prevTick.label.xy) {
                prevLabelPos = perspective3D({
                    x: prevTick.label.xy.x,
                    y: prevTick.label.xy.y,
                    z: null
                }, origin, origin.vd);
            }
            // If next label position is defined, then recalculate its position
            // basing on the perspective.
            if (nextTick && nextTick.label.xy) {
                nextLabelPos = perspective3D({
                    x: nextTick.label.xy.x,
                    y: nextTick.label.xy.y,
                    z: null
                }, origin, origin.vd);
            }
            labelPos = {
                x: tick.label.xy.x,
                y: tick.label.xy.y,
                z: null
            };
            labelPos = perspective3D(labelPos, origin, origin.vd);
            // If tick is first one, check whether next label position is
            // already calculated, then return difference between the first and
            // the second label. If there is no next label position calculated,
            // return the difference between the first grid line and left 3d
            // frame.
            slotWidth = Math.abs(prevLabelPos ?
                labelPos.x - prevLabelPos.x : nextLabelPos ?
                nextLabelPos.x - labelPos.x :
                firstGridLine.x - frame3DLeft.x);
            return slotWidth;
        }
        return proceed.apply(axis, [].slice.call(arguments, 1));
    };
    /**
     * @private
     */
    Axis3D.wrapGetTitlePosition = function (proceed) {
        var pos = proceed.apply(this, [].slice.call(arguments, 1));
        return this.axis3D ?
            this.axis3D.fix3dPosition(pos, true) :
            pos;
    };
    /* *
     *
     *  Static Properties
     *
     * */
    /**
     * @optionparent xAxis
     */
    Axis3D.defaultOptions = {
        labels: {
            /**
             * Defines how the labels are be repositioned according to the 3D
             * chart orientation.
             *
             * - `'offset'`: Maintain a fixed horizontal/vertical distance from
             *   the tick marks, despite the chart orientation. This is the
             *   backwards compatible behavior, and causes skewing of X and Z
             *   axes.
             *
             * - `'chart'`: Preserve 3D position relative to the chart. This
             *   looks nice, but hard to read if the text isn't forward-facing.
             *
             * - `'flap'`: Rotated text along the axis to compensate for the
             *   chart orientation. This tries to maintain text as legible as
             *   possible on all orientations.
             *
             * - `'ortho'`: Rotated text along the axis direction so that the
             *   labels are orthogonal to the axis. This is very similar to
             *   `'flap'`, but prevents skewing the labels (X and Y scaling are
             *   still present).
             *
             * @sample highcharts/3d/skewed-labels/
             *         Skewed labels
             *
             * @since      5.0.15
             * @validvalue ['offset', 'chart', 'flap', 'ortho']
             * @product    highcharts
             * @requires   highcharts-3d
             */
            position3d: 'offset',
            /**
             * If enabled, the axis labels will skewed to follow the
             * perspective.
             *
             * This will fix overlapping labels and titles, but texts become
             * less legible due to the distortion.
             *
             * The final appearance depends heavily on `labels.position3d`.
             *
             * @sample highcharts/3d/skewed-labels/
             *         Skewed labels
             *
             * @since    5.0.15
             * @product  highcharts
             * @requires highcharts-3d
             */
            skew3d: false
        },
        title: {
            /**
             * Defines how the title is repositioned according to the 3D chart
             * orientation.
             *
             * - `'offset'`: Maintain a fixed horizontal/vertical distance from
             *   the tick marks, despite the chart orientation. This is the
             *   backwards compatible behavior, and causes skewing of X and Z
             *   axes.
             *
             * - `'chart'`: Preserve 3D position relative to the chart. This
             *   looks nice, but hard to read if the text isn't forward-facing.
             *
             * - `'flap'`: Rotated text along the axis to compensate for the
             *   chart orientation. This tries to maintain text as legible as
             *   possible on all orientations.
             *
             * - `'ortho'`: Rotated text along the axis direction so that the
             *   labels are orthogonal to the axis. This is very similar to
             *   `'flap'`, but prevents skewing the labels (X and Y scaling are
             *   still present).
             *
             * - `undefined`: Will use the config from `labels.position3d`
             *
             * @sample highcharts/3d/skewed-labels/
             *         Skewed labels
             *
             * @type     {"offset"|"chart"|"flap"|"ortho"|null}
             * @since    5.0.15
             * @product  highcharts
             * @requires highcharts-3d
             */
            position3d: null,
            /**
             * If enabled, the axis title will skewed to follow the perspective.
             *
             * This will fix overlapping labels and titles, but texts become
             * less legible due to the distortion.
             *
             * The final appearance depends heavily on `title.position3d`.
             *
             * A `null` value will use the config from `labels.skew3d`.
             *
             * @sample highcharts/3d/skewed-labels/
             *         Skewed labels
             *
             * @type     {boolean|null}
             * @since    5.0.15
             * @product  highcharts
             * @requires highcharts-3d
             */
            skew3d: null
        }
    };
    return Axis3D;
}());
export default Axis3D;<|MERGE_RESOLUTION|>--- conflicted
+++ resolved
@@ -10,13 +10,9 @@
  *
  * */
 'use strict';
-<<<<<<< HEAD
 import H from '../Core/Globals.js';
-=======
-import H from '../parts/Globals.js';
 import Math3D from '../parts-3d/Math.js';
 var perspective = Math3D.perspective, perspective3D = Math3D.perspective3D, shapeArea = Math3D.shapeArea;
->>>>>>> e38005e9
 import Tick from '../parts/Tick.js';
 import Tick3D from './Tick3D.js';
 import U from '../Core/Utilities.js';
