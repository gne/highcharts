--- conflicted
+++ resolved
@@ -1,4 +1,3 @@
-<<<<<<< HEAD
 (function (H) {
 	var charts = H.charts,
 		Color = H.Color,
@@ -11,9 +10,6 @@
 		SVGElement = H.SVGElement,
 		SVGRenderer = H.SVGRenderer;
 /*** 
-=======
-/***
->>>>>>> 806e78df
 	EXTENSION TO THE SVG-RENDERER TO ENABLE 3D SHAPES
 	***/
 ////// HELPER METHODS //////
@@ -44,46 +40,28 @@
   * Can 'wrap' around more then 180 degrees
   */
 function curveTo(cx, cy, rx, ry, start, end, dx, dy) {
-	var result = [];
-<<<<<<< HEAD
+	var result = [], 
+		arcAngle = end - start;
 	if ((end > start) && (end - start > Math.PI / 2 + 0.0001)) {
 		result = result.concat(curveTo(cx, cy, rx, ry, start, start + (Math.PI / 2), dx, dy));
 		result = result.concat(curveTo(cx, cy, rx, ry, start + (Math.PI / 2), end, dx, dy));
 		return result;
-	} else if ((end < start) && (start - end > Math.PI / 2 + 0.0001)) {			
+	}
+	if ((end < start) && (start - end > Math.PI / 2 + 0.0001)) {			
 		result = result.concat(curveTo(cx, cy, rx, ry, start, start - (Math.PI / 2), dx, dy));
 		result = result.concat(curveTo(cx, cy, rx, ry, start - (Math.PI / 2), end, dx, dy));
 		return result;
-	} else {
-		var arcAngle = end - start;
-		return [
-			'C', 
-			cx + (rx * Math.cos(start)) - ((rx * dFactor * arcAngle) * Math.sin(start)) + dx,
-			cy + (ry * Math.sin(start)) + ((ry * dFactor * arcAngle) * Math.cos(start)) + dy,
-			cx + (rx * Math.cos(end)) + ((rx * dFactor * arcAngle) * Math.sin(end)) + dx,
-			cy + (ry * Math.sin(end)) - ((ry * dFactor * arcAngle) * Math.cos(end)) + dy,
-=======
-	if ((end > start) && (end - start > PI / 2 + 0.0001)) {
-		result = result.concat(curveTo(cx, cy, rx, ry, start, start + (PI / 2), dx, dy));
-		result = result.concat(curveTo(cx, cy, rx, ry, start + (PI / 2), end, dx, dy));
-	} else if ((end < start) && (start - end > PI / 2 + 0.0001)) {
-		result = result.concat(curveTo(cx, cy, rx, ry, start, start - (PI / 2), dx, dy));
-		result = result.concat(curveTo(cx, cy, rx, ry, start - (PI / 2), end, dx, dy));
-	} else {
-		var arcAngle = end - start;
-		result = [
-			'C',
-			cx + (rx * cos(start)) - ((rx * dFactor * arcAngle) * sin(start)) + dx,
-			cy + (ry * sin(start)) + ((ry * dFactor * arcAngle) * cos(start)) + dy,
-			cx + (rx * cos(end)) + ((rx * dFactor * arcAngle) * sin(end)) + dx,
-			cy + (ry * sin(end)) - ((ry * dFactor * arcAngle) * cos(end)) + dy,
->>>>>>> 806e78df
-
-			cx + (rx * Math.cos(end)) + dx,
-			cy + (ry * Math.sin(end)) + dy
-		];
-	}
-	return result;
+	} 
+	return [
+		'C', 
+		cx + (rx * Math.cos(start)) - ((rx * dFactor * arcAngle) * Math.sin(start)) + dx,
+		cy + (ry * Math.sin(start)) + ((ry * dFactor * arcAngle) * Math.cos(start)) + dy,
+		cx + (rx * Math.cos(end)) + ((rx * dFactor * arcAngle) * Math.sin(end)) + dx,
+		cy + (ry * Math.sin(end)) - ((ry * dFactor * arcAngle) * Math.cos(end)) + dy,
+
+		cx + (rx * Math.cos(end)) + dx,
+		cy + (ry * Math.sin(end)) + dy
+	];
 }
 
 SVGRenderer.prototype.toLinePath = function (points, closed) {
@@ -194,14 +172,8 @@
 		z = shapeArgs.z,
 		h = shapeArgs.height,
 		w = shapeArgs.width,
-<<<<<<< HEAD
 		d = shapeArgs.depth,		
 		chart = charts[this.chartIndex];
-=======
-		d = shapeArgs.depth,
-		chart = Highcharts.charts[this.chartIndex],
-		map = Highcharts.map;
->>>>>>> 806e78df
 
 	// The 8 corners of the cube
 	var pArr = [
@@ -276,13 +248,8 @@
 		this.color = color;
 
 		var c0 = color,
-<<<<<<< HEAD
 		c2 = Color(color).brighten(-0.1).get();
 		
-=======
-		c2 = Highcharts.Color(color).brighten(-0.1).get();
-
->>>>>>> 806e78df
 		this.side1.attr({fill: c2});
 		this.side2.attr({fill: c2});
 		this.inn.attr({fill: c2});
@@ -312,13 +279,8 @@
 		if (defined(args.end) || defined(args.start)) {
 			this._shapeArgs = this.shapeArgs;
 
-<<<<<<< HEAD
 			SVGElement.prototype.animate.call(this, {
 				_args: args	
-=======
-			Highcharts.SVGElement.prototype.animate.call(this, {
-				_args: args
->>>>>>> 806e78df
 			}, {
 				duration: duration,
 				start: function () {
@@ -361,13 +323,8 @@
 
 				}
 			}, complete);
-<<<<<<< HEAD
 		} else {			
 			SVGElement.prototype.animate.call(this, args, duration, complete);
-=======
-		} else {
-			Highcharts.SVGElement.prototype.animate.call(this, args, duration, complete);
->>>>>>> 806e78df
 		}
 		return this;
 	};
@@ -418,7 +375,6 @@
 		beta = shapeArgs.beta; // beta rotation of the chart
 
 	// Derived Variables
-<<<<<<< HEAD
 	var cs = Math.cos(start),		// cosinus of the start angle
 		ss = Math.sin(start),		// sinus of the start angle
 		ce = Math.cos(end),			// cosinus of the end angle
@@ -429,18 +385,6 @@
 		iry = ir * Math.cos(alpha),	// y-radius (inner)
 		dx = d * Math.sin(beta),		// distance between top and bottom in x
 		dy = d * Math.sin(alpha);	// distance between top and bottom in y
-=======
-	var cs = cos(start),		// cosinus of the start angle
-		ss = sin(start),		// sinus of the start angle
-		ce = cos(end),			// cosinus of the end angle
-		se = sin(end),			// sinus of the end angle
-		rx = r * cos(beta),		// x-radius
-		ry = r * cos(alpha),	// y-radius
-		irx = ir * cos(beta),	// x-radius (inner)
-		iry = ir * cos(alpha),	// y-radius (inner)
-		dx = d * sin(beta),		// distance between top and bottom in x
-		dy = d * sin(alpha);	// distance between top and bottom in y
->>>>>>> 806e78df
 
 	// TOP
 	var top = ['M', cx + (rx * cs), cy + (ry * ss)];
@@ -456,15 +400,9 @@
 		a = (alpha > 0 ? 0 : Math.PI / 2);
 
 	var start2 = start > -b ? start : (end > -b ? -b : start),
-<<<<<<< HEAD
 		end2 = end < Math.PI - a ? end : (start < Math.PI - a ? Math.PI - a : end);
 	
 	var out = ['M', cx + (rx * Math.cos(start2)), cy + (ry * Math.sin(start2))];
-=======
-		end2 = end < PI - a ? end : (start < PI - a ? PI - a : end);
-
-	var out = ['M', cx + (rx * cos(start2)), cy + (ry * sin(start2))];
->>>>>>> 806e78df
 	out = out.concat(curveTo(cx, cy, rx, ry, start2, end2, 0, 0));
 
 	// When slice goes over middle, need to add both, left and right outer side:
@@ -522,15 +460,9 @@
 
 	// set to 0-PI range
 	function toZeroPIRange(angle) {
-<<<<<<< HEAD
 		angle = angle % (2 * Math.PI);
 		if (angle > Math.PI) {
 			angle = 2 * Math.PI - angle; 
-=======
-		angle = angle % (2 * PI);
-		if (angle > PI) {
-			angle = 2 * PI - angle;
->>>>>>> 806e78df
 		}
 		return angle;
 	}
