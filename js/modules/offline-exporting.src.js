--- conflicted
+++ resolved
@@ -13,11 +13,7 @@
 import Highcharts from '../parts/Globals.js';
 import '../parts/Chart.js';
 import '../parts/Options.js';
-<<<<<<< HEAD
-=======
 import '../mixins/download-url.js';
-/* global MSBlobBuilder */
->>>>>>> ff85ff7a
 
 var addEvent = Highcharts.addEvent,
     merge = Highcharts.merge,
@@ -58,96 +54,6 @@
     head.appendChild(script);
 }
 
-<<<<<<< HEAD
-/**
- * Convert dataURL to Blob if supported, otherwise returns undefined
- *
- * @private
- * @function Highcharts.dataURLtoBlob
- *
- * @param {string} dataURL
- *
- * @return {global.URL|undefined}
- */
-Highcharts.dataURLtoBlob = function (dataURL) {
-    if (
-        win.atob &&
-        win.ArrayBuffer &&
-        win.Uint8Array &&
-        win.Blob &&
-        domurl.createObjectURL
-    ) {
-        // Try to convert data URL to Blob
-        var parts = dataURL.match(/data:([^;]*)(;base64)?,([0-9A-Za-z+/]+)/),
-            binStr = win.atob(parts[3]), // Assume base64 encoding
-            buf = new win.ArrayBuffer(binStr.length),
-            binary = new win.Uint8Array(buf),
-            blob;
-
-        for (var i = 0; i < binary.length; ++i) {
-            binary[i] = binStr.charCodeAt(i);
-        }
-
-        blob = new win.Blob([binary], { 'type': parts[1] });
-        return domurl.createObjectURL(blob);
-    }
-};
-
-/**
- * Download contents by dataURL/blob
- *
- * @private
- * @function Highcharts.downloadURL
- *
- * @param {string|object} dataURL
- *
- * @param {string} filename
- */
-Highcharts.downloadURL = function (dataURL, filename) {
-    var a = doc.createElement('a'),
-        windowRef;
-
-    // IE specific blob implementation
-    // Don't use for normal dataURLs
-    if (
-        typeof dataURL !== 'string' &&
-        !(dataURL instanceof String) &&
-        nav.msSaveOrOpenBlob
-    ) {
-        nav.msSaveOrOpenBlob(dataURL, filename);
-        return;
-    }
-
-    // Some browsers have limitations for data URL lengths. Try to convert to
-    // Blob or fall back. Edge always needs that blob.
-    if (isEdgeBrowser || dataURL.length > 2000000) {
-        dataURL = Highcharts.dataURLtoBlob(dataURL);
-        if (!dataURL) {
-            throw 'Data URL length limit reached';
-        }
-    }
-
-    // Try HTML5 download attr if supported
-    if (a.download !== undefined) {
-        a.href = dataURL;
-        a.download = filename; // HTML5 download attribute
-        doc.body.appendChild(a);
-        a.click();
-        doc.body.removeChild(a);
-    } else {
-        // No download attr, just opening data URI
-        try {
-            windowRef = win.open(dataURL, 'chart');
-            if (windowRef === undefined || windowRef === null) {
-                throw 'Failed to open window';
-            }
-        } catch (e) {
-            // window.open failed, trying location.href
-            win.location.href = dataURL;
-        }
-    }
-};
-
 /**
  * Get blob URL from SVG code. Falls back to normal data URI.
  *
@@ -158,9 +64,6 @@
  *
  * @return {string}
  */
-=======
-// Get blob URL from SVG code. Falls back to normal data URI.
->>>>>>> ff85ff7a
 Highcharts.svgToDataUrl = function (svg) {
     // Webkit and not chrome
     var webKit = (
