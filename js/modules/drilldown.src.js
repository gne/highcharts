--- conflicted
+++ resolved
@@ -1141,12 +1141,8 @@
 
 // Mark the trackers with a pointer
 H.addEvent(H.Series, 'afterDrawTracker', function () {
-<<<<<<< HEAD
     var styledMode = this.chart.styledMode;
-    each(this.points, function (point) {
-=======
     this.points.forEach(function (point) {
->>>>>>> c00f410c
         if (point.drilldown && point.graphic) {
             applyCursorCSS(point.graphic, 'pointer', true, styledMode);
         }
