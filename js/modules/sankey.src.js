--- conflicted
+++ resolved
@@ -170,22 +170,13 @@
  * @since        6.0.0
  * @product      highcharts
  * @excluding    animationLimit, boostThreshold, borderRadius,
-<<<<<<< HEAD
- *               crisp, cropThreshold, colorAxis, colorKey, depth,
+ *               crisp, cropThreshold, colorAxis, colorKey, depth, dragDrop,
  *               edgeColor, edgeWidth, findNearestPointBy, grouping,
  *               groupPadding, groupZPadding, maxPointWidth, negativeColor,
  *               pointInterval, pointIntervalUnit, pointPadding,
  *               pointPlacement, pointRange, pointStart, pointWidth,
  *               shadow, softThreshold, stacking, threshold, zoneAxis,
  *               zones, minPointLength
-=======
- *               crisp, cropThreshold, depth, dragDrop, edgeColor,
- *               edgeWidth, findNearestPointBy, grouping, groupPadding,
- *               groupZPadding, maxPointWidth, negativeColor, pointInterval,
- *               pointIntervalUnit, pointPadding, pointPlacement,
- *               pointRange, pointStart, pointWidth, shadow, softThreshold,
- *               stacking, threshold, zoneAxis, zones, minPointLength
->>>>>>> d5fc3db0
  * @optionparent plotOptions.sankey
  */
 {
