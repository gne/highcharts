--- conflicted
+++ resolved
@@ -116,102 +116,6 @@
  * Max x2 should be considered in xAxis extremes
  */
 H.wrap(H.Axis.prototype, 'getSeriesExtremes', function (proceed) {
-<<<<<<< HEAD
-    var axis = this,
-        dataMax,
-        modMax;
-
-    proceed.call(this);
-    if (this.isXAxis) {
-        dataMax = pick(axis.dataMax, Number.MIN_VALUE);
-        each(this.series, function (series) {
-            each(series.x2Data || [], function (val) {
-                if (val > dataMax) {
-                    dataMax = val;
-                    modMax = true;
-                }
-            });
-        });
-        if (modMax) {
-            axis.dataMax = dataMax;
-        }
-    }
-});
-
-/**
- * Sets a partFillShape property to each point, based on the shapeArgs property.
- *
- */
-H.wrap(H.seriesTypes.xrange.prototype, 'translate', function (proceed) {
-    var series = this,
-    i,
-    points,
-    point,
-    shapeArgs;
-
-    proceed.apply(series, Array.prototype.slice.call(arguments, 1));
-
-    points = series.points;
-    for (i = 0; i < points.length; i++) {
-        point = points[i];
-        if (point.partialFill) {
-            shapeArgs = point.shapeArgs;
-            point.partFillShape = {
-                x: shapeArgs.x + 1,
-                y: shapeArgs.y + Math.abs(shapeArgs.height -
-                    (shapeArgs.height * point.partialFill)),
-                width: shapeArgs.width - 2,
-                height: shapeArgs.height * point.partialFill
-            };
-        }
-    }
-});
-
-H.wrap(H.seriesTypes.xrange.prototype, 'drawPoints', function (proceed) {
-    var series = this,
-    chart = this.chart,
-    options = series.options,
-    renderer = chart.renderer,
-    animationLimit = options.animationLimit || 250,
-    partFillShape;
-
-    proceed.apply(series, Array.prototype.slice.call(arguments, 1));
-    // draw the columns
-    H.each(series.points, function (point) {
-        var plotY = point.plotY,
-            partFillOptions = (H.isObject(point.partialFill)) ?
-                point.partialFill :
-                {},
-            fill = partFillOptions.fill || '#000',
-            partFillGraphic = point.partFillGraphic;
-
-        if (H.isNumber(plotY) && point.y !== null) {
-            partFillShape = point.partFillShape;
-
-            if (partFillGraphic) {
-                H.stop(partFillGraphic);
-                partFillGraphic[chart.pointCount < animationLimit ? 'animate' : 'attr'](
-                    H.merge(partFillShape)
-                );
-            } else {
-                point.partFillGraphic = partFillGraphic = renderer[point.shapeType](partFillShape)
-                .attr({
-                    'class': point.getClassName()
-                })
-                .add(point.group || series.group);
-            }
-
-            partFillGraphic
-            .attr(series.pointAttribs(point, point.selected && 'select'))
-            .attr('fill', fill)
-            .attr('stroke-width', 0)
-            .shadow(options.shadow, null, options.stacking && !options.borderRadius);
-
-        } else if (partFillGraphic) {
-            point.partFillGraphic = partFillGraphic.destroy();
-        }
-    });
-=======
 	var axis = this,
 		dataMax,
 		modMax;
@@ -231,5 +135,79 @@
 			axis.dataMax = dataMax;
 		}
 	}
->>>>>>> e71bfee1
+});
+
+/**
+ * Sets a partFillShape property to each point, based on the shapeArgs property.
+ *
+ */
+H.wrap(H.seriesTypes.xrange.prototype, 'translate', function (proceed) {
+    var series = this,
+    i,
+    points,
+    point,
+    shapeArgs;
+
+    proceed.apply(series, Array.prototype.slice.call(arguments, 1));
+
+    points = series.points;
+    for (i = 0; i < points.length; i++) {
+        point = points[i];
+        if (point.partialFill) {
+            shapeArgs = point.shapeArgs;
+            point.partFillShape = {
+                x: shapeArgs.x + 1,
+                y: shapeArgs.y + Math.abs(shapeArgs.height -
+                    (shapeArgs.height * point.partialFill)),
+                width: shapeArgs.width - 2,
+                height: shapeArgs.height * point.partialFill
+            };
+        }
+    }
+});
+
+H.wrap(H.seriesTypes.xrange.prototype, 'drawPoints', function (proceed) {
+    var series = this,
+    chart = this.chart,
+    options = series.options,
+    renderer = chart.renderer,
+    animationLimit = options.animationLimit || 250,
+    partFillShape;
+
+    proceed.apply(series, Array.prototype.slice.call(arguments, 1));
+    // draw the columns
+    H.each(series.points, function (point) {
+        var plotY = point.plotY,
+            partFillOptions = (H.isObject(point.partialFill)) ?
+                point.partialFill :
+                {},
+            fill = partFillOptions.fill || '#000',
+            partFillGraphic = point.partFillGraphic;
+
+        if (H.isNumber(plotY) && point.y !== null) {
+            partFillShape = point.partFillShape;
+
+            if (partFillGraphic) {
+                H.stop(partFillGraphic);
+                partFillGraphic[chart.pointCount < animationLimit ? 'animate' : 'attr'](
+                    H.merge(partFillShape)
+                );
+            } else {
+                point.partFillGraphic = partFillGraphic = renderer[point.shapeType](partFillShape)
+                .attr({
+                    'class': point.getClassName()
+                })
+                .add(point.group || series.group);
+            }
+
+            partFillGraphic
+            .attr(series.pointAttribs(point, point.selected && 'select'))
+            .attr('fill', fill)
+            .attr('stroke-width', 0)
+            .shadow(options.shadow, null, options.stacking && !options.borderRadius);
+
+        } else if (partFillGraphic) {
+            point.partFillGraphic = partFillGraphic.destroy();
+        }
+    });
 });