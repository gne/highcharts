/**
 * License: www.highcharts.com/license
 * Author: Torstein Honsi, Christer Vasseng
 *
 * This module serves as a fallback for the Boost module in IE9 and IE10. Newer
 * browsers support WebGL which is faster.
 *
 * It is recommended to include this module in conditional comments targeting
 * IE9 and IE10.
 */
'use strict';
import H from '../parts/Globals.js';
import '../parts/Utilities.js';
import '../parts/Color.js';
import '../parts/Series.js';
import '../parts/Options.js';

var win = H.win,
    doc = win.document,
    noop = function () {},
    Color = H.Color,
    Series = H.Series,
    seriesTypes = H.seriesTypes,
    extend = H.extend,
    addEvent = H.addEvent,
    fireEvent = H.fireEvent,
    isNumber = H.isNumber,
    merge = H.merge,
    pick = H.pick,
    wrap = H.wrap,
    CHUNK_SIZE = 50000,
    destroyLoadingDiv;

H.initCanvasBoost = function () {
    if (H.seriesTypes.heatmap) {
        H.wrap(H.seriesTypes.heatmap.prototype, 'drawPoints', function () {
<<<<<<< HEAD
            var chart = this.chart,
                ctx = this.getContext();
=======
            var ctx = this.getContext(),
                inverted = this.chart.inverted,
                xAxis = this.xAxis,
                yAxis = this.yAxis;

>>>>>>> c00f410c
            if (ctx) {

                // draw the columns
                this.points.forEach(function (point) {
                    var plotY = point.plotY,
                        shapeArgs,
                        pointAttr;

                    if (
                        plotY !== undefined &&
                        !isNaN(plotY) &&
                        point.y !== null
                    ) {
                        shapeArgs = point.shapeArgs;

                        if (!chart.styledMode) {
                            pointAttr = point.series.pointAttribs(point);
                        } else {
                            pointAttr = point.series.colorAttribs(point);
                        }

                        ctx.fillStyle = pointAttr.fill;

                        if (inverted) {
                            ctx.fillRect(
                                yAxis.len - shapeArgs.y + xAxis.left,
                                xAxis.len - shapeArgs.x + yAxis.top,
                                -shapeArgs.height,
                                -shapeArgs.width
                            );
                        } else {
                            ctx.fillRect(
                                shapeArgs.x + xAxis.left,
                                shapeArgs.y + yAxis.top,
                                shapeArgs.width,
                                shapeArgs.height
                            );
                        }
                    }
                });

                this.canvasToSVG();

            } else {
                this.chart.showLoading(
                    'Your browser doesn\'t support HTML5 canvas, <br>' +
                    'please use a modern browser');

                // Uncomment this to provide low-level (slow) support in oldIE.
                // It will cause script errors on charts with more than a few
                // thousand points.
                // arguments[0].call(this);
            }
        });
    }


    H.extend(Series.prototype, {

        /**
         * Create a hidden canvas to draw the graph on. The contents is later
         * copied over to an SVG image element.
         */
        getContext: function () {
            var chart = this.chart,
                width = chart.chartWidth,
                height = chart.chartHeight,
                targetGroup = chart.seriesGroup || this.group,
                target = this,
                ctx,
                swapXY = function (proceed, x, y, a, b, c, d) {
                    proceed.call(this, y, x, a, b, c, d);
                };

            if (chart.isChartSeriesBoosting()) {
                target = chart;
                targetGroup = chart.seriesGroup;
            }

            ctx = target.ctx;

            if (!target.canvas) {
                target.canvas = doc.createElement('canvas');

                target.renderTarget = chart.renderer.image(
                    '',
                    0,
                    0,
                    width,
                    height
                )
                .addClass('highcharts-boost-canvas')
                .add(targetGroup);

                target.ctx = ctx = target.canvas.getContext('2d');

                if (chart.inverted) {
                    ['moveTo', 'lineTo', 'rect', 'arc'].forEach(function (fn) {
                        wrap(ctx, fn, swapXY);
                    });
                }

                target.boostCopy = function () {
                    target.renderTarget.attr({
                        href: target.canvas.toDataURL('image/png')
                    });
                };

                target.boostClear = function () {
                    ctx.clearRect(
                        0,
                        0,
                        target.canvas.width,
                        target.canvas.height
                    );

                    if (target === this) {
                        target.renderTarget.attr({ href: '' });
                    }
                };

                target.boostClipRect = chart.renderer.clipRect();

                target.renderTarget.clip(target.boostClipRect);

            } else if (!(target instanceof H.Chart)) {
                // ctx.clearRect(0, 0, width, height);
            }

            if (target.canvas.width !== width) {
                target.canvas.width = width;
            }

            if (target.canvas.height !== height) {
                target.canvas.height = height;
            }

            target.renderTarget.attr({
                x: 0,
                y: 0,
                width: width,
                height: height,
                style: 'pointer-events: none',
                href: ''
            });

            target.boostClipRect.attr(chart.getBoostClipRect(target));

            return ctx;
        },

        /**
         * Draw the canvas image inside an SVG image
         */
        canvasToSVG: function () {
            if (!this.chart.isChartSeriesBoosting()) {
                if (this.boostCopy || this.chart.boostCopy) {
                    (this.boostCopy || this.chart.boostCopy)();
                }
            } else {
                if (this.boostClear) {
                    this.boostClear();
                }
            }
        },

        cvsLineTo: function (ctx, clientX, plotY) {
            ctx.lineTo(clientX, plotY);
        },

        renderCanvas: function () {
            var series = this,
                options = series.options,
                chart = series.chart,
                xAxis = this.xAxis,
                yAxis = this.yAxis,
                activeBoostSettings = chart.options.boost || {},
                boostSettings = {
                    timeRendering: activeBoostSettings.timeRendering || false,
                    timeSeriesProcessing:
                        activeBoostSettings.timeSeriesProcessing || false,
                    timeSetup: activeBoostSettings.timeSetup || false
                },
                ctx,
                c = 0,
                xData = series.processedXData,
                yData = series.processedYData,
                rawData = options.data,
                xExtremes = xAxis.getExtremes(),
                xMin = xExtremes.min,
                xMax = xExtremes.max,
                yExtremes = yAxis.getExtremes(),
                yMin = yExtremes.min,
                yMax = yExtremes.max,
                pointTaken = {},
                lastClientX,
                sampling = !!series.sampling,
                points,
                r = options.marker && options.marker.radius,
                cvsDrawPoint = this.cvsDrawPoint,
                cvsLineTo = options.lineWidth ? this.cvsLineTo : false,
                cvsMarker = r && r <= 1 ?
                    this.cvsMarkerSquare :
                    this.cvsMarkerCircle,
                strokeBatch = this.cvsStrokeBatch || 1000,
                enableMouseTracking = options.enableMouseTracking !== false,
                lastPoint,
                threshold = options.threshold,
                yBottom = yAxis.getThreshold(threshold),
                hasThreshold = isNumber(threshold),
                translatedThreshold = yBottom,
                doFill = this.fill,
                isRange = series.pointArrayMap &&
                    series.pointArrayMap.join(',') === 'low,high',
                isStacked = !!options.stacking,
                cropStart = series.cropStart || 0,
                loadingOptions = chart.options.loading,
                requireSorting = series.requireSorting,
                wasNull,
                connectNulls = options.connectNulls,
                useRaw = !xData,
                minVal,
                maxVal,
                minI,
                maxI,
                index,
                sdata = isStacked ? series.data : (xData || rawData),
                fillColor = series.fillOpacity ?
                        new Color(series.color).setOpacity(
                            pick(options.fillOpacity, 0.75)
                        ).get() :
                        series.color,

                stroke = function () {
                    if (doFill) {
                        ctx.fillStyle = fillColor;
                        ctx.fill();
                    } else {
                        ctx.strokeStyle = series.color;
                        ctx.lineWidth = options.lineWidth;
                        ctx.stroke();
                    }
                },

                drawPoint = function (clientX, plotY, yBottom, i) {
                    if (c === 0) {
                        ctx.beginPath();

                        if (cvsLineTo) {
                            ctx.lineJoin = 'round';
                        }
                    }

                    if (
                        chart.scroller &&
                        series.options.className ===
                            'highcharts-navigator-series'
                    ) {
                        plotY += chart.scroller.top;
                        if (yBottom) {
                            yBottom += chart.scroller.top;
                        }
                    } else {
                        plotY += chart.plotTop;
                    }

                    clientX += chart.plotLeft;

                    if (wasNull) {
                        ctx.moveTo(clientX, plotY);
                    } else {
                        if (cvsDrawPoint) {
                            cvsDrawPoint(
                                ctx,
                                clientX,
                                plotY,
                                yBottom,
                                lastPoint
                            );
                        } else if (cvsLineTo) {
                            cvsLineTo(ctx, clientX, plotY);
                        } else if (cvsMarker) {
                            cvsMarker.call(series, ctx, clientX, plotY, r, i);
                        }
                    }

                    // We need to stroke the line for every 1000 pixels. It will
                    // crash the browser memory use if we stroke too
                    // infrequently.
                    c = c + 1;
                    if (c === strokeBatch) {
                        stroke();
                        c = 0;
                    }

                    // Area charts need to keep track of the last point
                    lastPoint = {
                        clientX: clientX,
                        plotY: plotY,
                        yBottom: yBottom
                    };
                },

                compareX = options.findNearestPointBy === 'x',

                xDataFull = (
                    this.xData ||
                    this.options.xData ||
                    this.processedXData ||
                    false
                ),


                addKDPoint = function (clientX, plotY, i) {
                    // Shaves off about 60ms compared to repeated concatenation
                    index = compareX ? clientX : clientX + ',' + plotY;

                    // The k-d tree requires series points.
                    // Reduce the amount of points, since the time to build the
                    // tree increases exponentially.
                    if (enableMouseTracking && !pointTaken[index]) {
                        pointTaken[index] = true;

                        if (chart.inverted) {
                            clientX = xAxis.len - clientX;
                            plotY = yAxis.len - plotY;
                        }

                        points.push({
                            x: xDataFull ? xDataFull[cropStart + i] : false,
                            clientX: clientX,
                            plotX: clientX,
                            plotY: plotY,
                            i: cropStart + i
                        });
                    }
                };

            if (this.renderTarget) {
                this.renderTarget.attr({ 'href': '' });
            }

            // If we are zooming out from SVG mode, destroy the graphics
            if (this.points || this.graph) {
                this.destroyGraphics();
            }

            // The group
            series.plotGroup(
                'group',
                'series',
                series.visible ? 'visible' : 'hidden',
                options.zIndex,
                chart.seriesGroup
            );

            series.markerGroup = series.group;
            addEvent(series, 'destroy', function () { // Prevent destroy twice
                series.markerGroup = null;
            });

            points = this.points = [];
            ctx = this.getContext();
            series.buildKDTree = noop; // Do not start building while drawing

            if (this.boostClear) {
                this.boostClear();
            }

            // if (this.canvas) {
            //     ctx.clearRect(
            //         0,
            //         0,
            //         this.canvas.width,
            //         this.canvas.height
            //     );
            // }

            if (!this.visible) {
                return;
            }

            // Display a loading indicator
            if (rawData.length > 99999) {
                chart.options.loading = merge(loadingOptions, {
                    labelStyle: {
                        backgroundColor: H.color('${palette.backgroundColor}')
                            .setOpacity(0.75).get(),
                        padding: '1em',
                        borderRadius: '0.5em'
                    },
                    style: {
                        backgroundColor: 'none',
                        opacity: 1
                    }
                });
                H.clearTimeout(destroyLoadingDiv);
                chart.showLoading('Drawing...');
                chart.options.loading = loadingOptions; // reset
            }

            if (boostSettings.timeRendering) {
                console.time('canvas rendering'); // eslint-disable-line no-console
            }

            // Loop over the points
            H.eachAsync(sdata, function (d, i) {
                var x,
                    y,
                    clientX,
                    plotY,
                    isNull,
                    low,
                    isNextInside = false,
                    isPrevInside = false,
                    nx = false,
                    px = false,
                    chartDestroyed = typeof chart.index === 'undefined',
                    isYInside = true;

                if (!chartDestroyed) {
                    if (useRaw) {
                        x = d[0];
                        y = d[1];

                        if (sdata[i + 1]) {
                            nx = sdata[i + 1][0];
                        }

                        if (sdata[i - 1]) {
                            px = sdata[i - 1][0];
                        }
                    } else {
                        x = d;
                        y = yData[i];

                        if (sdata[i + 1]) {
                            nx = sdata[i + 1];
                        }

                        if (sdata[i - 1]) {
                            px = sdata[i - 1];
                        }
                    }

                    if (nx && nx >= xMin && nx <= xMax) {
                        isNextInside = true;
                    }

                    if (px && px >= xMin && px <= xMax) {
                        isPrevInside = true;
                    }

                    // Resolve low and high for range series
                    if (isRange) {
                        if (useRaw) {
                            y = d.slice(1, 3);
                        }
                        low = y[0];
                        y = y[1];
                    } else if (isStacked) {
                        x = d.x;
                        y = d.stackY;
                        low = y - d.y;
                    }

                    isNull = y === null;

                    // Optimize for scatter zooming
                    if (!requireSorting) {
                        isYInside = y >= yMin && y <= yMax;
                    }

                    if (!isNull &&
                        (
                            (x >= xMin && x <= xMax && isYInside) ||
                            (isNextInside || isPrevInside)
                        )) {


                        clientX = Math.round(xAxis.toPixels(x, true));

                        if (sampling) {
                            if (minI === undefined || clientX === lastClientX) {
                                if (!isRange) {
                                    low = y;
                                }
                                if (maxI === undefined || y > maxVal) {
                                    maxVal = y;
                                    maxI = i;
                                }
                                if (minI === undefined || low < minVal) {
                                    minVal = low;
                                    minI = i;
                                }

                            }
                            // Add points and reset
                            if (clientX !== lastClientX) {
                                if (minI !== undefined) { // maxI also a number
                                    plotY = yAxis.toPixels(maxVal, true);
                                    yBottom = yAxis.toPixels(minVal, true);
                                    drawPoint(
                                        clientX,
                                        hasThreshold ?
                                            Math.min(
                                                plotY,
                                                translatedThreshold
                                            ) : plotY,
                                        hasThreshold ?
                                            Math.max(
                                                yBottom,
                                                translatedThreshold
                                            ) : yBottom,
                                        i
                                    );
                                    addKDPoint(clientX, plotY, maxI);
                                    if (yBottom !== plotY) {
                                        addKDPoint(clientX, yBottom, minI);
                                    }
                                }

                                minI = maxI = undefined;
                                lastClientX = clientX;
                            }
                        } else {
                            plotY = Math.round(yAxis.toPixels(y, true));
                            drawPoint(clientX, plotY, yBottom, i);
                            addKDPoint(clientX, plotY, i);
                        }
                    }
                    wasNull = isNull && !connectNulls;

                    if (i % CHUNK_SIZE === 0) {
                        if (series.boostCopy || series.chart.boostCopy) {
                            (series.boostCopy || series.chart.boostCopy)();
                        }
                    }
                }

                return !chartDestroyed;
            }, function () {
                var loadingDiv = chart.loadingDiv,
                    loadingShown = chart.loadingShown;
                stroke();

                // if (series.boostCopy || series.chart.boostCopy) {
                //     (series.boostCopy || series.chart.boostCopy)();
                // }

                series.canvasToSVG();

                if (boostSettings.timeRendering) {
                    console.timeEnd('canvas rendering'); // eslint-disable-line no-console
                }

                fireEvent(series, 'renderedCanvas');

                // Do not use chart.hideLoading, as it runs JS animation and
                // will be blocked by buildKDTree. CSS animation looks good, but
                // then it must be deleted in timeout. If we add the module to
                // core, change hideLoading so we can skip this block.
                if (loadingShown) {
                    extend(loadingDiv.style, {
                        transition: 'opacity 250ms',
                        opacity: 0
                    });
                    chart.loadingShown = false;
                    destroyLoadingDiv = setTimeout(function () {
                        if (loadingDiv.parentNode) { // In exporting it is falsy
                            loadingDiv.parentNode.removeChild(loadingDiv);
                        }
                        chart.loadingDiv = chart.loadingSpan = null;
                    }, 250);
                }

                // Go back to prototype, ready to build
                delete series.buildKDTree;

                series.buildKDTree();

            // Don't do async on export, the exportChart, getSVGForExport and
            // getSVG methods are not chained for it.
            }, chart.renderer.forExport ? Number.MAX_VALUE : undefined);
        }
    });

    seriesTypes.scatter.prototype.cvsMarkerCircle = function (
        ctx,
        clientX,
        plotY,
        r
    ) {
        ctx.moveTo(clientX, plotY);
        ctx.arc(clientX, plotY, r, 0, 2 * Math.PI, false);
    };

    // Rect is twice as fast as arc, should be used for small markers
    seriesTypes.scatter.prototype.cvsMarkerSquare = function (
        ctx,
        clientX,
        plotY,
        r
    ) {
        ctx.rect(clientX - r, plotY - r, r * 2, r * 2);
    };
    seriesTypes.scatter.prototype.fill = true;

    if (seriesTypes.bubble) {
        seriesTypes.bubble.prototype.cvsMarkerCircle = function (
            ctx,
            clientX,
            plotY,
            r,
            i
        ) {
            ctx.moveTo(clientX, plotY);
            ctx.arc(
                clientX,
                plotY,
                this.radii && this.radii[i], 0, 2 * Math.PI,
                false
            );
        };
        seriesTypes.bubble.prototype.cvsStrokeBatch = 1;
    }

    extend(seriesTypes.area.prototype, {
        cvsDrawPoint: function (ctx, clientX, plotY, yBottom, lastPoint) {
            if (lastPoint && clientX !== lastPoint.clientX) {
                ctx.moveTo(lastPoint.clientX, lastPoint.yBottom);
                ctx.lineTo(lastPoint.clientX, lastPoint.plotY);
                ctx.lineTo(clientX, plotY);
                ctx.lineTo(clientX, yBottom);
            }
        },
        fill: true,
        fillOpacity: true,
        sampling: true
    });

    extend(seriesTypes.column.prototype, {
        cvsDrawPoint: function (ctx, clientX, plotY, yBottom) {
            ctx.rect(clientX - 1, plotY, 1, yBottom - plotY);
        },
        fill: true,
        sampling: true
    });

    H.Chart.prototype.callbacks.push(function (chart) {
        function canvasToSVG() {
            if (chart.boostCopy) {
                chart.boostCopy();
            }
        }

        function clear() {
            if (chart.renderTarget) {
                chart.renderTarget.attr({ href: '' });
            }

            if (chart.canvas) {
                chart.canvas.getContext('2d').clearRect(
                    0,
                    0,
                    chart.canvas.width,
                    chart.canvas.height
                );
            }
        }

        addEvent(chart, 'predraw', clear);
        addEvent(chart, 'render', canvasToSVG);
    });
};<|MERGE_RESOLUTION|>--- conflicted
+++ resolved
@@ -34,16 +34,12 @@
 H.initCanvasBoost = function () {
     if (H.seriesTypes.heatmap) {
         H.wrap(H.seriesTypes.heatmap.prototype, 'drawPoints', function () {
-<<<<<<< HEAD
             var chart = this.chart,
-                ctx = this.getContext();
-=======
-            var ctx = this.getContext(),
+                ctx = this.getContext(),
                 inverted = this.chart.inverted,
                 xAxis = this.xAxis,
                 yAxis = this.yAxis;
 
->>>>>>> c00f410c
             if (ctx) {
 
                 // draw the columns
