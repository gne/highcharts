/**
 * @license @product.name@ JS v@product.version@ (@product.date@)
 * Exporting module
 *
 * (c) 2010-2011 Torstein Hønsi
 *
 * License: www.highcharts.com/license
 */

// JSLint options:
/*global Highcharts, document, window, Math, setTimeout */

(function (Highcharts) { // encapsulate

// create shortcuts
var Chart = Highcharts.Chart,
	addEvent = Highcharts.addEvent,
	removeEvent = Highcharts.removeEvent,
	createElement = Highcharts.createElement,
	discardElement = Highcharts.discardElement,
	css = Highcharts.css,
	merge = Highcharts.merge,
	each = Highcharts.each,
	extend = Highcharts.extend,
	math = Math,
	mathMax = math.max,
	doc = document,
	win = window,
	isTouchDevice = Highcharts.isTouchDevice,
	M = 'M',
	L = 'L',
	DIV = 'div',
	HIDDEN = 'hidden',
	NONE = 'none',
	PREFIX = 'highcharts-',
	ABSOLUTE = 'absolute',
	PX = 'px',
	UNDEFINED,
	symbols = Highcharts.Renderer.prototype.symbols,
	defaultOptions = Highcharts.getOptions(),
	buttonOffset;

	// Add language
	extend(defaultOptions.lang, {
		downloadPNG: 'Download PNG image',
		downloadJPEG: 'Download JPEG image',
		downloadPDF: 'Download PDF document',
		downloadSVG: 'Download SVG vector image',
		contextButtonTitle: 'Chart context menu'
	});

// docs: update the new defaults and explain the compatibility pack

// Buttons and menus are collected in a separate config option set called 'navigation'.
// This can be extended later to add control buttons like zoom and pan right click menus.
defaultOptions.navigation = {
	menuStyle: {
		border: '1px solid #A0A0A0',
		background: '#FFFFFF',
		padding: '5px 0'
	},
	menuItemStyle: {
		padding: '0 10px',
		background: NONE,
		color: '#303030',
		fontSize: isTouchDevice ? '14px' : '11px'
	},
	menuItemHoverStyle: {
		background: '#4572A5',
		color: '#FFFFFF'
	},

	buttonOptions: { // docs
		symbolFill: '#E0E0E0',
		symbolSize: 14,
		symbolStroke: '#666',
		symbolStrokeWidth: 3,
		symbolX: 12.5,
		symbolY: 10.5,
		align: 'right',
		buttonSpacing: 3, 
		height: 22,
		theme: {
			fill: 'none',
			stroke: 'white'
		},
		verticalAlign: 'top',
		width: 24
	}
};



// Add the export related options
defaultOptions.exporting = {
	//enabled: true,
	//filename: 'chart',
	type: 'image/png',
	url: 'http://export.highcharts.com/',
	//width: undefined, // docs
	//scale: 2 // docs 
	buttons: {
		contextButton: { // docs
			//x: -10, // docs: x is different now
			symbol: 'menu',
			_titleKey: 'contextButtonTitle',
			menuItems: [{
				text: 'Print chart',
				onclick: function () {
					this.print();
				}
			}, {
				separator: true
			}, {
				textKey: 'downloadPNG',
				onclick: function () {
					this.exportChart();
				}
			}, {
				textKey: 'downloadJPEG',
				onclick: function () {
					this.exportChart({
						type: 'image/jpeg'
					});
				}
			}, {
				textKey: 'downloadPDF',
				onclick: function () {
					this.exportChart({
						type: 'application/pdf'
					});
				}
			}, {
				textKey: 'downloadSVG',
				onclick: function () {
					this.exportChart({
						type: 'image/svg+xml'
					});
				}
			}
			// Enable this block to add "View SVG" to the dropdown menu
			/*
			,{

				text: 'View SVG',
				onclick: function () {
					var svg = this.getSVG()
						.replace(/</g, '\n&lt;')
						.replace(/>/g, '&gt;');

					doc.body.innerHTML = '<pre>' + svg + '</pre>';
				}
			} // */
			]
		}
	}
};

// Add the Highcharts.post utility
Highcharts.post = function (url, data) {
	var name,
		form;
	
	// create the form
	form = createElement('form', {
		method: 'post',
		action: url,
		enctype: 'multipart/form-data'
	}, {
		display: NONE
	}, doc.body);

	// add the data
	for (name in data) {
		createElement('input', {
			type: HIDDEN,
			name: name,
			value: data[name]
		}, null, form);
	}

	// submit
	form.submit();

	// clean up
	discardElement(form);
};

extend(Chart.prototype, {

	/**
	 * Return an SVG representation of the chart
	 *
	 * @param additionalOptions {Object} Additional chart options for the generated SVG representation
	 */
	getSVG: function (additionalOptions) {
		var chart = this,
			chartCopy,
			sandbox,
			svg,
			seriesOptions,
			sourceWidth,
			sourceHeight,
			cssWidth,
			cssHeight,
			options = merge(chart.options, additionalOptions); // copy the options and add extra options

		// IE compatibility hack for generating SVG content that it doesn't really understand
		if (!doc.createElementNS) {
			/*jslint unparam: true*//* allow unused parameter ns in function below */
			doc.createElementNS = function (ns, tagName) {
				return doc.createElement(tagName);
			};
			/*jslint unparam: false*/
		}

		// create a sandbox where a new chart will be generated
		sandbox = createElement(DIV, null, {
			position: ABSOLUTE,
			top: '-9999em',
			width: chart.chartWidth + PX,
			height: chart.chartHeight + PX
		}, doc.body);
		
		// get the source size
		cssWidth = chart.renderTo.style.width;
		cssHeight = chart.renderTo.style.height;
		sourceWidth = options.exporting.sourceWidth ||
			options.chart.width ||
			(/px$/.test(cssWidth) && parseInt(cssWidth, 10)) ||
			600;
		sourceHeight = options.exporting.sourceHeight ||
			options.chart.height ||
			(/px$/.test(cssHeight) && parseInt(cssHeight, 10)) ||
			400;
		

		// override some options
		extend(options.chart, {
			renderTo: sandbox,
<<<<<<< HEAD
			forExport: true,
			width: sourceWidth, // docs,
			height: sourceHeight // docs
=======
			animation: false,
			forExport: true
>>>>>>> 2d9b3318
		});
		options.exporting.enabled = false; // hide buttons in print
		options.chart.plotBackgroundImage = null; // the converter doesn't handle images

		// prepare for replicating the chart
		options.series = [];
		each(chart.series, function (serie) {
			seriesOptions = merge(serie.options, {
				animation: false, // turn off animation
				showCheckbox: false,
				visible: serie.visible
			});

			if (!seriesOptions.isInternal) { // used for the navigator series that has its own option set
				options.series.push(seriesOptions);
			}
		});

		// generate the chart copy
		chartCopy = new Highcharts.Chart(options, chart.callback);

		// reflect axis extremes in the export
		each(['xAxis', 'yAxis'], function (axisType) {
			each(chart[axisType], function (axis, i) {
				var axisCopy = chartCopy[axisType][i],
					extremes = axis.getExtremes(),
					userMin = extremes.userMin,
					userMax = extremes.userMax;

				if (userMin !== UNDEFINED || userMax !== UNDEFINED) {
					axisCopy.setExtremes(userMin, userMax, true, false);
				}
			});
		});

		// get the SVG from the container's innerHTML
		svg = chartCopy.container.innerHTML;

		// free up memory
		options = null;
		chartCopy.destroy();
		discardElement(sandbox);

		// sanitize
		svg = svg
			.replace(/zIndex="[^"]+"/g, '')
			.replace(/isShadow="[^"]+"/g, '')
			.replace(/symbolName="[^"]+"/g, '')
			.replace(/jQuery[0-9]+="[^"]+"/g, '')
			.replace(/isTracker="[^"]+"/g, '')
			.replace(/url\([^#]+#/g, 'url(#')
			.replace(/<svg /, '<svg xmlns:xlink="http://www.w3.org/1999/xlink" ')
			.replace(/ href=/g, ' xlink:href=')
			.replace(/\n/, ' ')
			.replace(/<\/svg>.*?$/, '</svg>') // any HTML added to the container after the SVG (#894)
			/* This fails in IE < 8
			.replace(/([0-9]+)\.([0-9]+)/g, function(s1, s2, s3) { // round off to save weight
				return s2 +'.'+ s3[0];
			})*/

			// Replace HTML entities, issue #347
			.replace(/&nbsp;/g, '\u00A0') // no-break space
			.replace(/&shy;/g,  '\u00AD') // soft hyphen

			// IE specific
			.replace(/<IMG /g, '<image ')
			.replace(/height=([^" ]+)/g, 'height="$1"')
			.replace(/width=([^" ]+)/g, 'width="$1"')
			.replace(/hc-svg-href="([^"]+)">/g, 'xlink:href="$1"/>')
			.replace(/id=([^" >]+)/g, 'id="$1"')
			.replace(/class=([^" ]+)/g, 'class="$1"')
			.replace(/ transform /g, ' ')
			.replace(/:(path|rect)/g, '$1')
			.replace(/style="([^"]+)"/g, function (s) {
				return s.toLowerCase();
			});

		// IE9 beta bugs with innerHTML. Test again with final IE9.
		svg = svg.replace(/(url\(#highcharts-[0-9]+)&quot;/g, '$1')
			.replace(/&quot;/g, "'");
		if (svg.match(/ xmlns="/g).length === 2) {
			svg = svg.replace(/xmlns="[^"]+"/, '');
		}

		return svg;
	},

	/**
	 * Submit the SVG representation of the chart to the server
	 * @param {Object} options Exporting options. Possible members are url, type and width.
	 * @param {Object} chartOptions Additional chart options for the SVG representation of the chart
	 */
	exportChart: function (options, chartOptions) {
<<<<<<< HEAD
		
		options = options || {};
		
		var chart = this,
			svg = chart.getSVG(merge(
				chart.options.exporting.chartOptions, // docs
				chartOptions, 
				{
					exporting: {
						sourceWidth: options.sourceWidth, // docs
						sourceHeight: options.sourceHeight // docs
					}
				}
			));
=======
		var exportingOptions = this.options.exporting,
			svg = this.getSVG(merge(exportingOptions.chartOptions, chartOptions));
>>>>>>> 2d9b3318

		// merge the options
		options = merge(exportingOptions, options);
		
		// do the post
		Highcharts.post(options.url, {
			filename: options.filename || 'chart',
			type: options.type,
			width: options.width,
			scale: options.scale || 2,
			svg: svg
		});

	},
	
	/**
	 * Print the chart
	 */
	print: function () {

		var chart = this,
			container = chart.container,
			origDisplay = [],
			origParent = container.parentNode,
			body = doc.body,
			childNodes = body.childNodes;

		if (chart.isPrinting) { // block the button while in printing mode
			return;
		}

		chart.isPrinting = true;

		// hide all body content
		each(childNodes, function (node, i) {
			if (node.nodeType === 1) {
				origDisplay[i] = node.style.display;
				node.style.display = NONE;
			}
		});

		// pull out the chart
		body.appendChild(container);

		// print
		win.print();

		// allow the browser to prepare before reverting
		setTimeout(function () {

			// put the chart back in
			origParent.appendChild(container);

			// restore all body content
			each(childNodes, function (node, i) {
				if (node.nodeType === 1) {
					node.style.display = origDisplay[i];
				}
			});

			chart.isPrinting = false;

		}, 1000);

	},

	/**
	 * Display a popup menu for choosing the export type
	 *
	 * @param {String} name An identifier for the menu
	 * @param {Array} items A collection with text and onclicks for the items
	 * @param {Number} x The x position of the opener button
	 * @param {Number} y The y position of the opener button
	 * @param {Number} width The width of the opener button
	 * @param {Number} height The height of the opener button
	 */
	contextMenu: function (name, items, x, y, width, height, button) {
		var chart = this,
			navOptions = chart.options.navigation,
			menuItemStyle = navOptions.menuItemStyle,
			chartWidth = chart.chartWidth,
			chartHeight = chart.chartHeight,
			cacheName = 'cache-' + name,
			menu = chart[cacheName],
			menuPadding = mathMax(width, height), // for mouse leave detection
			boxShadow = '3px 3px 10px #888',
			innerMenu,
			hide,
			hideTimer,
			menuStyle;

		// create the menu only the first time
		if (!menu) {

			// create a HTML element above the SVG
			chart[cacheName] = menu = createElement(DIV, {
				className: PREFIX + name
			}, {
				position: ABSOLUTE,
				zIndex: 1000,
				padding: menuPadding + PX
			}, chart.container);

			innerMenu = createElement(DIV, null,
				extend({
					MozBoxShadow: boxShadow,
					WebkitBoxShadow: boxShadow,
					boxShadow: boxShadow
				}, navOptions.menuStyle), menu);

			// hide on mouse out
			hide = function () {
				css(menu, { display: NONE });
				if (button) {
					button.setState(0);
				}
			};

			// Hide the menu some time after mouse leave (#1357)
			addEvent(menu, 'mouseleave', function () {
				hideTimer = setTimeout(hide, 500);
			});
			addEvent(menu, 'mouseenter', function () {
				clearTimeout(hideTimer);
			});


			// create the items
			each(items, function (item) {
				if (item) {
					var element = item.separator ? 
						createElement('hr', null, null, innerMenu) :
						createElement(DIV, {
							onmouseover: function () {
								css(this, navOptions.menuItemHoverStyle);
							},
							onmouseout: function () {
								css(this, menuItemStyle);
							},
							onclick: function () {
								hide();
								item.onclick.apply(chart, arguments);
							},
							innerHTML: item.text || chart.options.lang[item.textKey]
						}, extend({
							cursor: 'pointer'
						}, menuItemStyle), innerMenu);


					// Keep references to menu divs to be able to destroy them
					chart.exportDivElements.push(element);
				}
			});

			// Keep references to menu and innerMenu div to be able to destroy them
			chart.exportDivElements.push(innerMenu, menu);

			chart.exportMenuWidth = menu.offsetWidth;
			chart.exportMenuHeight = menu.offsetHeight;
		}

		menuStyle = { display: 'block' };

		// if outside right, right align it
		if (x + chart.exportMenuWidth > chartWidth) {
			menuStyle.right = (chartWidth - x - width - menuPadding) + PX;
		} else {
			menuStyle.left = (x - menuPadding) + PX;
		}
		// if outside bottom, bottom align it
		if (y + height + chart.exportMenuHeight > chartHeight) {
			menuStyle.bottom = (chartHeight - y - menuPadding)  + PX;
		} else {
			menuStyle.top = (y + height - menuPadding) + PX;
		}

		css(menu, menuStyle);
	},

	/**
	 * Add the export button to the chart
	 */
	addButton: function (options) {

		var chart = this,
			renderer = chart.renderer,
			btnOptions = merge(chart.options.navigation.buttonOptions, options),
			onclick = btnOptions.onclick,
			menuItems = btnOptions.menuItems,
			//buttonWidth = btnOptions.width,
			//buttonHeight = btnOptions.height,
			//box,
			symbol,
			button,
<<<<<<< HEAD
			//borderWidth = btnOptions.borderWidth,
			/*boxAttr = {
=======
			menuKey,
			borderWidth = btnOptions.borderWidth,
			boxAttr = {
>>>>>>> 2d9b3318
				stroke: btnOptions.borderColor

			},*/
			symbolAttr = {
				stroke: btnOptions.symbolStroke,
				fill: btnOptions.symbolFill
			},
			symbolSize = btnOptions.symbolSize || 12;

		if (!chart.btnCount) {
			chart.btnCount = 0;
		}
		menuKey = chart.btnCount++;

		// Keeps references to the button elements
		if (!chart.exportDivElements) {
			chart.exportDivElements = [];
			chart.exportSVGElements = [];
		}

		if (btnOptions.enabled === false) {
			return;
		}


		var attr = btnOptions.theme,
			states = attr.states,
			hover = states && states.hover,
			select = states && states.select,
			callback;

		delete attr.states;

		if (onclick) {
			callback = function () {
				onclick.apply(chart, arguments);
			};

		} else if (menuItems) {
			callback = function () {
				chart.contextMenu(
					'contextmenu', 
					menuItems, 
					button.translateX, 
					button.translateY, 
					button.width, 
					button.height,
					button
				);
				button.setState(2);
			};
		}

<<<<<<< HEAD

		if (btnOptions.text && btnOptions.symbol) {
			attr.paddingLeft = 20;
		
		} else if (!btnOptions.text) {
			extend(attr, {
				width: btnOptions.width,
				height: btnOptions.height,
				padding: 0
			});
		}

		button = renderer.button(btnOptions.text, 0, 0, callback, attr, hover, select)
=======
		// the box border
		box = renderer.rect(
			0,
			0,
			buttonWidth,
			buttonHeight,
			btnOptions.borderRadius,
			borderWidth
		)
		//.translate(buttonLeft, buttonTop) // to allow gradients
		.align(btnOptions, true)
		.attr(extend({
			fill: btnOptions.backgroundColor,
			'stroke-width': borderWidth,
			zIndex: 19,
			'class': btnOptions._id
		}, boxAttr)).add();

		// the invisible element to track the clicks
		button = renderer.rect(
				0,
				0,
				buttonWidth,
				buttonHeight,
				0
			)
			.align(btnOptions)
>>>>>>> 2d9b3318
			.attr({
				title: chart.options.lang[btnOptions._titleKey],
<<<<<<< HEAD
				'stroke-linecap': 'round'
			});

		if (btnOptions.symbol) {
			symbol = renderer.symbol(
					btnOptions.symbol,
					btnOptions.symbolX - (symbolSize / 2),
					btnOptions.symbolY - (symbolSize / 2),
					symbolSize,				
					symbolSize
				)
				.attr(extend(symbolAttr, {
					'stroke-width': btnOptions.symbolStrokeWidth || 1,
					zIndex: 1
				})).add(button);
=======
				zIndex: 21,
				'class': btnOptions._id
			}).css({
				cursor: 'pointer'
			})
			.on('mouseover', function () {
				symbol.attr({
					stroke: btnOptions.hoverSymbolStroke,
					fill: btnOptions.hoverSymbolFill
				});
				box.attr({
					stroke: btnOptions.hoverBorderColor
				});
			})
			.on('mouseout', revert)
			.on('click', revert)
			.add();

		// add the click event
		if (menuItems) {

			onclick = function () {
				revert();
				var bBox = button.getBBox();
				chart.contextMenu('menu' + menuKey, menuItems, bBox.x, bBox.y, buttonWidth, buttonHeight);
			};
>>>>>>> 2d9b3318
		}

<<<<<<< HEAD
		button.add()
			.align(extend(btnOptions, {
				width: button.width,
				x: buttonOffset
			}), true, 'spacingBox');

		buttonOffset += (button.width + btnOptions.buttonSpacing) * (btnOptions.align === 'right' ? -1 : 1);

		chart.exportSVGElements.push(button, symbol);

=======
		// the icon
		symbol = renderer.symbol(
				btnOptions.symbol,
				btnOptions.symbolX - (symbolSize / 2),
				btnOptions.symbolY - (symbolSize / 2),
				symbolSize,				
				symbolSize
			)
			.align(btnOptions, true)
			.attr(extend(symbolAttr, {
				'stroke-width': btnOptions.symbolStrokeWidth || 1,
				zIndex: 20,
				'class': btnOptions._id
			})).add();

		// Keep references to the renderer element so to be able to destroy them later.
		chart.exportSVGElements.push(box, button, symbol);
>>>>>>> 2d9b3318
	},

	/**
	 * Destroy the buttons.
	 */
	destroyExport: function () {
		var i,
			chart = this,
			elem;

		// Destroy the extra buttons added
		for (i = 0; i < chart.exportSVGElements.length; i++) {
			elem = chart.exportSVGElements[i];
			// Destroy and null the svg/vml elements
			elem.onclick = elem.ontouchstart = null;
			chart.exportSVGElements[i] = elem.destroy();
		}

		// Destroy the divs for the menu
		for (i = 0; i < chart.exportDivElements.length; i++) {
			elem = chart.exportDivElements[i];

			// Remove the event handler
			removeEvent(elem, 'mouseleave');

			// Remove inline events
			chart.exportDivElements[i] = elem.onmouseout = elem.onmouseover = elem.ontouchstart = elem.onclick = null;

			// Destroy the div by moving to garbage bin
			discardElement(elem);
		}
	}
});


symbols.menu = function (x, y, width, height) {
	var arr = [
		M, x, y + 2.5,
		L, x + width, y + 2.5,
		M, x, y + height / 2 + 0.5,
		L, x + width, y + height / 2 + 0.5,
		M, x, y + height - 1.5,
		L, x + width, y + height - 1.5
	];
	return arr;
};

// Add the buttons on chart load
Chart.prototype.callbacks.push(function (chart) {
	var n,
		exportingOptions = chart.options.exporting,
		buttons = exportingOptions.buttons;

	buttonOffset = 0;

	if (exportingOptions.enabled !== false) {

		for (n in buttons) {
			chart.addButton(buttons[n]);
		}

		// Destroy the export elements at chart destroy
		addEvent(chart, 'destroy', chart.destroyExport);
	}

});


}(Highcharts));<|MERGE_RESOLUTION|>--- conflicted
+++ resolved
@@ -238,14 +238,9 @@
 		// override some options
 		extend(options.chart, {
 			renderTo: sandbox,
-<<<<<<< HEAD
 			forExport: true,
 			width: sourceWidth, // docs,
 			height: sourceHeight // docs
-=======
-			animation: false,
-			forExport: true
->>>>>>> 2d9b3318
 		});
 		options.exporting.enabled = false; // hide buttons in print
 		options.chart.plotBackgroundImage = null; // the converter doesn't handle images
@@ -339,7 +334,6 @@
 	 * @param {Object} chartOptions Additional chart options for the SVG representation of the chart
 	 */
 	exportChart: function (options, chartOptions) {
-<<<<<<< HEAD
 		
 		options = options || {};
 		
@@ -354,10 +348,6 @@
 					}
 				}
 			));
-=======
-		var exportingOptions = this.options.exporting,
-			svg = this.getSVG(merge(exportingOptions.chartOptions, chartOptions));
->>>>>>> 2d9b3318
 
 		// merge the options
 		options = merge(exportingOptions, options);
@@ -552,14 +542,8 @@
 			//box,
 			symbol,
 			button,
-<<<<<<< HEAD
 			//borderWidth = btnOptions.borderWidth,
 			/*boxAttr = {
-=======
-			menuKey,
-			borderWidth = btnOptions.borderWidth,
-			boxAttr = {
->>>>>>> 2d9b3318
 				stroke: btnOptions.borderColor
 
 			},*/
@@ -613,7 +597,6 @@
 			};
 		}
 
-<<<<<<< HEAD
 
 		if (btnOptions.text && btnOptions.symbol) {
 			attr.paddingLeft = 20;
@@ -627,38 +610,8 @@
 		}
 
 		button = renderer.button(btnOptions.text, 0, 0, callback, attr, hover, select)
-=======
-		// the box border
-		box = renderer.rect(
-			0,
-			0,
-			buttonWidth,
-			buttonHeight,
-			btnOptions.borderRadius,
-			borderWidth
-		)
-		//.translate(buttonLeft, buttonTop) // to allow gradients
-		.align(btnOptions, true)
-		.attr(extend({
-			fill: btnOptions.backgroundColor,
-			'stroke-width': borderWidth,
-			zIndex: 19,
-			'class': btnOptions._id
-		}, boxAttr)).add();
-
-		// the invisible element to track the clicks
-		button = renderer.rect(
-				0,
-				0,
-				buttonWidth,
-				buttonHeight,
-				0
-			)
-			.align(btnOptions)
->>>>>>> 2d9b3318
 			.attr({
 				title: chart.options.lang[btnOptions._titleKey],
-<<<<<<< HEAD
 				'stroke-linecap': 'round'
 			});
 
@@ -674,37 +627,8 @@
 					'stroke-width': btnOptions.symbolStrokeWidth || 1,
 					zIndex: 1
 				})).add(button);
-=======
-				zIndex: 21,
-				'class': btnOptions._id
-			}).css({
-				cursor: 'pointer'
-			})
-			.on('mouseover', function () {
-				symbol.attr({
-					stroke: btnOptions.hoverSymbolStroke,
-					fill: btnOptions.hoverSymbolFill
-				});
-				box.attr({
-					stroke: btnOptions.hoverBorderColor
-				});
-			})
-			.on('mouseout', revert)
-			.on('click', revert)
-			.add();
-
-		// add the click event
-		if (menuItems) {
-
-			onclick = function () {
-				revert();
-				var bBox = button.getBBox();
-				chart.contextMenu('menu' + menuKey, menuItems, bBox.x, bBox.y, buttonWidth, buttonHeight);
-			};
->>>>>>> 2d9b3318
-		}
-
-<<<<<<< HEAD
+		}
+
 		button.add()
 			.align(extend(btnOptions, {
 				width: button.width,
@@ -715,25 +639,6 @@
 
 		chart.exportSVGElements.push(button, symbol);
 
-=======
-		// the icon
-		symbol = renderer.symbol(
-				btnOptions.symbol,
-				btnOptions.symbolX - (symbolSize / 2),
-				btnOptions.symbolY - (symbolSize / 2),
-				symbolSize,				
-				symbolSize
-			)
-			.align(btnOptions, true)
-			.attr(extend(symbolAttr, {
-				'stroke-width': btnOptions.symbolStrokeWidth || 1,
-				zIndex: 20,
-				'class': btnOptions._id
-			})).add();
-
-		// Keep references to the renderer element so to be able to destroy them later.
-		chart.exportSVGElements.push(box, button, symbol);
->>>>>>> 2d9b3318
 	},
 
 	/**
