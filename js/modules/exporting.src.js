/**
 * @license @product.name@ JS v@product.version@ (@product.date@)
 * Exporting module
 *
 * (c) 2010-2014 Torstein Honsi
 *
 * License: www.highcharts.com/license
 */

/* eslint indent:0 */
(function (Highcharts) {

// create shortcuts
var Chart = Highcharts.Chart,
	addEvent = Highcharts.addEvent,
	removeEvent = Highcharts.removeEvent,
	fireEvent = Highcharts.fireEvent,
	createElement = Highcharts.createElement,
	discardElement = Highcharts.discardElement,
	css = Highcharts.css,
	merge = Highcharts.merge,
	each = Highcharts.each,
	extend = Highcharts.extend,
	splat = Highcharts.splat,
	isTouchDevice = Highcharts.isTouchDevice,
	symbols = Highcharts.Renderer.prototype.symbols,
	defaultOptions = Highcharts.getOptions(),
	buttonOffset;

	// Add language
	extend(defaultOptions.lang, {
		printChart: 'Print chart',
		downloadPNG: 'Download PNG image',
		downloadJPEG: 'Download JPEG image',
		downloadPDF: 'Download PDF document',
		downloadSVG: 'Download SVG vector image',
		contextButtonTitle: 'Chart context menu'
	});

// Buttons and menus are collected in a separate config option set called 'navigation'.
// This can be extended later to add control buttons like zoom and pan right click menus.
defaultOptions.navigation = {
	menuStyle: {
		border: '1px solid #A0A0A0',
		background: '#FFFFFF',
		padding: '5px 0'
	},
	menuItemStyle: {
		padding: '0 10px',
		background: 'none',
		color: '#303030',
		fontSize: isTouchDevice ? '14px' : '11px'
	},
	menuItemHoverStyle: {
		background: '#4572A5',
		color: '#FFFFFF'
	},

	buttonOptions: {
		symbolFill: '#E0E0E0',
		symbolSize: 14,
		symbolStroke: '#666',
		symbolStrokeWidth: 3,
		symbolX: 12.5,
		symbolY: 10.5,
		align: 'right',
		buttonSpacing: 3,
		height: 22,
		// text: null,
		theme: {
			fill: 'white', // capture hover
			stroke: 'none'
		},
		verticalAlign: 'top',
		width: 24
	}
};



// Add the export related options
defaultOptions.exporting = {
	//enabled: true,
	//filename: 'chart',
	type: 'image/png',
	url: 'http://export.highcharts.com/',
	//width: undefined,
	//scale: 2
	buttons: {
		contextButton: {
			menuClassName: 'highcharts-' + 'contextmenu',
			//x: -10,
			symbol: 'menu',
			_titleKey: 'contextButtonTitle',
			menuItems: [{
				textKey: 'printChart',
				onclick: function () {
					this.print();
				}
			}, {
				separator: true
			}, {
				textKey: 'downloadPNG',
				onclick: function () {
					this.exportChart();
				}
			}, {
				textKey: 'downloadJPEG',
				onclick: function () {
					this.exportChart({
						type: 'image/jpeg'
					});
				}
			}, {
				textKey: 'downloadPDF',
				onclick: function () {
					this.exportChart({
						type: 'application/pdf'
					});
				}
			}, {
				textKey: 'downloadSVG',
				onclick: function () {
					this.exportChart({
						type: 'image/svg+xml'
					});
				}
			}
			// Enable this block to add "View SVG" to the dropdown menu
			/*
			,{

				text: 'View SVG',
				onclick: function () {
					var svg = this.getSVG()
						.replace(/</g, '\n&lt;')
						.replace(/>/g, '&gt;');

					document.body.innerHTML = '<pre>' + svg + '</pre>';
				}
			} // */
			]
		}
	}
};

// Add the Highcharts.post utility
Highcharts.post = function (url, data, formAttributes) {
	var name,
		form;

	// create the form
	form = createElement('form', merge({
		method: 'post',
		action: url,
		enctype: 'multipart/form-data'
	}, formAttributes), {
		display: 'none'
	}, document.body);

	// add the data
	for (name in data) {
		createElement('input', {
			type: 'hidden',
			name: name,
			value: data[name]
		}, null, form);
	}

	// submit
	form.submit();

	// clean up
	discardElement(form);
};

extend(Chart.prototype, {

	/**
	 * A collection of regex fixes on the produces SVG to account for expando properties,
	 * browser bugs, VML problems and other. Returns a cleaned SVG.
	 */
	sanitizeSVG: function (svg) {
		return svg
			.replace(/zIndex="[^"]+"/g, '')
			.replace(/isShadow="[^"]+"/g, '')
			.replace(/symbolName="[^"]+"/g, '')
			.replace(/jQuery[0-9]+="[^"]+"/g, '')
			.replace(/url\([^#]+#/g, 'url(#')
			.replace(/<svg /, '<svg xmlns:xlink="http://www.w3.org/1999/xlink" ')
			.replace(/ (NS[0-9]+\:)?href=/g, ' xlink:href=') // #3567
			.replace(/\n/, ' ')
			// Any HTML added to the container after the SVG (#894)
			.replace(/<\/svg>.*?$/, '</svg>') 
			// Batik doesn't support rgba fills and strokes (#3095)
			.replace(/(fill|stroke)="rgba\(([ 0-9]+,[ 0-9]+,[ 0-9]+),([ 0-9\.]+)\)"/g, '$1="rgb($2)" $1-opacity="$3"')
			/* This fails in IE < 8
			.replace(/([0-9]+)\.([0-9]+)/g, function(s1, s2, s3) { // round off to save weight
				return s2 +'.'+ s3[0];
			})*/

			// Replace HTML entities, issue #347
			.replace(/&nbsp;/g, '\u00A0') // no-break space
			.replace(/&shy;/g,  '\u00AD') // soft hyphen

			// IE specific
			.replace(/<IMG /g, '<image ')
			.replace(/<(\/?)TITLE>/g, '<$1title>')
			.replace(/height=([^" ]+)/g, 'height="$1"')
			.replace(/width=([^" ]+)/g, 'width="$1"')
			.replace(/hc-svg-href="([^"]+)">/g, 'xlink:href="$1"/>')
			.replace(/ id=([^" >]+)/g, ' id="$1"') // #4003
			.replace(/class=([^" >]+)/g, 'class="$1"')
			.replace(/ transform /g, ' ')
			.replace(/:(path|rect)/g, '$1')
			.replace(/style="([^"]+)"/g, function (s) {
				return s.toLowerCase();
			});
	},

	/**
	 * Return innerHTML of chart. Used as hook for plugins.
	 */
	getChartHTML: function () {
		return this.container.innerHTML;
	},

	/**
	 * Return an SVG representation of the chart
	 *
	 * @param additionalOptions {Object} Additional chart options for the generated SVG representation
	 */
	getSVG: function (additionalOptions) {
		var chart = this,
			chartCopy,
			sandbox,
			svg,
			seriesOptions,
			sourceWidth,
			sourceHeight,
			cssWidth,
			cssHeight,
			html,
			options = merge(chart.options, additionalOptions), // copy the options and add extra options
			allowHTML = options.exporting.allowHTML; // docs: experimental, see #2473
			

		// IE compatibility hack for generating SVG content that it doesn't really understand
<<<<<<< HEAD
		if (!document.createElementNS) {
			/*jslint unparam: true*//* allow unused parameter ns in function below */
			document.createElementNS = function (ns, tagName) {
				return document.createElement(tagName);
=======
		if (!doc.createElementNS) {
			doc.createElementNS = function (ns, tagName) {
				return doc.createElement(tagName);
>>>>>>> df0e951f
			};
		}

		// create a sandbox where a new chart will be generated
		sandbox = createElement('div', null, {
			position: 'absolute',
			top: '-9999em',
			width: chart.chartWidth + 'px',
			height: chart.chartHeight + 'px'
		}, document.body);

		// get the source size
		cssWidth = chart.renderTo.style.width;
		cssHeight = chart.renderTo.style.height;
		sourceWidth = options.exporting.sourceWidth ||
			options.chart.width ||
			(/px$/.test(cssWidth) && parseInt(cssWidth, 10)) ||
			600;
		sourceHeight = options.exporting.sourceHeight ||
			options.chart.height ||
			(/px$/.test(cssHeight) && parseInt(cssHeight, 10)) ||
			400;

		// override some options
		extend(options.chart, {
			animation: false,
			renderTo: sandbox,
			forExport: true,
			renderer: 'SVGRenderer',
			width: sourceWidth,
			height: sourceHeight
		});
		options.exporting.enabled = false; // hide buttons in print
		delete options.data; // #3004

		// prepare for replicating the chart
		options.series = [];
		each(chart.series, function (serie) {
			seriesOptions = merge(serie.options, {
				animation: false, // turn off animation
				enableMouseTracking: false,
				showCheckbox: false,
				visible: serie.visible
			});

			if (!seriesOptions.isInternal) { // used for the navigator series that has its own option set
				options.series.push(seriesOptions);
			}
		});

		// Axis options must be merged in one by one, since it may be an array or an object (#2022, #3900)
		if (additionalOptions) {
			each(['xAxis', 'yAxis'], function (axisType) {
				each(splat(additionalOptions[axisType]), function (axisOptions, i) {
					options[axisType][i] = merge(options[axisType][i], axisOptions);
				});
			});
		}

		// generate the chart copy
		chartCopy = new Highcharts.Chart(options, chart.callback);

		// reflect axis extremes in the export
		each(['xAxis', 'yAxis'], function (axisType) {
			each(chart[axisType], function (axis, i) {
				var axisCopy = chartCopy[axisType][i],
					extremes = axis.getExtremes(),
					userMin = extremes.userMin,
					userMax = extremes.userMax;

				if (axisCopy && (userMin !== undefined || userMax !== undefined)) {
					axisCopy.setExtremes(userMin, userMax, true, false);
				}
			});
		});

		// get the SVG from the container's innerHTML
		svg = chartCopy.getChartHTML();

		// free up memory
		options = null;
		chartCopy.destroy();
		discardElement(sandbox);

		// Move HTML into a foreignObject
		if (allowHTML) {
			html = svg.match(/<\/svg>(.*?$)/);
			if (html) {
				html = '<foreignObject x="0" y="0" width="200" height="200">' +
					'<body xmlns="http://www.w3.org/1999/xhtml">' +
					html[1] +
					'</body>' + 
					'</foreignObject>';
				svg = svg.replace('</svg>', html + '</svg>');
			}
		}

		// sanitize
		svg = this.sanitizeSVG(svg);

		// IE9 beta bugs with innerHTML. Test again with final IE9.
		svg = svg.replace(/(url\(#highcharts-[0-9]+)&quot;/g, '$1')
			.replace(/&quot;/g, '\'');

		return svg;
	},

	getSVGForExport: function (options, chartOptions) {
		var chartExportingOptions = this.options.exporting;

		return this.getSVG(merge(
			{ chart: { borderRadius: 0 } },
			chartExportingOptions.chartOptions,
			chartOptions,
			{
				exporting: {
					sourceWidth: (options && options.sourceWidth) || chartExportingOptions.sourceWidth,
					sourceHeight: (options && options.sourceHeight) || chartExportingOptions.sourceHeight
				}
			}
		));
	},

	/**
	 * Submit the SVG representation of the chart to the server
	 * @param {Object} options Exporting options. Possible members are url, type, width and formAttributes.
	 * @param {Object} chartOptions Additional chart options for the SVG representation of the chart
	 */
	exportChart: function (options, chartOptions) {
		
		var svg = this.getSVGForExport(options, chartOptions);

		// merge the options
		options = merge(this.options.exporting, options);

		// do the post
		Highcharts.post(options.url, {
			filename: options.filename || 'chart',
			type: options.type,
			width: options.width || 0, // IE8 fails to post undefined correctly, so use 0
			scale: options.scale || 2,
			svg: svg
		}, options.formAttributes);

	},

	/**
	 * Print the chart
	 */
	print: function () {

		var chart = this,
			container = chart.container,
			origDisplay = [],
			origParent = container.parentNode,
			body = document.body,
			childNodes = body.childNodes;

		if (chart.isPrinting) { // block the button while in printing mode
			return;
		}

		chart.isPrinting = true;

		fireEvent(chart, 'beforePrint');

		// hide all body content
		each(childNodes, function (node, i) {
			if (node.nodeType === 1) {
				origDisplay[i] = node.style.display;
				node.style.display = 'none';
			}
		});

		// pull out the chart
		body.appendChild(container);

		// print
		window.focus(); // #1510
		window.print();

		// allow the browser to prepare before reverting
		setTimeout(function () {

			// put the chart back in
			origParent.appendChild(container);

			// restore all body content
			each(childNodes, function (node, i) {
				if (node.nodeType === 1) {
					node.style.display = origDisplay[i];
				}
			});

			chart.isPrinting = false;

			fireEvent(chart, 'afterPrint');

		}, 1000);

	},

	/**
	 * Display a popup menu for choosing the export type
	 *
	 * @param {String} className An identifier for the menu
	 * @param {Array} items A collection with text and onclicks for the items
	 * @param {Number} x The x position of the opener button
	 * @param {Number} y The y position of the opener button
	 * @param {Number} width The width of the opener button
	 * @param {Number} height The height of the opener button
	 */
	contextMenu: function (className, items, x, y, width, height, button) {
		var chart = this,
			navOptions = chart.options.navigation,
			menuItemStyle = navOptions.menuItemStyle,
			chartWidth = chart.chartWidth,
			chartHeight = chart.chartHeight,
			cacheName = 'cache-' + className,
			menu = chart[cacheName],
			menuPadding = Math.max(width, height), // for mouse leave detection
			boxShadow = '3px 3px 10px #888',
			innerMenu,
			hide,
			hideTimer,
			menuStyle,
			docMouseUpHandler = function (e) {
				if (!chart.pointer.inClass(e.target, className)) {
					hide();
				}
			};

		// create the menu only the first time
		if (!menu) {

			// create a HTML element above the SVG
			chart[cacheName] = menu = createElement('div', {
				className: className
			}, {
				position: 'absolute',
				zIndex: 1000,
				padding: menuPadding + 'px'
			}, chart.container);

			innerMenu = createElement('div', null,
				extend({
					MozBoxShadow: boxShadow,
					WebkitBoxShadow: boxShadow,
					boxShadow: boxShadow
				}, navOptions.menuStyle), menu);

			// hide on mouse out
			hide = function () {
				css(menu, { display: 'none' });
				if (button) {
					button.setState(0);
				}
				chart.openMenu = false;
			};

			// Hide the menu some time after mouse leave (#1357)
			addEvent(menu, 'mouseleave', function () {
				hideTimer = setTimeout(hide, 500);
			});
			addEvent(menu, 'mouseenter', function () {
				clearTimeout(hideTimer);
			});


			// Hide it on clicking or touching outside the menu (#2258, #2335, #2407)
			addEvent(document, 'mouseup', docMouseUpHandler);
			addEvent(chart, 'destroy', function () {
				removeEvent(document, 'mouseup', docMouseUpHandler);
			});


			// create the items
			each(items, function (item) {
				if (item) {
					var element = item.separator ?
						createElement('hr', null, null, innerMenu) :
						createElement('div', {
							onmouseover: function () {
								css(this, navOptions.menuItemHoverStyle);
							},
							onmouseout: function () {
								css(this, menuItemStyle);
							},
							onclick: function (e) {
								if (e) { // IE7
									e.stopPropagation();
								}
								hide();
								if (item.onclick) {
									item.onclick.apply(chart, arguments);
								}
							},
							innerHTML: item.text || chart.options.lang[item.textKey]
						}, extend({
							cursor: 'pointer'
						}, menuItemStyle), innerMenu);


					// Keep references to menu divs to be able to destroy them
					chart.exportDivElements.push(element);
				}
			});

			// Keep references to menu and innerMenu div to be able to destroy them
			chart.exportDivElements.push(innerMenu, menu);

			chart.exportMenuWidth = menu.offsetWidth;
			chart.exportMenuHeight = menu.offsetHeight;
		}

		menuStyle = { display: 'block' };

		// if outside right, right align it
		if (x + chart.exportMenuWidth > chartWidth) {
			menuStyle.right = (chartWidth - x - width - menuPadding) + 'px';
		} else {
			menuStyle.left = (x - menuPadding) + 'px';
		}
		// if outside bottom, bottom align it
		if (y + height + chart.exportMenuHeight > chartHeight && button.alignOptions.verticalAlign !== 'top') {
			menuStyle.bottom = (chartHeight - y - menuPadding)  + 'px';
		} else {
			menuStyle.top = (y + height - menuPadding) + 'px';
		}

		css(menu, menuStyle);
		chart.openMenu = true;
	},

	/**
	 * Add the export button to the chart
	 */
	addButton: function (options) {
		var chart = this,
			renderer = chart.renderer,
			btnOptions = merge(chart.options.navigation.buttonOptions, options),
			onclick = btnOptions.onclick,
			menuItems = btnOptions.menuItems,
			symbol,
			button,
			symbolAttr = {
				stroke: btnOptions.symbolStroke,
				fill: btnOptions.symbolFill
			},
			symbolSize = btnOptions.symbolSize || 12;
		if (!chart.btnCount) {
			chart.btnCount = 0;
		}

		// Keeps references to the button elements
		if (!chart.exportDivElements) {
			chart.exportDivElements = [];
			chart.exportSVGElements = [];
		}

		if (btnOptions.enabled === false) {
			return;
		}


		var attr = btnOptions.theme,
			states = attr.states,
			hover = states && states.hover,
			select = states && states.select,
			callback;

		delete attr.states;

		if (onclick) {
			callback = function (e) {
				e.stopPropagation();
				onclick.call(chart, e);
			};

		} else if (menuItems) {
			callback = function () {
				chart.contextMenu(
					button.menuClassName,
					menuItems,
					button.translateX,
					button.translateY,
					button.width,
					button.height,
					button
				);
				button.setState(2);
			};
		}


		if (btnOptions.text && btnOptions.symbol) {
			attr.paddingLeft = Highcharts.pick(attr.paddingLeft, 25);

		} else if (!btnOptions.text) {
			extend(attr, {
				width: btnOptions.width,
				height: btnOptions.height,
				padding: 0
			});
		}

		button = renderer.button(btnOptions.text, 0, 0, callback, attr, hover, select)
			.attr({
				title: chart.options.lang[btnOptions._titleKey],
				'stroke-linecap': 'round'
			});
		button.menuClassName = options.menuClassName || 'highcharts-menu-' + chart.btnCount++;

		if (btnOptions.symbol) {
			symbol = renderer.symbol(
					btnOptions.symbol,
					btnOptions.symbolX - (symbolSize / 2),
					btnOptions.symbolY - (symbolSize / 2),
					symbolSize,
					symbolSize
				)
				.attr(extend(symbolAttr, {
					'stroke-width': btnOptions.symbolStrokeWidth || 1,
					zIndex: 1
				})).add(button);
		}

		button.add()
			.align(extend(btnOptions, {
				width: button.width,
				x: Highcharts.pick(btnOptions.x, buttonOffset) // #1654
			}), true, 'spacingBox');

		buttonOffset += (button.width + btnOptions.buttonSpacing) * (btnOptions.align === 'right' ? -1 : 1);

		chart.exportSVGElements.push(button, symbol);

	},

	/**
	 * Destroy the buttons.
	 */
	destroyExport: function (e) {
		var chart = e.target,
			i,
			elem;

		// Destroy the extra buttons added
		for (i = 0; i < chart.exportSVGElements.length; i++) {
			elem = chart.exportSVGElements[i];

			// Destroy and null the svg/vml elements
			if (elem) { // #1822
				elem.onclick = elem.ontouchstart = null;
				chart.exportSVGElements[i] = elem.destroy();
			}
		}

		// Destroy the divs for the menu
		for (i = 0; i < chart.exportDivElements.length; i++) {
			elem = chart.exportDivElements[i];

			// Remove the event handler
			removeEvent(elem, 'mouseleave');

			// Remove inline events
			chart.exportDivElements[i] = elem.onmouseout = elem.onmouseover = elem.ontouchstart = elem.onclick = null;

			// Destroy the div by moving to garbage bin
			discardElement(elem);
		}
	}
});


symbols.menu = function (x, y, width, height) {
	var arr = [
		'M', x, y + 2.5,
		'L', x + width, y + 2.5,
		'M', x, y + height / 2 + 0.5,
		'L', x + width, y + height / 2 + 0.5,
		'M', x, y + height - 1.5,
		'L', x + width, y + height - 1.5
	];
	return arr;
};

// Add the buttons on chart load
Chart.prototype.callbacks.push(function (chart) {
	var n,
		exportingOptions = chart.options.exporting,
		buttons = exportingOptions.buttons;

	buttonOffset = 0;

	if (exportingOptions.enabled !== false) {

		for (n in buttons) {
			chart.addButton(buttons[n]);
		}

		// Destroy the export elements at chart destroy
		addEvent(chart, 'destroy', chart.destroyExport);
	}

});


}(Highcharts));<|MERGE_RESOLUTION|>--- conflicted
+++ resolved
@@ -246,16 +246,9 @@
 			
 
 		// IE compatibility hack for generating SVG content that it doesn't really understand
-<<<<<<< HEAD
-		if (!document.createElementNS) {
-			/*jslint unparam: true*//* allow unused parameter ns in function below */
-			document.createElementNS = function (ns, tagName) {
-				return document.createElement(tagName);
-=======
 		if (!doc.createElementNS) {
 			doc.createElementNS = function (ns, tagName) {
 				return doc.createElement(tagName);
->>>>>>> df0e951f
 			};
 		}
 
