/**
 * License: www.highcharts.com/license
 * Author: Torstein Honsi
 * 
 * This is an experimental Highcharts module that draws long data series on a canvas
 * in order to increase performance of the initial load time and tooltip responsiveness.
 *
 * Compatible with WebGL compatible browsers (not IE < 11).
 *
 * Development plan
 * - Column range.
 * - Check how it works with Highstock and data grouping. Currently it only works when navigator.adaptToUpdatedData
 *   is false. It is also recommended to set scrollbar.liveRedraw to false.
 * - Check inverted charts.
 * - Check reversed axes.
 * - Chart callback should be async after last series is drawn. (But not necessarily, we don't do
	 that with initial series animation).
 * - Cache full-size image so we don't have to redraw on hide/show and zoom up. But k-d-tree still
 *   needs to be built.
 * - Stacking is not perhaps not correct since it doesn't use the translation given in 
 *   the translate method. If this gets to complicated, a possible way out would be to 
 *   have a simplified renderCanvas method that simply draws the areaPath on a canvas.
 *
 * If this module is taken in as part of the core
 * - All the loading logic should be merged with core. Update styles in the core.
 * - Most of the method wraps should probably be added directly in parent methods.
 *
 * Notes for boost mode
 * - Area lines are not drawn
 * - Point markers are not drawn on line-type series
 * - Lines are not drawn on scatter charts
 * - Zones and negativeColor don't work
 * - Columns are always one pixel wide. Don't set the threshold too low.
 * - Disable animations 
 *
 * Optimizing tips for users
 * - Set extremes (min, max) explicitly on the axes in order for Highcharts to avoid computing extremes.
 * - Set enableMouseTracking to false on the series to improve total rendering time.
 * - The default threshold is set based on one series. If you have multiple, dense series, the combined
 *   number of points drawn gets higher, and you may want to set the threshold lower in order to 
 *   use optimizations.
 * - If drawing large scatter charts, it's beneficial to set the marker radius to a value
 *   less than 1. This is to add additional spacing to make the chart more readable.
 */

'use strict';
import H from '../parts/Globals.js';
import '../parts/Utilities.js';
import '../parts/Color.js';
import '../parts/Series.js';
import '../parts/Options.js';
import '../parts/Point.js';
import '../parts/Interaction.js';

var win = H.win,
	doc = win.document,
	noop = function () {},
	Color = H.Color,
	Series = H.Series,
	Point = H.Point,
	seriesTypes = H.seriesTypes,
	each = H.each,
	extend = H.extend,
	addEvent = H.addEvent,
	fireEvent = H.fireEvent,
	grep = H.grep,
	isNumber = H.isNumber,
	//merge = H.merge,
	pick = H.pick,
	wrap = H.wrap,
	plotOptions = H.getOptions().plotOptions,
	CHUNK_SIZE = 50000,
	//destroyLoadingDiv,
	index,
	colorMap = {
		aliceblue: [ 240, 248, 255, 1 ],
		antiquewhite: [ 250, 235, 215, 1 ],
		aqua: [ 0, 255, 255, 1 ],
		aquamarine: [ 127, 255, 212, 1 ],
		azure: [ 240, 255, 255, 1 ],
		beige: [ 245, 245, 220, 1 ],
		bisque: [ 255, 228, 196, 1 ],
		black: [ 0, 0, 0, 1 ],
		blanchedalmond: [ 255, 235, 205, 1 ],
		blue: [ 0, 0, 255, 1 ],
		blueviolet: [ 138, 43, 226, 1 ],
		brown: [ 165, 42, 42, 1 ],
		burlywood: [ 222, 184, 135, 1 ],
		cadetblue: [ 95, 158, 160, 1 ],
		chartreuse: [ 127, 255, 0, 1 ],
		chocolate: [ 210, 105, 30, 1 ],
		coral: [ 255, 127, 80, 1 ],
		cornflowerblue: [ 100, 149, 237, 1 ],
		cornsilk: [ 255, 248, 220, 1 ],
		crimson: [ 220, 20, 60, 1 ],
		cyan: [ 0, 255, 255, 1 ],
		darkblue: [ 0, 0, 139, 1 ],
		darkcyan: [ 0, 139, 139, 1 ],
		darkgoldenrod: [ 184, 134, 11, 1 ],
		darkgray: [ 169, 169, 169, 1 ],
		darkgrey: [ 169, 169, 169, 1 ],
		darkgreen: [ 0, 100, 0, 1 ],
		darkkhaki: [ 189, 183, 107, 1 ],
		darkmagenta: [ 139, 0, 139, 1 ],
		darkolivegreen: [ 85, 107, 47, 1 ],
		darkorange: [ 255, 140, 0, 1 ],
		darkorchid: [ 153, 50, 204, 1 ],
		darkred: [ 139, 0, 0, 1 ],
		darksalmon: [ 233, 150, 122, 1 ],
		darkseagreen: [ 143, 188, 143, 1 ],
		darkslateblue: [ 72, 61, 139, 1 ],
		darkslategray: [ 47, 79, 79, 1 ],
		darkslategrey: [ 47, 79, 79, 1 ],
		darkturquoise: [ 0, 206, 209, 1 ],
		darkviolet: [ 148, 0, 211, 1 ],
		deeppink: [ 255, 20, 147, 1 ],
		deepskyblue: [ 0, 191, 255, 1 ],
		dimgray: [ 105, 105, 105, 1 ],
		dimgrey: [ 105, 105, 105, 1 ],
		dodgerblue: [ 30, 144, 255, 1 ],
		firebrick: [ 178, 34, 34, 1 ],
		floralwhite: [ 255, 250, 240, 1 ],
		forestgreen: [ 34, 139, 34, 1 ],
		fuchsia: [ 255, 0, 255, 1 ],
		gainsboro: [ 220, 220, 220, 1 ],
		ghostwhite: [ 248, 248, 255, 1 ],
		gold: [ 255, 215, 0, 1 ],
		goldenrod: [ 218, 165, 32, 1 ],
		gray: [ 128, 128, 128, 1 ],
		grey: [ 128, 128, 128, 1 ],
		green: [ 0, 128, 0, 1 ],
		greenyellow: [ 173, 255, 47, 1 ],
		honeydew: [ 240, 255, 240, 1 ],
		hotpink: [ 255, 105, 180, 1 ],
		indianred: [ 205, 92, 92, 1 ],
		indigo: [ 75, 0, 130, 1 ],
		ivory: [ 255, 255, 240, 1 ],
		khaki: [ 240, 230, 140, 1 ],
		lavender: [ 230, 230, 250, 1 ],
		lavenderblush: [ 255, 240, 245, 1 ],
		lawngreen: [ 124, 252, 0, 1 ],
		lemonchiffon: [ 255, 250, 205, 1 ],
		lightblue: [ 173, 216, 230, 1 ],
		lightcoral: [ 240, 128, 128, 1 ],
		lightcyan: [ 224, 255, 255, 1 ],
		lightgoldenrodyellow: [ 250, 250, 210, 1 ],
		lightgray: [ 211, 211, 211, 1 ],
		lightgrey: [ 211, 211, 211, 1 ],
		lightgreen: [ 144, 238, 144, 1 ],
		lightpink: [ 255, 182, 193, 1 ],
		lightsalmon: [ 255, 160, 122, 1 ],
		lightseagreen: [ 32, 178, 170, 1 ],
		lightskyblue: [ 135, 206, 250, 1 ],
		lightslategray: [ 119, 136, 153, 1 ],
		lightslategrey: [ 119, 136, 153, 1 ],
		lightsteelblue: [ 176, 196, 222, 1 ],
		lightyellow: [ 255, 255, 224, 1 ],
		lime: [ 0, 255, 0, 1 ],
		limegreen: [ 50, 205, 50, 1 ],
		linen: [ 250, 240, 230, 1 ],
		magenta: [ 255, 0, 255, 1 ],
		maroon: [ 128, 0, 0, 1 ],
		mediumaquamarine: [ 102, 205, 170, 1 ],
		mediumblue: [ 0, 0, 205, 1 ],
		mediumorchid: [ 186, 85, 211, 1 ],
		mediumpurple: [ 147, 112, 216, 1 ],
		mediumseagreen: [ 60, 179, 113, 1 ],
		mediumslateblue: [ 123, 104, 238, 1 ],
		mediumspringgreen: [ 0, 250, 154, 1 ],
		mediumturquoise: [ 72, 209, 204, 1 ],
		mediumvioletred: [ 199, 21, 133, 1 ],
		midnightblue: [ 25, 25, 112, 1 ],
		mintcream: [ 245, 255, 250, 1 ],
		mistyrose: [ 255, 228, 225, 1 ],
		moccasin: [ 255, 228, 181, 1 ],
		navajowhite: [ 255, 222, 173, 1 ],
		navy: [ 0, 0, 128, 1 ],
		oldlace: [ 253, 245, 230, 1 ],
		olive: [ 128, 128, 0, 1 ],
		olivedrab: [ 107, 142, 35, 1 ],
		orange: [ 255, 165, 0, 1 ],
		orangered: [ 255, 69, 0, 1 ],
		orchid: [ 218, 112, 214, 1 ],
		palegoldenrod: [ 238, 232, 170, 1 ],
		palegreen: [ 152, 251, 152, 1 ],
		paleturquoise: [ 175, 238, 238, 1 ],
		palevioletred: [ 216, 112, 147, 1 ],
		papayawhip: [ 255, 239, 213, 1 ],
		peachpuff: [ 255, 218, 185, 1 ],
		peru: [ 205, 133, 63, 1 ],
		pink: [ 255, 192, 203, 1 ],
		plum: [ 221, 160, 221, 1 ],
		powderblue: [ 176, 224, 230, 1 ],
		purple: [ 128, 0, 128, 1 ],
		red: [ 255, 0, 0, 1 ],
		rosybrown: [ 188, 143, 143, 1 ],
		royalblue: [ 65, 105, 225, 1 ],
		saddlebrown: [ 139, 69, 19, 1 ],
		salmon: [ 250, 128, 114, 1 ],
		sandybrown: [ 244, 164, 96, 1 ],
		seagreen: [ 46, 139, 87, 1 ],
		seashell: [ 255, 245, 238, 1 ],
		sienna: [ 160, 82, 45, 1 ],
		silver: [ 192, 192, 192, 1 ],
		skyblue: [ 135, 206, 235, 1 ],
		slateblue: [ 106, 90, 205, 1 ],
		slategray: [ 112, 128, 144, 1 ],
		slategrey: [ 112, 128, 144, 1 ],
		snow: [ 255, 250, 250, 1 ],
		springgreen: [ 0, 255, 127, 1 ],
		steelblue: [ 70, 130, 180, 1 ],
		tan: [ 210, 180, 140, 1 ],
		teal: [ 0, 128, 128, 1 ],
		thistle: [ 216, 191, 216, 1 ],
		tomato: [ 255, 99, 71, 1 ],
		turquoise: [ 64, 224, 208, 1 ],
		violet: [ 238, 130, 238, 1 ],
		wheat: [ 245, 222, 179, 1 ],
		white: [ 255, 255, 255, 1 ],
		whitesmoke: [ 245, 245, 245, 1 ],
		yellow: [ 255, 255, 0, 1 ],
		yellowgreen: [ 154, 205, 50, 1 ]
	};

// Faster conversion to RGB for hex colors
function toRGBAFast(col) {

	// Parse as a hex color
	if (col && col.length === 7 && col[0] === '#') {
		col = parseInt(col.substr(1), 16);

		return [
			(col & 0xFF0000) >> 16,
			(col & 0x00FF00) >> 8,
			(col & 0x0000FF),
			1.0 
		];
	}
	
	// We may need to look it up
	col = col.toLowerCase();
	if (colorMap[col]) {
		col = colorMap[col];
		return [
			col[0],
			col[1],
			col[2],
			1
		];
	}

	// Fall back to highcharts regex
	return H.Color(col).rgba;
}

////////////////////////////////////////////////////////////////////////////////
// START OF WEBGL ABSTRACTIONS

/* 
 * A static shader mimicing axis translation functions found in parts/Axis
 * @param gl {WebGLContext} - the context in which the shader is active
 */
function GLShader(gl) {
	var vertShade = [
			/* eslint-disable */
			'#version 100',
			'precision highp float;',
			
			'attribute vec4 aVertexPosition;',
			'attribute vec4 aColor;',

			'varying highp vec2 position;',
			'varying highp vec4 vColor;',
			//'attribute float aXAxis;',
			//'attribute float aYAxis;',

			'uniform mat4 uPMatrix;',
			'uniform float pSize;',

			'uniform float translatedThreshold;',
			'uniform bool hasThreshold;',

			'uniform float width;',
			'uniform float height;',

			'uniform bool skipTranslation;',

			'uniform float xAxisTrans;',
			'uniform float xAxisMin;',
			'uniform float xAxisMinPad;',
			'uniform float xAxisPointRange;',
			'uniform float xAxisLen;',
			'uniform bool  xAxisPostTranslate;',
			'uniform float xAxisOrdinalSlope;',
			'uniform float xAxisOrdinalOffset;',			
			'uniform float xAxisPos;',	
			'uniform bool  xAxisCVSCoord;',		

			'uniform float yAxisTrans;',
			'uniform float yAxisMin;',
			'uniform float yAxisMinPad;',
			'uniform float yAxisPointRange;',
			'uniform float yAxisLen;',          
			'uniform bool  yAxisPostTranslate;', 
			'uniform float yAxisOrdinalSlope;',
			'uniform float yAxisOrdinalOffset;', 
			'uniform float yAxisPos;',
			'uniform bool  yAxisCVSCoord;',

			'uniform bool  isBubble;',
			'uniform bool  bubbleSizeByArea;',
			'uniform float bubbleZMin;',
			'uniform float bubbleZMax;',
			'uniform float bubbleZThreshold;',
			'uniform float bubbleMinSize;',
			'uniform float bubbleMaxSize;',
			'uniform bool  bubbleSizeAbs;',

			'float bubbleRadius(){',
				'float value = aVertexPosition.w;',
				'float zMax = bubbleZMax;',
				'float zMin = bubbleZMin;',
				'float radius = 0.0;',
				'float pos = 0.0;',
				'float zRange = zMax - zMin;',

				'if (bubbleSizeAbs){',
					'value = value - bubbleZThreshold;',
					'zMax = max(zMax - bubbleZThreshold, zMin - bubbleZThreshold);',
					'zMin = 0.0;',
				'}',

				'if (value < zMin){',
					'radius = bubbleZMin / 2.0 - 1.0;',
				'} else {',
					'pos = zRange > 0.0 ? (value - zMin) / zRange : 0.5;',
					'if (bubbleSizeByArea && pos > 0.0){',
						'pos = sqrt(pos);',
					'}',
					'radius = ceil(bubbleMinSize + pos * (bubbleMaxSize - bubbleMinSize)) / 2.0;',
				'}',

				'return radius * 2.0;',
			'}',		

			'float translate(float val,',
							'float pointPlacement,',
							'float localA,',
							'float localMin,',
							'float minPixelPadding,',
							'float pointRange,',
							'float len,',
							'bool  cvsCoord',
							'){',

				'float sign = 1.0;',
				'float cvsOffset = 0.0;',

				'if (cvsCoord) {',
					'sign *= -1.0;',
					'cvsOffset = len;',
				'}',

				'return sign * (val - localMin) * localA + cvsOffset + ',
					'(sign * minPixelPadding);',//' + localA * pointPlacement * pointRange;',
			'}',

			'float xToPixels(float value){',
				'if (skipTranslation){',
					'return value + xAxisPos;',
				'}',

				'return translate(value, 0.0, xAxisTrans, xAxisMin, xAxisMinPad, xAxisPointRange, xAxisLen, xAxisCVSCoord) + xAxisPos;',
			'}',

			'float yToPixels(float value, float checkTreshold){',
				'if (skipTranslation){',
					'return value + yAxisPos;',
				'}',

				'float v = translate(value, 0.0, yAxisTrans, yAxisMin, yAxisMinPad, yAxisPointRange, yAxisLen, yAxisCVSCoord) + yAxisPos;',
				//'if (checkTreshold > 0.0 && hasThreshold) {',
				//	'v = min(v, translatedThreshold);',
				//'}',
				'return v;',
			'}',

			'void main(void) {',
				'if (isBubble){',
					'gl_PointSize = bubbleRadius();',
				'} else {',
					'gl_PointSize = pSize;',
				'}',
				//'gl_PointSize = 10.0;',
				'vColor = aColor;',
				'gl_Position = uPMatrix * vec4(xToPixels(aVertexPosition.x), yToPixels(aVertexPosition.y, aVertexPosition.z), 0.0, 1.0);',
			'}'
			/* eslint-enable */
		].join('\n'),
		//Fragment shader source
		fragShade = [
			/* eslint-disable */
			'precision highp float;',
			'uniform vec4 fillColor;',
			'varying highp vec2 position;',  
			'varying highp vec4 vColor;',    
  			'uniform sampler2D uSampler;',
  			'uniform bool isCircle;',
  			'uniform bool hasColor;',

  			// 'vec4 toColor(float value, vec2 point) {',
  			// 	'return vec4(0.0, 0.0, 0.0, 0.0);',
  			// '}',

			'void main(void) {',				
				'vec4 col = fillColor;',

				'if (hasColor) {',
					'col = vColor;',
				'}',

				'if (isCircle) {',
					'gl_FragColor = col * texture2D(uSampler, gl_PointCoord.st);',
				'} else {',
					'gl_FragColor = col;',
				'}',
			'}'
			/* eslint-enable */
		].join('\n'),
		uLocations = {},
		//The shader program
		shaderProgram,
		//Uniform handle to the perspective matrix
		pUniform,
		//Uniform for point size
		psUniform,
		//Uniform for fill color
		fillColorUniform,
		//Uniform for isBubble
		isBubbleUniform,
		//Uniform for bubble abs sizing
		bubbleSizeAbsUniform,
		bubbleSizeAreaUniform,
		//Skip translation uniform
		skipTranslationUniform,
		//Set to 1 if circle
		isCircleUniform,
		//Texture uniform
		uSamplerUniform;

	/* String to shader program
	 * @param {string} str - the program source
	 * @param {string} type - the program type: either `vertex` or `fragment`
	 * @returns {bool|shader}
	 */
	function stringToProgram(str, type) {
		var t = type === 'vertex' ? gl.VERTEX_SHADER : gl.FRAGMENT_SHADER,
			shader = gl.createShader(t)
		;

		gl.shaderSource(shader, str);
		gl.compileShader(shader);

		if (!gl.getShaderParameter(shader, gl.COMPILE_STATUS)) {
			//console.error('shader error:', gl.getShaderInfoLog(shader));
			return false;
		}
		return shader;
	}

	/*
	 * Create the shader.
	 * Loads the shader program statically defined above
	 */
	function createShader() {
		var v = stringToProgram(vertShade, 'vertex'),
			f = stringToProgram(fragShade, 'fragment')
		;

		if (!v || !f) {
			shaderProgram = false;
			//console.error('error creating shader program');
			return false;
		}

		function uloc(n) {
			return gl.getUniformLocation(shaderProgram, n);
		}

		shaderProgram = gl.createProgram();
		gl.attachShader(shaderProgram, v);
		gl.attachShader(shaderProgram, f);
		gl.linkProgram(shaderProgram);

		gl.useProgram(shaderProgram);

		pUniform = uloc('uPMatrix');
		psUniform = uloc('pSize');
		fillColorUniform = uloc('fillColor');
		isBubbleUniform = uloc('isBubble');
		bubbleSizeAbsUniform = uloc('bubbleSizeAbs');
		bubbleSizeAreaUniform = uloc('bubbleSizeByArea');
		uSamplerUniform = uloc('uSampler');
		skipTranslationUniform = uloc('skipTranslation');
		isCircleUniform = uloc('isCircle');
		return true;
	}

	/*
	 * Bind the shader.
	 * This makes the shader the active one until another one is bound,
	 * or until 0 is bound.
	 */
	function bind() {
		gl.useProgram(shaderProgram);
	}

	/*
	 * Set a uniform value.
	 * This uses a hash map to cache uniform locations.
	 * @param name {string} - the name of the uniform to set
	 * @param val {float} - the value to set
	 */
	function setUniform(name, val) {
		var u = uLocations[name] =	uLocations[name] ||
									gl.getUniformLocation(shaderProgram, name);
		gl.uniform1f(u, val);
	}

	/*
	 * Set the active texture
	 * @param texture - the texture
	 */
	function setTexture() {
		gl.uniform1i(uSamplerUniform, 0);
	}

	////////////////////////////////////////////////////////////////////////////

	/* 
	 * Enable/disable circle drawing
	 */
	function setDrawAsCircle(flag) {
		gl.uniform1i(isCircleUniform, flag ? 1 : 0);
	}

	/*
	 * Flush
	 */
	function reset() {
		gl.uniform1i(isBubbleUniform, 0);
		gl.uniform1i(isCircleUniform, 0);
	}

	/* 
	 * Set bubble uniforms
	 * @param series {Highcharts.Series} - the series to use
	 */
	function setBubbleUniforms(series, zCalcMin, zCalcMax) {
		var seriesOptions = series.options,
			zMin = Number.MAX_VALUE,
			zMax = -Number.MAX_VALUE;

		if (series.type === 'bubble') {
			zMin = pick(seriesOptions.zMin, Math.min(
				zMin,
				Math.max(
					zCalcMin, 
					seriesOptions.displayNegative === false ? 
					seriesOptions.zThreshold : -Number.MAX_VALUE
				)
			));

			zMax = pick(seriesOptions.zMax, Math.max(zMax, zCalcMax));

			gl.uniform1i(isBubbleUniform, 1);
			gl.uniform1i(isCircleUniform, 1);
			gl.uniform1i(bubbleSizeAreaUniform, series.options.sizeBy !== 'width');
			gl.uniform1i(bubbleSizeAbsUniform, series.options.sizeByAbsoluteValue);
			setUniform('bubbleZMin', zMin);
			setUniform('bubbleZMax', zMax);
			setUniform('bubbleZThreshold', series.options.zThreshold);
			setUniform('bubbleMinSize', series.minPxSize);
			setUniform('bubbleMaxSize', series.maxPxSize);
		}
	}

	/*
	 * Set the Color uniform.
	 * @param color {Array<float>} - an array with RGBA values
	 */
	function setColor(color) {
		gl.uniform4f(
			fillColorUniform, 
			color[0] / 255.0, 
			color[1] / 255.0, 
			color[2] / 255.0, 
			color[3]
		);
	}

	/*
	 * Set skip translation
	 */
	function setSkipTranslation(flag) {
		gl.uniform1i(skipTranslationUniform, flag === true ? 1 : 0);
	}

	/*
	 * Set the perspective matrix
	 * @param m {Matrix4x4} - the matrix 
	 */
	function setPMatrix(m) {
		gl.uniformMatrix4fv(pUniform, false, m);
	}

	/*
	 * Set the point size.
	 * @param p {float} - point size
	 */
	function setPointSize(p) {
		gl.uniform1f(psUniform, p);
	}

	/*
	 * Get the shader program handle
	 * @returns {GLInt} - the handle for the program
	 */
	function getProgram() {
		return shaderProgram;
	}

	if (gl) {
		createShader();		
	}

	return {
		psUniform: function () {
			return psUniform;
		},
		pUniform: function () {
			return pUniform;
		},
		fillColorUniform: function () {
			return fillColorUniform;
		},
		setBubbleUniforms: setBubbleUniforms,
		bind: bind,
		program: getProgram,
		create: createShader,
		setUniform: setUniform,
		setPMatrix: setPMatrix,
		setColor: setColor,
		setPointSize: setPointSize,
		setSkipTranslation: setSkipTranslation,
		setTexture: setTexture,
		setDrawAsCircle: setDrawAsCircle,
		reset: reset
	};
}

/* 
 * Vertex Buffer abstraction 
 * A vertex buffer is a set of vertices which are passed to the GPU
 * in a single call.
 * @param gl {WebGLContext} - the context in which to create the buffer
 * @param shader {GLShader} - the shader to use
 */
function GLVertexBuffer(gl, shader) {
	var buffer = false,		
		vertAttribute = false,
		components,
		data;	

	/* 
	 * Build the buffer 
 	 * @param dataIn {Array<float>} - a 0 padded array of indices
 	 * @param attrib {String} - the name of the Attribute to bind the buffer to
 	 * @param dataComponents {Integer} - the number of components per. indice
	 */
	function build(dataIn, attrib, dataComponents) {
		data = dataIn || [];

		if (!data.length) {
			//console.error('trying to render empty vbuffer');
			buffer = false;
			return false;
		}

		components = dataComponents || 2;

		buffer = gl.createBuffer();
		gl.bindBuffer(gl.ARRAY_BUFFER, buffer);
		gl.bufferData(
			gl.ARRAY_BUFFER, 
			new Float32Array(data), 
			gl.STATIC_DRAW
		);

		vertAttribute = gl.getAttribLocation(shader.program(), attrib);
		gl.enableVertexAttribArray(vertAttribute);

		return true;
	}

	/* 
	 * Bind the buffer
	 */
	function bind() {		
		if (!buffer) {
			return;
		}

		gl.enableVertexAttribArray(vertAttribute);
		gl.bindBuffer(gl.ARRAY_BUFFER, buffer);
		gl.vertexAttribPointer(vertAttribute, components, gl.FLOAT, false, 0, 0);
		gl.enableVertexAttribArray(vertAttribute);
	}

	/* 
	 * Render the buffer 
	 * @param from {Integer} - the start indice
	 * @param to {Integer} - the end indice
	 * @param drawMode {String} - the draw mode
	 */
	function render(from, to, drawMode) {
		if (!buffer) {
			return false;
		}

		if (!data.length) {
			return false;
		}
				
		if (!from || from > data.length || from < 0) {
			from = 0;
		}

		if (!to || to > data.length) {
			to = data.length;
		}

		drawMode = drawMode || 'points';

		gl.drawArrays(
			gl[drawMode.toUpperCase()], 
			from / components, 
			(to - from) / components
		); 

		return true;
	}

	////////////////////////////////////////////////////////////////////////////
	return {
		bind: bind,
		data: data,
		build: build,
		render: render
	};    	
}

/* Main renderer. Used to render series.
 *	Notes to self:
 *		- May be able to build a point map by rendering to a separate canvas
 *		  and encoding values in the color data.
 *		- Need to figure out a way to transform the data quicker
 */
function GLRenderer() {
	var //Shader
		shader = false,
		//Vertex buffers - keyed on shader attribute name
		vbuffer = false,
		//Opengl context
		gl = false,
		//Width of our viewport in pixels
		width = 0,
		//Height of our viewport in pixels
		height = 0,
		//The data to render - array of coordinates
		data = [],
		//Exports
		exports = {},
		//Is it inited?
		isInited = false,
		//The series stack
		series = [],	
		//Texture for circles
		circleTexture = new Image(),
		//Handle for the circle texture
		circleTextureHandle,
		//Things to draw as "rectangles" (i.e lines)
		asBar = {
			'column': true,
			'area': true
		},
		asCircle = {
			'scatter': true,
			'bubble': true
		},
		//Render settings
		settings = {
			pointSize: 1,
			lineWidth: 2,
			fillColor: '#AA00AA',
			useAlpha: true	
		};

	////////////////////////////////////////////////////////////////////////////

	//Create a white circle texture for use with bubbles
	circleTexture.src = 'data:image/svg+xml;utf8,' + encodeURIComponent([
		'<?xml version="1.0" standalone="no"?>',
		'<svg width="1024" height="1024" xmlns="http://www.w3.org/2000/svg" version="1.1" xmlns:xlink="http://www.w3.org/1999/xlink">',
		'<circle cx="512" cy="512" r="512" stroke="none" fill="#FFF"/>',
		'</svg>'
	].join(''));

	circleTexture.width = 32;
	circleTexture.height = 32;

	/*  
	 * Returns an orthographic perspective matrix
	 * @param {number} width - the width of the viewport in pixels
	 * @param {number} height - the height of the viewport in pixels
	 */
	function orthoMatrix(width, height) {        
		return [
			2 / width, 0, 0, 0,
			0, -(2 / height), 0, 0,
			0, 0, 1, 0,
			-1, 1, 0, 1
		];
	}

	/*
	 * Clear the depth and color buffer
	 */
	function clear() {
		//gl.clearColor(0, 0, 1, 0.0);
		gl.clear(gl.COLOR_BUFFER_BIT | gl.DEPTH_BUFFER_BIT);
	}

	/*
	 * Get the WebGL context
	 * @returns {WebGLContext} - the context
	 */
	function getGL() {
		return gl;
	}

	/*
	 * Push data for a single series
	 * This calculates additional vertices and transforms the data to be 
	 * aligned correctly in memory
	 */
	function pushSeriesData(series, inst) {
		var isRange = series.pointArrayMap && 
						series.pointArrayMap.join(',') === 'low,high',
			chart = series.chart,
			options = series.options,
			isStacked = !!options.stacking,
			rawData = options.data,
			xExtremes = series.xAxis.getExtremes(),
			xMin = xExtremes.min,
			xMax = xExtremes.max,
			yExtremes = series.yAxis.getExtremes(),
			yMin = yExtremes.min,
			yMax = yExtremes.max,
			xData = series.xData || options.xData || series.processedXData,
			yData = series.yData || options.yData || series.processedYData,
			zData = series.zData || options.zData || series.processedZData,
			useRaw = !xData || xData.length === 0,			
			points = series.points || false,
			colorIndex = 0,
			lastX = false,
			//colorByPoint = series.options.colorByPoint,
			minVal,
			caxis,
			color,
			scolor,
			//Set to true to perform translations in the shader
			useGPUTranslations = false,
			sdata = isStacked ? series.data : (xData || rawData),
			connectNulls = options.connectNulls,
			maxVal;

		// Push color to color buffer - need to do this per. vertex
		function pushColor(color) {
			if (color) {
				inst.colorData.push(color[0]);
				inst.colorData.push(color[1]);
				inst.colorData.push(color[2]);
				inst.colorData.push(color[3]);
			}				
		}

		//Push a vertice to the data buffer
		function vertice(x, y, checkTreshold, pointSize, color) {
			pushColor(color);			
			data.push(x);
			data.push(y);
			data.push(checkTreshold ? 1 : 0);
			data.push(pointSize || 1);
		}

		// Push a rectangle to the data buffer
		function pushRect(x, y, w, h, color) {

			// Normally we should use triangle_strip since it's faster,
			// but this would require more complicated pre-processing,
			// which would negate the performance increase.

			pushColor(color);
			vertice(x + w, y);
			pushColor(color);
			vertice(x, y);
			pushColor(color);
			vertice(x, y + h);

			pushColor(color);
			vertice(x, y + h);
			pushColor(color);
			vertice(x + w, y + h);	
			pushColor(color);
			vertice(x + w, y);
		}

		// Special case for point shapes
		if (points && points.length > 0) {			
			
			// If we're doing points, we assume that the points are already
			// translated, so we skip the shader translation.
			inst.skipTranslation = true;
			// Force triangle draw mode
			inst.drawMode = 'triangles';

			// We don't have a z component in the shader, so we need to sort.
			if (points[0].node && points[0].node.levelDynamic) {				
				points.sort(function (a, b) {
					if (a.node) {
						return a.node.levelDynamic > b.node.levelDynamic;
					}
					return 0;
				});
			}
			
			each(points, function (point) {
				var plotY = point.plotY,
					shapeArgs,
					swidth,
					dstyle,
					pointAttr;

				if (plotY !== undefined && !isNaN(plotY) && point.y !== null) {
					shapeArgs = point.shapeArgs;
					pointAttr = (point.pointAttr && point.pointAttr['']) || 
								point.series.pointAttribs(point),
					swidth = pointAttr['stroke-width'];

					// Handle point colors
					color = toRGBAFast(pointAttr.fill);
					color[0] /= 255.0;
					color[1] /= 255.0;
					color[2] /= 255.0;
					
					// So there are two ways of doing this. Either we can
					// create a rectangle of two triangles, or we can do a 
					// point and use point size. Latter is faster, but 
					// only supports squares. So we're doing triangles.
					// We could also use one color per. vertice to get 
					// color interpolation.
			
					// If there's stroking, we do an additional rect
					if (pointAttr.stroke !== 'none' && swidth && swidth > 0) {
						scolor = toRGBAFast(pointAttr.stroke); 

						scolor[0] /= 255.0;
						scolor[1] /= 255.0;
						scolor[2] /= 255.0;

						pushRect(
							shapeArgs.x, 
							shapeArgs.y, 
							shapeArgs.width, 
							shapeArgs.height,
							scolor
						);
					
						swidth /= 2;
					} else {
						swidth = 0;
					}

					pushRect(
						shapeArgs.x + swidth, 
						shapeArgs.y + swidth, 
						shapeArgs.width - (swidth * 2), 
						shapeArgs.height - (swidth * 2),
						color
					);
				}
			});

			return;
		}

		// Extract color axis
		each(chart.axes || [], function (a) {
			if (H.ColorAxis && a instanceof H.ColorAxis) {
				caxis = a;
			}
		});	

		each(sdata, function (d, i) {
			var x,
				y,
				z,
				px = false,
				nx = false,
				//clientX,
				//plotY,
				//isNull,
				low,
				chartDestroyed = typeof chart.index === 'undefined',
				nextInside = false,
				prevInside = false,
				pcolor = false,
				drawAsBar = asBar[series.type],
				isYInside = true;

			if (chartDestroyed) {
				return false;
			}

			// if (colorByPoint) {
			// 	colorIndex = ++colorIndex % series.chart.options.colors.length;
			// 	pcolor = toRGBAFast(series.chart.options.colors[colorIndex]);
			// 	pcolor[0] /= 255.0;
			// 	pcolor[1] /= 255.0;
			// 	pcolor[2] /= 255.0;
			// }

			if (useRaw) {
				x = d[0];
				y = d[1];

				if (data[i + 1]) {
					nx = data[i + 1][0];
				}

				if (data[i - 1]) {
					px = data[i - 1][0];
				}

				if (d.length >= 3) {
					z = d[2];

					if (d[2] > inst.zMax) {
						inst.zMax = d[2];
					}

					if (d[2] < inst.zMin) {
						inst.zMin = d[2];
					}
				}
			
			} else {
				x = d;
				y = yData[i];

				if (data[i + 1]) {
					nx = data[i + 1];
				}

				if (data[i - 1]) {
					px = data[i - 1];
				}

				if (zData && zData.length) {
					z = zData[i];
				
					if (zData[i] > inst.zMax) {
						inst.zMax = zData[i];
					} 

					if (zData[i] < inst.zMin) {
						inst.zMin = zData[i];
					}					
				}
			}

			if (nx && nx >= xMin && nx <= xMax) {
				nextInside = true;
			}

			if (px && px >= xMin && px <= xMax) {
				prevInside = true;
			}

			if (isRange) {
				if (useRaw) {
					y = d.slice(1, 3);
				}

				low = y[0];
				y = y[1];
			
			} else if (isStacked) {
				x = d.x;
				y = d.stackY;
				low = y - d.y;
			}				
			
			if (!series.requireSorting) {
				isYInside = y >= yMin && y <= yMax;
			}

			if (!y || !isYInside) {
				return;
			}

			if ((x < xMin || x > xMax) && !nextInside && !prevInside) {
				return;
			}

			// Skip translations - temporary floating point fix
			if (!useGPUTranslations) {
				inst.skipTranslation = true;
				x = series.xAxis.toPixels(x, true);
				y = series.yAxis.toPixels(y, true);				
			}

			if (drawAsBar) {
				
				maxVal = y;
				minVal = 0;

				if (y < 0) {
					minVal = y;
					y = 0;
				}
			
				if (!useGPUTranslations) {
					minVal = series.yAxis.toPixels(minVal, true);					
				}

				// Need to add an extra point here
				vertice(x, minVal, 0, 0, pcolor);
			}

			vertice(x, y, 0, series.type === 'bubble' ? (z || 1) : 2, pcolor);

			// if (caxis) {				
			// 	color = H.color(caxis.toColor(y)).rgba;

			// 	inst.colorData.push(color[0] / 255.0);
			// 	inst.colorData.push(color[1] / 255.0);
			// 	inst.colorData.push(color[2] / 255.0);
			// 	inst.colorData.push(color[3]);
			// }

			// if (drawAsBar) {
			// 	// Need to add an extra point here				
			// //	vertice(x, minVal, 0, 0, pcolor);
			// }

			// if (lastX === x) {
			// 	console.error('duplicate x data', x);
			// }

			// lastX = x;

			return true;
		});		
	}

	/*
	 * Push a series to the renderer
	 * @param s {Highchart.Series} - the series to push
	 */
	function pushSeries(s) {
		if (series.length > 0) {
			series[series.length - 1].to = data.length;
		}

		//console.time('building ' + s.type + ' series');

		series.push({
			from: data.length,
			// Push RGBA values to this array to use per. point coloring.
			// It should be 0-padded, so each component should be pushed in
			// succession.
			colorData: [],
			series: s,
			zMin: Number.MAX_VALUE,
			zMax: -Number.MAX_VALUE,
			drawMode: ({
				'area': 'lines',
				'arearange': 'lines',
				'areaspline': 'line_strip',
				'column': 'lines',
				'line': 'line_strip',
				'scatter': 'points',
				'heatmap': 'triangles',
				'treemap': 'triangles',
				'bubble': 'points'				
			})[s.type] || 'line_strip'
		});

		// Add the series data to our buffer(s)
		pushSeriesData(s, series[series.length - 1]);

		//console.timeEnd('building ' + s.type + ' series');
	}

	/*
	 * Flush the renderer.
	 * This removes pushed series and vertices.
	 * Should be called after clearing and before rendering
	 */
	function flush() {
		series = [];
		exports.data = data = [];
	}

	/*
	 * Pass x-axis to shader
	 * @param axis {Highcharts.Axis} - the x-axis
	 */
	function setXAxis(axis) {
		if (!shader) {
			return;
		}

		shader.setUniform('xAxisTrans', axis.transA);
		shader.setUniform('xAxisMin', axis.min);
		shader.setUniform('xAxisMinPad', axis.minPixelPadding);
		shader.setUniform('xAxisPointRange', axis.pointRange);
		shader.setUniform('xAxisLen', axis.len);
		shader.setUniform('xAxisPos', axis.pos);
		shader.setUniform('xAxisCVSCoord', !axis.horiz);
	}

	/*
	 * Pass y-axis to shader
	 * @param axis {Highcharts.Axis} - the y-axis
	 */
	function setYAxis(axis) {
		if (!shader) {
			return;
		}

		shader.setUniform('yAxisTrans', axis.transA);
		shader.setUniform('yAxisMin', axis.min);
		shader.setUniform('yAxisMinPad', axis.minPixelPadding);
		shader.setUniform('yAxisPointRange', axis.pointRange);
		shader.setUniform('yAxisLen', axis.len);
		shader.setUniform('yAxisPos', axis.pos);
		shader.setUniform('yAxisCVSCoord', !axis.horiz);
	}

	/* 
	 * Set the translation threshold
	 * @param has {boolean} - has threshold flag
	 * @param translation {Float} - the threshold
	 */
	function setThreshold(has, translation) {
		shader.setUniform('hasThreshold', has);
		shader.setUniform('translatedThreshold', translation);
	}

	/* 
	 * Render the data 
	 * This renders all pushed series.
	 */
	function render() {
		if (!gl || !width || !height) {
			return false;
		}		

		shader.bind();

		shader.setUniform('width', width);
		shader.setUniform('height', height);

		gl.lineWidth(settings.lineWidth);

		// Build a single buffer for all series
		vbuffer.build(exports.data, 'aVertexPosition', 4);
		vbuffer.bind();

		gl.bindTexture(gl.TEXTURE_2D, circleTextureHandle);
		shader.setTexture(circleTextureHandle);

		// Render the series
		each(series, function (s, si) {
			var options = s.series.options,
				threshold = options.threshold,
				hasThreshold = isNumber(threshold),
				yBottom = s.series.yAxis.getThreshold(threshold),
				translatedThreshold = yBottom,
				cbuffer,
				fillColor = s.series.fillOpacity ?
					new Color(s.series.color).setOpacity(
								pick(options.fillOpacity, 0.85)
							).get() :
					s.series.color,
				color;			

			if (options.colorByPoint) {
				fillColor = s.series.chart.options.colors[si ];
			}

			color = toRGBAFast(fillColor);

			if (!settings.useAlpha) {
				color[3] = 1.0;
			}

			//Blending
			if (options.boostBlending === 'add') {
				gl.blendFunc(gl.SRC_ALPHA, gl.ONE);
				gl.blendEquation(gl.FUNC_ADD);

			} else if (options.boostBlending === 'mult') {
				gl.blendFunc(gl.DST_COLOR, gl.ZERO);
			
			} else if (options.boostBlending === 'darken') {
				gl.blendFunc(gl.ONE, gl.ONE);
				gl.blendEquation(gl.FUNC_MIN);
			
			} else {
				gl.blendFunc(gl.SRC_ALPHA, gl.ONE_MINUS_SRC_ALPHA);//, gl.ONE, gl.ZERO);
				gl.blendEquation(gl.FUNC_ADD);
			}

			shader.reset();

			// If there are entries in the colorData buffer, build and bind it.
			if (s.colorData.length > 0) {
				shader.setUniform('hasColor', 1.0);
				cbuffer = GLVertexBuffer(gl, shader);
				cbuffer.build(s.colorData, 'aColor', 4);
				cbuffer.bind();
			}

			// Set series specific uniforms
			shader.setColor(color);
			setXAxis(s.series.xAxis);
			setYAxis(s.series.yAxis);
			setThreshold(hasThreshold, translatedThreshold);

			if (s.drawMode === 'points') {
				if (options.marker && options.marker.radius) {
					shader.setPointSize(options.marker.radius * 2.0);
				} else {
					shader.setPointSize(1);
				}				
			}

			// If set to true, the toPixels translations in the shader
			// is skipped, i.e it's assumed that the value is a pixel coord.
			shader.setSkipTranslation(s.skipTranslation);		
			
			if (s.series.type === 'bubble') {
				shader.setBubbleUniforms(s.series, s.zMin, s.zMax);
			} 

			shader.setDrawAsCircle(asCircle[s.series.type] || false);

			// Do the actual rendering
			vbuffer.render(s.from, s.to, s.drawMode);
		});
	}
	
	/* 
	 * Set the viewport size in pixels
	 * Creates an orthographic perspective matrix and applies it.
	 * @param w {Integer} - the width of the viewport
	 * @param h {Integer} - the height of the viewport
	 */
	function setSize(w, h) {
		width = w;
		height = h;
		shader.setPMatrix(orthoMatrix(width, height));
	}
	
	/* 
	 * Init OpenGL 
	 * @param canvas {HTMLCanvas} - the canvas to render to
	 */
	function init(canvas) {
		if (!canvas) {
			//console.err('no valid canvas - unable to init webgl');
			return false;
		}

		console.time('gl setup');

		gl = canvas.getContext('webgl');

		if (!gl) {
			// Try again with an experimental context
			gl = canvas.getContext('experimental-webgl');
		}

		if (gl) {        	
			flush();
		} else {
			return false;
		}

		gl.enable(gl.BLEND);
		//gl.blendFunc(gl.SRC_ALPHA, gl.ONE);
		gl.blendFunc(gl.SRC_ALPHA, gl.ONE_MINUS_SRC_ALPHA);
		gl.disable(gl.DEPTH_TEST);
		gl.depthMask(gl.FALSE);

		shader = GLShader(gl);		
		vbuffer = GLVertexBuffer(gl, shader);

		setSize(canvas.width, canvas.height);

		// Set up the circle texture used for bubbles
		circleTextureHandle = gl.createTexture();
		
		if (circleTextureHandle) {			
			gl.bindTexture(gl.TEXTURE_2D, circleTextureHandle);

			gl.texImage2D(
				gl.TEXTURE_2D, 
				0, 
				gl.RGBA, 
				gl.RGBA, 
				gl.UNSIGNED_BYTE, 
				circleTexture
			);
			
			gl.texParameteri(gl.TEXTURE_2D, gl.TEXTURE_WRAP_S, gl.CLAMP_TO_EDGE);
			gl.texParameteri(gl.TEXTURE_2D, gl.TEXTURE_WRAP_T, gl.CLAMP_TO_EDGE);
			gl.generateMipmap(gl.TEXTURE_2D);

			gl.bindTexture(gl.TEXTURE_2D, null);
		}

		isInited = true;

		console.timeEnd('gl setup');

		return true;
	}

	/* 
	 * Check if we have a valid OGL context 
	 * @returns {Boolean} - true if the context is valid
	 */
	function valid() {
		return gl !== false;
	}

	/*
	 * Check if the renderer has been initialized
	 * @returns {Boolean} - true if it has, false if not
	 */
	function inited() {
		return isInited;
	}

	////////////////////////////////////////////////////////////////////////////
	exports = {
		pushSeries: pushSeries,
		setSize: setSize,
		inited: inited,
		setThreshold: setThreshold,
		init: init,
		render: render,
		settings: settings,
		valid: valid,
		clear: clear,
		flush: flush,
		setXAxis: setXAxis,
		setYAxis: setYAxis,
		data: data,
		gl: getGL
	};

	return exports;
}  

// END OF WEBGL ABSTRACTIONS
////////////////////////////////////////////////////////////////////////////////

/*
 * Returns true if the series is in boost mode
 * @param series {Highchart.Series} - the series to check
 * @returns {boolean} - true if the series is in boost mode
 */
function isSeriesBoosting(series) {
	function patientMax() {
		var args = Array.prototype.slice.call(arguments),
			r = -Number.MAX_VALUE;

		each(args, function (t) {
			if (typeof t !== 'undefined' && typeof t.length !== 'undefined') {
				//r = r < t.length ? t.length : r;
				if (t.length > 0) {
					r = t.length;
					return true;
				}
			}
		});

		return r;
	}		

	return  isChartSeriesBoosting(series.chart) ||
			patientMax(
				series.processedXData, 
				series.options.data,
				series.points
			) >= (series.options.boostThreshold || Number.MAX_VALUE);				
}

/*
 * Returns true if the chart is in series boost mode
 * @param chart {Highchart.Chart} - the chart to check
 * @returns {Boolean} - true if the chart is in series boost mode
 */
function isChartSeriesBoosting(chart) {
	return chart.series.length >= (chart.options.seriesBoostThreshold || 10);
}

/* 
 * Create a canvas + context and attach it to the target
 * @param target {Highcharts.Chart|Highcharts.Series} - the canvas target
 * @param chart {Highcharts.Chart} - the chart
 */
function createAndAttachRenderer(chart, series) {
	var width = chart.chartWidth,
		height = chart.chartHeight,
		target = chart,
		targetGroup = chart.seriesGroup || series.group,
		swapXY = function (proceed, x, y, a, b, c, d) {
			proceed.call(series, y, x, a, b, c, d);
		};

	if (isChartSeriesBoosting(chart)) {
		target = chart;		
	} else {
		target = series;		
	}

	if (!target.canvas) {		
		target.canvas = doc.createElement('canvas');

		target.image = chart.renderer.image(
							'', 
							0, 
							0, 
							width, 
							height
						).add(targetGroup);

		if (target.inverted) {
			each(['moveTo', 'lineTo', 'rect', 'arc'], function (fn) {
				wrap(false, fn, swapXY);
			});
		}

		if (target instanceof H.Chart) {
			target.markerGroup = target.renderer.g().add(targetGroup);

			target.markerGroup.translateX = series.xAxis.pos;
			target.markerGroup.translateY = series.yAxis.pos;
			target.markerGroup.updateTransform();				
		}
	}
	
	target.canvas.width = width;
	target.canvas.height = height;					
	
	if (!target.ogl) {
		target.ogl = GLRenderer();
		target.ogl.init(target.canvas);
		target.ogl.clear();
	}

	target.image.attr({
		x: 0,
		y: 0,
		width: width,
		height: height,
		style: 'pointer-events: none'
	});

	target.boostClipRect = chart.renderer.clipRect(
		chart.plotLeft,
		chart.plotTop,
		chart.plotWidth,
		chart.chartHeight
	);

	target.image.clip(target.boostClipRect);

	return target.ogl;
}

/*
 * Performs the actual render if the renderer is 
 * attached to the series.
 * @param renderer {OGLRenderer} - the renderer
 * @param series {Highcharts.Series} - the series
 */
function renderIfNotSeriesBoosting(renderer, series) {
	if (renderer && 
		series.image && 
		series.canvas && 
		!isChartSeriesBoosting(series.chart)
	) {
		renderer.clear();
		console.time('gl rendering');
		renderer.render();
		console.timeEnd('gl rendering');
		renderer.flush();

		series.image.attr({
			href: series.canvas.toDataURL('image/png')
		});

		renderer.clear();
	}
}

/*
 * An "async" foreach loop.
 * Uses a setTimeout to keep the loop from blocking the UI thread
 * @param arr {Array} - the array to loop through
 * @param fn {Function} - the callback to call for each item
 * @param finalFunc {Function} - the callback to call when done
 * @param chunkSize {Number} - the number of iterations per. timeout
 * @param i {Number} - the current index
 * @param noTimeout {Boolean} - set to true to skip timeouts 
 */
function eachAsync(arr, fn, finalFunc, chunkSize, i, noTimeout) {
	i = i || 0;
	chunkSize = chunkSize || CHUNK_SIZE;
	
	var threshold = i + chunkSize,
		proceed = true;

	while (proceed && i < threshold && i < arr.length) {
		proceed = fn(arr[i], i);
		++i;
	}
	if (proceed) {
		if (i < arr.length) {

			if (noTimeout) {
				eachAsync(arr, fn, finalFunc, chunkSize, i, noTimeout);
			} else if (win.requestAnimationFrame) {
				//If available, do requestAnimationFrame - shaves off a few ms 
				win.requestAnimationFrame(function () {
					eachAsync(arr, fn, finalFunc, chunkSize, i);
				});
			} else {
				setTimeout(function () {
					eachAsync(arr, fn, finalFunc, chunkSize, i);
				});
			}
			
		} else if (finalFunc) {
			finalFunc();
		}
	}
}

// Set default options
each([
	'area', 
	'arearange', 
	'column', 
	'line', 
	'scatter', 
	'heatmap', 
	'bubble',
	'treemap',
	'heatmap'
], 
	function (type) {
		if (plotOptions[type]) {
			plotOptions[type].boostThreshold = 5000;
		}
	}
);

/**
 * Override a bunch of methods the same way. If the number of points is 
 * below the threshold, run the original method. If not, check for a 
 * canvas version or do nothing.
 *
 * Note that we're not overriding any of these for heatmaps.
 */
each([	
	'translate',
	'generatePoints',
	'drawTracker',
	'drawPoints',
	'render'	
], function (method) {
	function branch(proceed) {
		var letItPass = this.options.stacking && 
						(method === 'translate' || method === 'generatePoints');
		
		if (!isSeriesBoosting(this) || 
			letItPass || 
			this.type === 'heatmap' ||
			this.type === 'treemap'
		) {

			// Clear image
			if (method === 'render' && this.image) {
				this.image.attr({ href: '' });
				this.animate = null; // We're zooming in, don't run animation
			}

			proceed.call(this);

		// If a canvas version of the method exists, like renderCanvas(), run
		} else if (this[method + 'Canvas']) {
			this[method + 'Canvas']();
		}
	}

	wrap(Series.prototype, method, branch);

	// A special case for some types - their translate method is already wrapped
	if (method === 'translate') {
		if (seriesTypes.column) {
			wrap(seriesTypes.column.prototype, method, branch);
		}

		if (seriesTypes.arearange) {
			wrap(seriesTypes.arearange.prototype, method, branch);
		}	

		if (seriesTypes.treemap) {
			wrap(seriesTypes.treemap.prototype, method, branch);
		}	
	}
});

/**
 * Do not compute extremes when min and max are set.
 * If we use this in the core, we can add the hook 
 * to hasExtremes to the methods directly.
 */
wrap(Series.prototype, 'getExtremes', function (proceed) {
	if (!isSeriesBoosting(this) || !this.hasExtremes()) {
		return proceed.apply(this, Array.prototype.slice.call(arguments, 1));
	}
});

/** If the series is a heatmap or treemap, or if the series is not boosting
 *  do the default behaviour. Otherwise, process if the series has no 
 *  extremes.
 */
wrap(Series.prototype, 'processData', function (proceed) {
	// If this is a heatmap, do default behaviour
	if (!isSeriesBoosting(this) || 
		this.type === 'heatmap' || 
		this.type === 'treemap') {
		proceed.apply(this, Array.prototype.slice.call(arguments, 1));		
	}

	if (!this.hasExtremes(true)) {
		proceed.apply(this, Array.prototype.slice.call(arguments, 1));
	}
});

H.extend(Series.prototype, {
	pointRange: 0,
	directTouch: false,
	allowDG: false, // No data grouping, let boost handle large data 
	hasExtremes: function (checkX) {
		var options = this.options,
			data = options.data,
			xAxis = this.xAxis && this.xAxis.options,
			yAxis = this.yAxis && this.yAxis.options;
		
		return 	data.length > (options.boostThreshold || Number.MAX_VALUE) && 
				isNumber(yAxis.min) && isNumber(yAxis.max) &&
				(!checkX || (isNumber(xAxis.min) && isNumber(xAxis.max)));
	},

	/**
	 * If implemented in the core, parts of this can probably be 
	 * shared with other similar methods in Highcharts.
	 */
	destroyGraphics: function () {
		var series = this,
			points = this.points,
			point,
			i;

		if (points) {
			for (i = 0; i < points.length; i = i + 1) {
				point = points[i];
				if (point && point.graphic) {
					point.graphic = point.graphic.destroy();
				}
			}
		}

		each(['graph', 'area', 'tracker'], function (prop) {
			if (series[prop]) {
				series[prop] = series[prop].destroy();
			}
		});
	},

	renderCanvas: function () {
		var series = this,
			options = series.options,
			renderer = false,
			chart = series.chart,
			xAxis = this.xAxis,
			yAxis = this.yAxis,
			//ctx,
			//c = 0,
			xData = options.xData || series.processedXData,
			yData = options.yData || series.processedYData,

			rawData = options.data,
			xExtremes = xAxis.getExtremes(),
			xMin = xExtremes.min,
			xMax = xExtremes.max,
			yExtremes = yAxis.getExtremes(),
			yMin = yExtremes.min,
			yMax = yExtremes.max,
			pointTaken = {},
			lastClientX,
			sampling = !!series.sampling,
			points,
			//r = options.marker && options.marker.radius,
			//cvsDrawPoint = this.cvsDrawPoint,
			//cvsLineTo = options.lineWidth ? this.cvsLineTo : false,
		//	cvsMarker = r <= 1 ? this.cvsMarkerSquare : this.cvsMarkerCircle,
			enableMouseTracking = options.enableMouseTracking !== false,
		//	lastPoint,
			threshold = options.threshold,
			yBottom = yAxis.getThreshold(threshold),
			hasThreshold = isNumber(threshold),
			translatedThreshold = yBottom,
			doFill = this.fill,
			isRange = series.pointArrayMap && 
					series.pointArrayMap.join(',') === 'low,high',
			isStacked = !!options.stacking,
			cropStart = series.cropStart || 0,
			//loadingOptions = chart.options.loading,
			requireSorting = series.requireSorting,
			wasNull,
			connectNulls = options.connectNulls,
			useRaw = !xData,
			minVal,
			maxVal,
			minI,
			maxI,			
			fillColor = series.fillOpacity ?
					new Color(series.color).setOpacity(
							pick(options.fillOpacity, 0.75)
						).get() : series.color,

			addKDPoint = function (clientX, plotY, i) {
				//Shaves off about 60ms compared to repeated concatination
				index = clientX + ',' + plotY;

				// The k-d tree requires series points. 
				// Reduce the amount of points, since the time to build the 
				// tree increases exponentially.
				if (enableMouseTracking && !pointTaken[index]) {
					pointTaken[index] = true;

					if (chart.inverted) {
						clientX = xAxis.len - clientX;
						plotY = yAxis.len - plotY;
					}

					points.push({
						clientX: clientX, 
						plotX: clientX,
						plotY: plotY,
						i: cropStart + i
					});
				}
			};			

		// Get or create the renderer
		renderer = createAndAttachRenderer(chart, series);

		if (!this.visible) {
			console.log('series invisible, skipping');
			if (!isChartSeriesBoosting(chart) && renderer) {
				renderer.clear();
			}
			return;
		}

		// If we are zooming out from SVG mode, destroy the graphics
		if (this.points || this.graph) {
			this.destroyGraphics();
		}

		// If we're rendering per. series we should create the marker groups
		// as usual.
		if (!isChartSeriesBoosting(chart)) {
			this.markerGroup = series.plotGroup(
				'markerGroup',
				'markers',
				true,
				1,
				chart.seriesGroup
			);
		} else {
			//Use a single group for the markers
			this.markerGroup = chart.markerGroup;			
		}			

		points = this.points = [];			

		// Do not start building while drawing 
		series.buildKDTree = noop; 
		
		if (renderer) {
			renderer.pushSeries(series);				
			// Perform the actual renderer if we're on series level
			renderIfNotSeriesBoosting(renderer, this);
		}

		/* This builds the KD-tree */
		function processPoint(d, i) {
			var x,
				y,
				clientX,
				plotY,
				isNull,
				low,
				chartDestroyed = typeof chart.index === 'undefined',
				isYInside = true;

			if (!chartDestroyed) {
				if (useRaw) {
					x = d[0];
					y = d[1];
				} else {
					x = d;
					y = yData[i];
				}

				// Resolve low and high for range series
				if (isRange) {
					if (useRaw) {
						y = d.slice(1, 3);
					}
					low = y[0];
					y = y[1];
				} else if (isStacked) {
					x = d.x;
					y = d.stackY;
					low = y - d.y;
				}

				isNull = y === null;

				// Optimize for scatter zooming
				if (!requireSorting) {
					isYInside = y >= yMin && y <= yMax;
				}

				if (!isNull && x >= xMin && x <= xMax && isYInside) {

					// We use ceil to allow the KD tree to work with sub pixels,
					// which can be used in boost to space pixels
					clientX = Math.ceil(xAxis.toPixels(x, true));

					if (sampling) {
						if (minI === undefined || clientX === lastClientX) {
							if (!isRange) {
								low = y;
							}
							if (maxI === undefined || y > maxVal) {
								maxVal = y;
								maxI = i;
							}
							if (minI === undefined || low < minVal) {
								minVal = low;
								minI = i;
							}

						}
						if (clientX !== lastClientX) { // Add points and reset
							if (minI !== undefined) { // then maxI is also a number
								plotY = yAxis.toPixels(maxVal, true);
								yBottom = yAxis.toPixels(minVal, true);

								addKDPoint(clientX, plotY, maxI);
								if (yBottom !== plotY) {
									addKDPoint(clientX, yBottom, minI);
								}
							}

							minI = maxI = undefined;
							lastClientX = clientX;
						}
					} else {
						plotY = Math.ceil(yAxis.toPixels(y, true));						
						addKDPoint(clientX, plotY, i);
					}
				}
				wasNull = isNull && !connectNulls;
			}

			return !chartDestroyed;
		}

		function doneProcessing() {
			fireEvent(series, 'renderedCanvas');
			// Pass tests in Pointer. 
			// Replace this with a single property, and replace when zooming in
			// below boostThreshold.
			series.directTouch = false;
			series.options.stickyTracking = true;

			delete series.buildKDTree; // Go back to prototype, ready to build
			series.buildKDTree();
		}

		// Loop over the points to build the k-d tree
		eachAsync(
			isStacked ? series.data : (xData || rawData), 
			processPoint, 
			doneProcessing, 
			chart.renderer.forExport ? Number.MAX_VALUE : undefined
		);
	}
});

/* Used for treemap|heatmap.drawPoints */
function pointDrawHandler(proceed) {
	if (!isSeriesBoosting(this)) {
		return proceed.call(this);
	}

	//Make sure we have a valid OGL context
	var renderer = createAndAttachRenderer(this.chart, this);
	
	if (renderer) {
		renderer.pushSeries(this);				
	}		
	
	renderIfNotSeriesBoosting(renderer, this);
}

/*
 * We need to handle heatmaps separatly, since we can't perform the size/color
 * calculations in the shader easily.
 *
 * This likely needs future optimization.
 *
 */
if (seriesTypes.heatmap) {	
	wrap(seriesTypes.heatmap.prototype, 'drawPoints', pointDrawHandler);
	seriesTypes.heatmap.prototype.directTouch = false; // Use k-d-tree
}

if (seriesTypes.treemap) {
	wrap(seriesTypes.treemap.prototype, 'drawPoints', pointDrawHandler);
	seriesTypes.treemap.prototype.directTouch = false; // Use k-d-tree
}

if (seriesTypes.bubble) {
	// By default, the bubble series does not use the KD-tree, so force it to.
	delete seriesTypes.bubble.prototype.buildKDTree;
	seriesTypes.bubble.prototype.directTouch = false;
	
	// Needed for markers to work correctly
	wrap(seriesTypes.bubble.prototype, 'markerAttribs', function (proceed) {
		if (isSeriesBoosting(this)) {
			return false;
		}
		return proceed.apply(this, [].slice.call(arguments, 1));
	});
}

seriesTypes.scatter.prototype.fill = true;

extend(seriesTypes.area.prototype, {	
	fill: true,
	fillOpacity: true,
	sampling: true
});

extend(seriesTypes.column.prototype, {
	fill: true,
	sampling: true
});

/**
 * Return a full Point object based on the index. 
 * The boost module uses stripped point objects for performance reasons.
 * @param   {Number} boostPoint A stripped-down point object
 * @returns {Object} A Point object as per http://api.highcharts.com/highcharts#Point
 */
Series.prototype.getPoint = function (boostPoint) {
	var point = boostPoint,
<<<<<<< HEAD
		xData = this.processedXData || false
=======
		xData = this.xData || this.options.xData || this.processedXData || false
>>>>>>> d8d36561
	;

	if (boostPoint && !(boostPoint instanceof this.pointClass)) {
		point = (new this.pointClass()).init( // eslint-disable-line new-cap
					this, 
					this.options.data[boostPoint.i], 
					xData ? xData[boostPoint.i] : undefined
				); 

		point.category = point.x;

		point.dist = boostPoint.dist;
		point.distX = boostPoint.distX;
		point.plotX = boostPoint.plotX;
		point.plotY = boostPoint.plotY;
	}	

	console.log('point', this.options.data[boostPoint.i], this.processedXData);

	return point;
};

wrap(Series.prototype, 'setVisible', function (proceed, vis, redraw) {
	//if (isSeriesBoosting(this) || isChartSeriesBoosting(this.chart)) {
		
		proceed.call(this, vis, false);

		if (this.ogl) {
			this.ogl.clear();
			this.ogl.flush();

			this.image.attr({
				href: ''
			});
		} else if (this.chart.ogl) {
			this.chart.ogl.flush();
			this.chart.ogl.clear();

			this.chart.image.attr({
				href: ''
			});

		}
		
		this.chart.redraw();

	// } else {		
	// 	proceed.call(this, vis, redraw);
	// }
});

/**
 * Extend series.destroy to also remove the fake k-d-tree points (#5137). 
 * Normally this is handled by Series.destroy that calls Point.destroy, 
 * but the fake search points are not registered like that.
 */
wrap(Series.prototype, 'destroy', function (proceed) {
	var series = this,
		chart = series.chart;

	if (chart.hoverPoints) {
		chart.hoverPoints = grep(chart.hoverPoints, function (point) {
			return point.series === series;
		});
	}

	if (chart.hoverPoint && chart.hoverPoint.series === series) {
		chart.hoverPoint = null;
	}

	proceed.call(this);
});

/**
 * Return a point instance from the k-d-tree
 */
wrap(Series.prototype, 'searchPoint', function (proceed) {
	return this.getPoint(
		proceed.apply(this, [].slice.call(arguments, 1))
	);
});

/**
 * Take care of the canvas blitting
 */
H.Chart.prototype.callbacks.push(function (chart) {

	/* Convert chart-level canvas to image */
	function canvasToSVG() {				
		if (chart.ogl && isChartSeriesBoosting(chart)) {

			console.time('gl rendering');			
			chart.ogl.render();		
			console.timeEnd('gl rendering');

			if (chart.image && chart.canvas) {
				chart.image.attr({ 
					href: chart.canvas.toDataURL('image/png') 
				});			
			}

		}
	}

	/* Clear chart-level canvas */
	function preRender() {
		if (chart.canvas && chart.ogl && isChartSeriesBoosting(chart)) {

			chart.image.attr({
				href: ''
			});
			
			// Clear the series and vertice data.			
			chart.ogl.flush();
			// Clear ogl canvas
			chart.ogl.clear();				
		}
	}

	addEvent(chart, 'predraw', preRender);
	//Blit to image when done redrawing
	addEvent(chart, 'render', canvasToSVG);
	//Handles the blitting on first render
	addEvent(chart, 'load', canvasToSVG);
});<|MERGE_RESOLUTION|>--- conflicted
+++ resolved
@@ -2113,11 +2113,7 @@
  */
 Series.prototype.getPoint = function (boostPoint) {
 	var point = boostPoint,
-<<<<<<< HEAD
 		xData = this.processedXData || false
-=======
-		xData = this.xData || this.options.xData || this.processedXData || false
->>>>>>> d8d36561
 	;
 
 	if (boostPoint && !(boostPoint instanceof this.pointClass)) {
