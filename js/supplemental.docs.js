--- conflicted
+++ resolved
@@ -306,8 +306,6 @@
  * @product highstock
  * @apioption rangeSelector.buttons.type
  */
-<<<<<<< HEAD
-=======
 
 /**
  * Enable or disable the scrollbar.
@@ -337,75 +335,4 @@
  * @default 0
  * @product highstock
  * @apioption scrollbar.trackBorderRadius
- */
-
-
-
-
-
-
-
-
-
-
-
-
-
-
-
-
-
-
-
-
-
-
-
-
-
-
-
-
-
-
-
-
-
-
-
-
-
-
-
-
-
-
-
-
-
-
-
-
-
-
-
-
-
-
-
-
-
-
-
-
-
-
-
-
-
-
-
-
-
-
->>>>>>> 73e8520b
+ */