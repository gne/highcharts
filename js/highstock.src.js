--- conflicted
+++ resolved
@@ -6665,7 +6665,6 @@
 			// get fixed positions based on tickInterval
 			axis.setTickPositions();
 
-<<<<<<< HEAD
 			// record old values to decide whether a rescale is necessary later on (#540)
 			axis.oldUserMin = axis.userMin;
 			axis.oldUserMax = axis.userMax;
@@ -6676,44 +6675,6 @@
 					for (i in stacks[type]) {
 						stacks[type][i].cum = stacks[type][i].total;
 					}
-=======
-				userMin = newMin;
-				userMax = newMax;
-				
-				// Mark for running afterSetExtremes
-				axis.isDirtyExtremes = true;
-				
-				// redraw
-				if (redraw) {
-					chart.redraw(animation);
-				}
-			});
-		}
-		
-		/**
-		 * Update translation information
-		 */
-		setAxisTranslation = function () {
-			var range = max - min,
-				pointRange = 0,
-				closestPointRange,
-				seriesClosestPointRange;
-			
-			// adjust translation for padding
-			if (isXAxis) {
-				if (isLinked) {
-					pointRange = linkedParent.pointRange;
-				} else {
-					each(axis.series, function (series) {
-						pointRange = mathMax(pointRange, series.pointRange);
-						seriesClosestPointRange = series.closestPointRange;
-						if (!series.noSharedTooltip && defined(seriesClosestPointRange)) {
-							closestPointRange = defined(closestPointRange) ?
-								mathMin(closestPointRange, seriesClosestPointRange) :
-								seriesClosestPointRange;
-						}
-					});
->>>>>>> 1eee08d2
 				}
 			}
 
@@ -6751,6 +6712,9 @@
 
 			axis.userMin = newMin;
 			axis.userMax = newMax;
+
+			// Mark for running afterSetExtremes
+			axis.isDirtyExtremes = true;
 
 			// redraw
 			if (redraw) {
@@ -15686,54 +15650,7 @@
 			}
 			scroller.grabbedLeft = scroller.grabbedRight = scroller.grabbedCenter = hasDragged = dragOffset = null;
 			bodyStyle.cursor = defaultBodyCursor;
-<<<<<<< HEAD
 		};
-=======
-	}
-
-	function updatedDataHandler() {
-		var baseXAxis = baseSeries.xAxis,
-			baseExtremes = baseXAxis.getExtremes(),
-			baseMin = baseExtremes.min,
-			baseMax = baseExtremes.max,
-			baseDataMin = baseExtremes.dataMin,
-			baseDataMax = baseExtremes.dataMax,
-			range = baseMax - baseMin,
-			stickToMin,
-			stickToMax,
-			newMax,
-			newMin,
-			doRedraw,
-			navXData = navigatorSeries.xData,
-			hasSetExtremes = !!baseXAxis.setExtremes;
-
-		// detect whether to move the range
-		stickToMax = baseMax >= navXData[navXData.length - 1];
-		stickToMin = baseMin <= baseDataMin;
-
-		// set the navigator series data to the new data of the base series
-		if (!navigatorData) {
-			navigatorSeries.options.pointStart = baseSeries.xData[0];
-			navigatorSeries.setData(baseSeries.options.data, false);
-			doRedraw = true;
-		}
-
-		// if the zoomed range is already at the min, move it to the right as new data
-		// comes in
-		if (stickToMin) {
-			newMin = baseDataMin;
-			newMax = newMin + range;
-		}
-
-		// if the zoomed range is already at the max, move it to the right as new data
-		// comes in
-		if (stickToMax) {
-			newMax = baseDataMax;
-			if (!stickToMin) { // if stickToMin is true, the new min value is set above
-				newMin = mathMax(newMax - range, navigatorSeries.xData[0]);
-			}
-		}
->>>>>>> 1eee08d2
 
 		scroller.updatedDataHandler = function () {
 			var baseXAxis = baseSeries.xAxis,
@@ -15753,7 +15670,7 @@
 
 			// detect whether to move the range
 			stickToMax = baseMax >= navXData[navXData.length - 1];
-			stickToMin = baseMin <= navXData[0];
+			stickToMin = baseMin <= baseDataMin;
 
 			// set the navigator series data to the new data of the base series
 			if (!navigatorData) {
