/**
 * (c) 2010-2017 Torstein Honsi
 *
 * License: www.highcharts.com/license
 */
/* eslint max-len: 0 */
'use strict';
import H from '../parts/Globals.js';
import '../parts/Utilities.js';
import '../parts/Axis.js';
import '../parts/Color.js';
import '../parts/Point.js';
import '../parts/Series.js';
import '../parts/ScatterSeries.js';
var arrayMax = H.arrayMax,
	arrayMin = H.arrayMin,
	Axis = H.Axis,
	color = H.color,
	each = H.each,
	isNumber = H.isNumber,
	noop = H.noop,
	pick = H.pick,
	pInt = H.pInt,
	Point = H.Point,
	Series = H.Series,
	seriesType = H.seriesType,
	seriesTypes = H.seriesTypes;


/**
 * A bubble series is a three dimensional series type where each point renders
 * an X, Y and Z value. Each points is drawn as a bubble where the position
 * along the X and Y axes mark the X and Y values, and the size of the bubble
 * relates to the Z value. Requires `highcharts-more.js`.
 *
 * @sample       {highcharts} highcharts/demo/bubble/ Bubble chart
 * @extends      plotOptions.scatter
 * @product      highcharts highstock
 * @optionparent plotOptions.bubble
 */
seriesType('bubble', 'scatter', {

	dataLabels: {
		formatter: function () { // #2945
			return this.point.z;
		},
		inside: true,
		verticalAlign: 'middle'
	},
	
	/**
	 * Whether to display negative sized bubbles. The threshold is given
	 * by the [zThreshold](#plotOptions.bubble.zThreshold) option, and negative
	 * bubbles can be visualized by setting
	 * [negativeColor](#plotOptions.bubble.negativeColor).
	 * 
	 * @type      {Boolean}
	 * @sample    {highcharts} highcharts/plotoptions/bubble-negative/
	 *            Negative bubbles
	 * @default   true
	 * @since     3.0
	 * @product   highcharts
	 * @apioption plotOptions.bubble.displayNegative
	 */

	/**
	 * Options for the point markers of line-like series. Properties like
	 * `fillColor`, `lineColor` and `lineWidth` define the visual appearance
	 * of the markers. Other series types, like column series, don't have
	 * markers, but have visual options on the series level instead.
	 * 
	 * In styled mode, the markers can be styled with the `.highcharts-point`,
	 * `.highcharts-point-hover` and `.highcharts-point-select`
	 * class names.
	 * 
	 * @type      {Object}
	 * @extends   plotOptions.series.marker
	 * @excluding enabled,height,radius,width
	 * @product   highcharts
	 */
	marker: {
		/*= if (build.classic) { =*/
		lineColor: null, // inherit from series.color
		lineWidth: 1,

		/**
		 * The fill opacity of the bubble markers.
<<<<<<< HEAD
		 *
		 * @type      {Number}
		 * @default   0.5
		 * @product   highcharts
    	 * @apioption plotOptions.bubble.fillOpacity
		 */

=======
		 */
		fillOpacity: 0.5,
>>>>>>> 43770c33
		/*= } =*/
		/**
		 * In bubble charts, the radius is overridden and determined based on 
		 * the point's data value.
		 */
		/** @ignore */
		radius: null,

		states: {
			hover: {
				radiusPlus: 0
			}
		},

		/**
		 * A predefined shape or symbol for the marker. Possible values are
		 * "circle", "square", "diamond", "triangle" and "triangle-down".
		 * 
		 * Additionally, the URL to a graphic can be given on the form
		 * `url(graphic.png)`. Note that for the image to be applied to exported
		 * charts, its URL needs to be accessible by the export server.
		 * 
		 * Custom callbacks for symbol path generation can also be added to
		 * `Highcharts.SVGRenderer.prototype.symbols`. The callback is then
		 * used by its method name, as shown in the demo.
		 * 
<<<<<<< HEAD
		 * @validvalue ["circle", "square", "diamond", "triangle",
		 *              "triangle-down"]
		 * @type       {String}
		 * @sample     {highcharts} highcharts/plotoptions/bubble-symbol/
		 *             Bubble chart with various symbols
		 * @sample     {highcharts} highcharts/plotoptions/series-marker-symbol/
		 *             General chart with predefined, graphic and custom markers
		 * @default    circle
		 * @since      5.0.11
		 * @product    highcharts
=======
		 * @validvalue ["circle", "square", "diamond", "triangle", "triangle-down"]
		 * @type {String}
		 * @sample {highcharts} highcharts/plotoptions/bubble-symbol/
		 *         Bubble chart with various symbols
		 * @sample {highcharts} highcharts/plotoptions/series-marker-symbol/
		 *         General chart with predefined, graphic and custom markers
		 * @default circle
		 * @since 5.0.11
>>>>>>> 43770c33
		 */
		symbol: 'circle'
	},

	/**
	 * Minimum bubble size. Bubbles will automatically size between the
	 * `minSize` and `maxSize` to reflect the `z` value of each bubble.
	 * Can be either pixels (when no unit is given), or a percentage of
	 * the smallest one of the plot width and height.
	 * 
	 * @type    {Number|String}
	 * @sample  {highcharts} highcharts/plotoptions/bubble-size/ Bubble size
	 * @since   3.0
	 * @product highcharts
	 */
	minSize: 8,

	/**
	 * Maximum bubble size. Bubbles will automatically size between the
	 * `minSize` and `maxSize` to reflect the `z` value of each bubble.
	 * Can be either pixels (when no unit is given), or a percentage of
	 * the smallest one of the plot width and height.
	 * 
	 * @sample  {highcharts} highcharts/plotoptions/bubble-size/
	 *          Bubble size
	 * @since   3.0
	 * @product highcharts
	 */
	maxSize: '20%',
	
	/**
	 * When a point's Z value is below the
	 * [zThreshold](#plotOptions.bubble.zThreshold) setting, this color is used.
	 * 
	 * @type      {Color}
	 * @sample    {highcharts} highcharts/plotoptions/bubble-negative/
	 *            Negative bubbles
	 * @default   null
	 * @since     3.0
	 * @product   highcharts
	 * @apioption plotOptions.bubble.negativeColor
	 */
	
	/**
	 * Whether the bubble's value should be represented by the area or the
	 * width of the bubble. The default, `area`, corresponds best to the
	 * human perception of the size of each bubble.
	 * 
	 * @validvalue ["area", "width"]
	 * @type       {String}
	 * @sample     {highcharts} highcharts/plotoptions/bubble-sizeby/
	 *             Comparison of area and size
	 * @default    area
	 * @since      3.0.7
	 * @product    highcharts
	 * @apioption  plotOptions.bubble.sizeBy
	 */
	
	/**
	 * When this is true, the absolute value of z determines the size of
	 * the bubble. This means that with the default `zThreshold` of 0, a
	 * bubble of value -1 will have the same size as a bubble of value 1,
	 * while a bubble of value 0 will have a smaller size according to
	 * `minSize`.
	 * 
	 * @type      {Boolean}
	 * @sample    {highcharts}
	 *            highcharts/plotoptions/bubble-sizebyabsolutevalue/
	 *            Size by absolute value, various thresholds
	 * @default   false
	 * @since     4.1.9
	 * @product   highcharts
	 * @apioption plotOptions.bubble.sizeByAbsoluteValue
	 */

	/**
	 * When this is true, the series will not cause the Y axis to cross
	 * the zero plane (or [threshold](#plotOptions.series.threshold) option)
	 * unless the data actually crosses the plane.
	 * 
	 * For example, if `softThreshold` is `false`, a series of 0, 1, 2,
	 * 3 will make the Y axis show negative values according to the `minPadding`
	 * option. If `softThreshold` is `true`, the Y axis starts at 0.
	 * 
	 * @since   4.1.9
	 * @product highcharts
	 */
	softThreshold: false,

	states: {
		hover: {
			halo: {
				size: 5
			}
		}
	},

	tooltip: {
		pointFormat: '({point.x}, {point.y}), Size: {point.z}'
	},

	turboThreshold: 0,

	/**
	 * When [displayNegative](#plotOptions.bubble.displayNegative) is `false`,
	 * bubbles with lower Z values are skipped. When `displayNegative`
	 * is `true` and a [negativeColor](#plotOptions.bubble.negativeColor)
	 * is given, points with lower Z is colored.
	 * 
	 * @type    {Number}
	 * @sample  {highcharts} highcharts/plotoptions/bubble-negative/
	 *          Negative bubbles
	 * @default 0
	 * @since   3.0
	 * @product highcharts
	 */
	zThreshold: 0,

	zoneAxis: 'z'

	/**
	 * The minimum for the Z value range. Defaults to the highest Z value
	 * in the data.
	 * 
	 * @type      {Number}
	 * @see       [zMin](#plotOptions.bubble.zMin)
	 * @sample    {highcharts} highcharts/plotoptions/bubble-zmin-zmax/
	 *            Z has a possible range of 0-100
	 * @default   null
	 * @since     4.0.3
	 * @product   highcharts
	 * @apioption plotOptions.bubble.zMax
	 */

	/**
	 * The minimum for the Z value range. Defaults to the lowest Z value
	 * in the data.
	 * 
	 * @type      {Number}
	 * @see       [zMax](#plotOptions.bubble.zMax)
	 * @sample    {highcharts} highcharts/plotoptions/bubble-zmin-zmax/
	 *            Z has a possible range of 0-100
	 * @default   null
	 * @since     4.0.3
	 * @product   highcharts
	 * @apioption plotOptions.bubble.zMin
	 */

// Prototype members
}, {
	pointArrayMap: ['y', 'z'],
	parallelArrays: ['x', 'y', 'z'],
	trackerGroups: ['group', 'dataLabelsGroup'],
	specialGroup: 'group', // To allow clipping (#6296)
	bubblePadding: true,
	zoneAxis: 'z',
	directTouch: true,

	/*= if (build.classic) { =*/
	pointAttribs: function (point, state) {
		var markerOptions = this.options.marker,
			fillOpacity = markerOptions.fillOpacity,
			attr = Series.prototype.pointAttribs.call(this, point, state);

		if (fillOpacity !== 1) {
			attr.fill = color(attr.fill).setOpacity(fillOpacity).get('rgba');
		}

		return attr;
	},
	/*= } =*/

	/**
	 * Get the radius for each point based on the minSize, maxSize and each
	 * point's Z value. This must be done prior to Series.translate because
	 * the axis needs to add padding in accordance with the point sizes.
	 */
	getRadii: function (zMin, zMax, minSize, maxSize) {
		var len,
			i,
			pos,
			zData = this.zData,
			radii = [],
			options = this.options,
			sizeByArea = options.sizeBy !== 'width',
			zThreshold = options.zThreshold,
			zRange = zMax - zMin,
			value,
			radius;

		// Set the shape type and arguments to be picked up in drawPoints
		for (i = 0, len = zData.length; i < len; i++) {

			value = zData[i];

			// When sizing by threshold, the absolute value of z determines
			// the size of the bubble.
			if (options.sizeByAbsoluteValue && value !== null) {
				value = Math.abs(value - zThreshold);
				zMax = Math.max(zMax - zThreshold, Math.abs(zMin - zThreshold));
				zMin = 0;
			}

			if (value === null) {
				radius = null;
			// Issue #4419 - if value is less than zMin, push a radius that's
			// always smaller than the minimum size
			} else if (value < zMin) {
				radius = minSize / 2 - 1;
			} else {
				// Relative size, a number between 0 and 1
				pos = zRange > 0 ? (value - zMin) / zRange : 0.5;

				if (sizeByArea && pos >= 0) {
					pos = Math.sqrt(pos);
				}
				radius = Math.ceil(minSize + pos * (maxSize - minSize)) / 2;
			}
			radii.push(radius);
		}
		this.radii = radii;
	},

	/**
	 * Perform animation on the bubbles
	 */
	animate: function (init) {
		var animation = this.options.animation;

		if (!init) { // run the animation
			each(this.points, function (point) {
				var graphic = point.graphic,
					animationTarget;

				if (graphic && graphic.width) { // URL symbols don't have width
					animationTarget = {
						x: graphic.x,
						y: graphic.y,
						width: graphic.width,
						height: graphic.height
					};

					// Start values
					graphic.attr({
						x: point.plotX,
						y: point.plotY,
						width: 1,
						height: 1
					});

					// Run animation
					graphic.animate(animationTarget, animation);
				}
			});

			// delete this function to allow it only once
			this.animate = null;
		}
	},

	/**
	 * Extend the base translate method to handle bubble size
	 */
	translate: function () {

		var i,
			data = this.data,
			point,
			radius,
			radii = this.radii;

		// Run the parent method
		seriesTypes.scatter.prototype.translate.call(this);

		// Set the shape type and arguments to be picked up in drawPoints
		i = data.length;

		while (i--) {
			point = data[i];
			radius = radii ? radii[i] : 0; // #1737

			if (isNumber(radius) && radius >= this.minPxSize / 2) {
				// Shape arguments
				point.marker = H.extend(point.marker, {
					radius: radius,
					width: 2 * radius,
					height: 2 * radius
				});

				// Alignment box for the data label
				point.dlBox = {
					x: point.plotX - radius,
					y: point.plotY - radius,
					width: 2 * radius,
					height: 2 * radius
				};
			} else { // below zThreshold
				// #1691
				point.shapeArgs = point.plotY = point.dlBox = undefined;
			}
		}
	},

	alignDataLabel: seriesTypes.column.prototype.alignDataLabel,
	buildKDTree: noop,
	applyZones: noop

// Point class
}, {
	haloPath: function (size) {
		return Point.prototype.haloPath.call(
			this,
			// #6067
			size === 0 ? 0 : (this.marker ? this.marker.radius || 0 : 0) + size
		);
	},
	ttBelow: false
});

/**
 * Add logic to pad each axis with the amount of pixels
 * necessary to avoid the bubbles to overflow.
 */
Axis.prototype.beforePadding = function () {
	var axis = this,
		axisLength = this.len,
		chart = this.chart,
		pxMin = 0,
		pxMax = axisLength,
		isXAxis = this.isXAxis,
		dataKey = isXAxis ? 'xData' : 'yData',
		min = this.min,
		extremes = {},
		smallestSize = Math.min(chart.plotWidth, chart.plotHeight),
		zMin = Number.MAX_VALUE,
		zMax = -Number.MAX_VALUE,
		range = this.max - min,
		transA = axisLength / range,
		activeSeries = [];

	// Handle padding on the second pass, or on redraw
	each(this.series, function (series) {

		var seriesOptions = series.options,
			zData;

		if (
			series.bubblePadding &&
			(series.visible || !chart.options.chart.ignoreHiddenSeries)
		) {

			// Correction for #1673
			axis.allowZoomOutside = true;

			// Cache it
			activeSeries.push(series);

			if (isXAxis) { // because X axis is evaluated first

				// For each series, translate the size extremes to pixel values
				each(['minSize', 'maxSize'], function (prop) {
					var length = seriesOptions[prop],
						isPercent = /%$/.test(length);

					length = pInt(length);
					extremes[prop] = isPercent ?
						smallestSize * length / 100 :
						length;

				});
				series.minPxSize = extremes.minSize;
				// Prioritize min size if conflict to make sure bubbles are
				// always visible. #5873
				series.maxPxSize = Math.max(extremes.maxSize, extremes.minSize);

				// Find the min and max Z
				zData = series.zData;
				if (zData.length) { // #1735
					zMin = pick(seriesOptions.zMin, Math.min(
						zMin,
						Math.max(
							arrayMin(zData), 
							seriesOptions.displayNegative === false ?
								seriesOptions.zThreshold :
								-Number.MAX_VALUE
						)
					));
					zMax = pick(
						seriesOptions.zMax,
						Math.max(zMax, arrayMax(zData))
					);
				}
			}
		}
	});

	each(activeSeries, function (series) {

		var data = series[dataKey],
			i = data.length,
			radius;

		if (isXAxis) {
			series.getRadii(zMin, zMax, series.minPxSize, series.maxPxSize);
		}

		if (range > 0) {
			while (i--) {
				if (
					isNumber(data[i]) &&
					axis.dataMin <= data[i] &&
					data[i] <= axis.dataMax
				) {
					radius = series.radii[i];
					pxMin = Math.min(
						((data[i] - min) * transA) - radius,
						pxMin
					);
					pxMax = Math.max(
						((data[i] - min) * transA) + radius,
						pxMax
					);
				}
			}
		}
	});

	if (activeSeries.length && range > 0 && !this.isLog) {
		pxMax -= axisLength;
		transA *= (axisLength + pxMin - pxMax) / axisLength;
		each(
			[['min', 'userMin', pxMin], ['max', 'userMax', pxMax]],
			function (keys) {
				if (pick(axis.options[keys[0]], axis[keys[1]]) === undefined) {
					axis[keys[0]] += keys[2] / transA; 
				}
			}
		);
	}
};


/**
 * A `bubble` series. If the [type](#series.bubble.type) option is
 * not specified, it is inherited from [chart.type](#chart.type).
 * 
 * For options that apply to multiple series, it is recommended to add
 * them to the [plotOptions.series](#plotOptions.series) options structure.
 * To apply to all series of this specific type, apply it to [plotOptions.
 * bubble](#plotOptions.bubble).
 * 
 * @type      {Object}
 * @extends   series,plotOptions.bubble
 * @excluding dataParser,dataURL,stack
 * @product   highcharts
 * @apioption series.bubble
 */

/**
 * An array of data points for the series. For the `bubble` series type,
 * points can be given in the following ways:
 * 
 * 1.  An array of arrays with 3 or 2 values. In this case, the values
 * correspond to `x,y,z`. If the first value is a string, it is applied
 * as the name of the point, and the `x` value is inferred. The `x`
 * value can also be omitted, in which case the inner arrays should
 * be of length 2\. Then the `x` value is automatically calculated,
 * either starting at 0 and incremented by 1, or from `pointStart` and
 * `pointInterval` given in the series options.
 * 
 *  ```js
 *     data: [
 *         [0, 1, 2],
 *         [1, 5, 5],
 *         [2, 0, 2]
 *     ]
 *  ```
 * 
 * 2.  An array of objects with named values. The objects are point
 * configuration objects as seen below. If the total number of data
 * points exceeds the series' [turboThreshold](#series.bubble.turboThreshold),
 * this option is not available.
 * 
 *  ```js
 *     data: [{
 *         x: 1,
 *         y: 1,
 *         z: 1,
 *         name: "Point2",
 *         color: "#00FF00"
 *     }, {
 *         x: 1,
 *         y: 5,
 *         z: 4,
 *         name: "Point1",
 *         color: "#FF00FF"
 *     }]
 *  ```
 * 
 * @type      {Array<Object|Array>}
 * @extends   series.line.data
 * @excluding marker
 * @sample    {highcharts} highcharts/chart/reflow-true/
 *            Numerical values
 * @sample    {highcharts} highcharts/series/data-array-of-arrays/
 *            Arrays of numeric x and y
 * @sample    {highcharts} highcharts/series/data-array-of-arrays-datetime/
 *            Arrays of datetime x and y
 * @sample    {highcharts} highcharts/series/data-array-of-name-value/
 *            Arrays of point.name and y
 * @sample    {highcharts} highcharts/series/data-array-of-objects/
 *            Config objects
 * @product   highcharts
 * @apioption series.bubble.data
 */

/**
 * The size value for each bubble. The bubbles' diameters are computed
 * based on the `z`, and controlled by series options like `minSize`,
 * `maxSize`, `sizeBy`, `zMin` and `zMax`.
 * 
 * @type {Number}
 * @product highcharts
 * @apioption series.bubble.data.z
 */<|MERGE_RESOLUTION|>--- conflicted
+++ resolved
@@ -85,18 +85,8 @@
 
 		/**
 		 * The fill opacity of the bubble markers.
-<<<<<<< HEAD
-		 *
-		 * @type      {Number}
-		 * @default   0.5
-		 * @product   highcharts
-    	 * @apioption plotOptions.bubble.fillOpacity
-		 */
-
-=======
 		 */
 		fillOpacity: 0.5,
->>>>>>> 43770c33
 		/*= } =*/
 		/**
 		 * In bubble charts, the radius is overridden and determined based on 
@@ -123,27 +113,13 @@
 		 * `Highcharts.SVGRenderer.prototype.symbols`. The callback is then
 		 * used by its method name, as shown in the demo.
 		 * 
-<<<<<<< HEAD
 		 * @validvalue ["circle", "square", "diamond", "triangle",
 		 *              "triangle-down"]
-		 * @type       {String}
 		 * @sample     {highcharts} highcharts/plotoptions/bubble-symbol/
 		 *             Bubble chart with various symbols
 		 * @sample     {highcharts} highcharts/plotoptions/series-marker-symbol/
 		 *             General chart with predefined, graphic and custom markers
-		 * @default    circle
 		 * @since      5.0.11
-		 * @product    highcharts
-=======
-		 * @validvalue ["circle", "square", "diamond", "triangle", "triangle-down"]
-		 * @type {String}
-		 * @sample {highcharts} highcharts/plotoptions/bubble-symbol/
-		 *         Bubble chart with various symbols
-		 * @sample {highcharts} highcharts/plotoptions/series-marker-symbol/
-		 *         General chart with predefined, graphic and custom markers
-		 * @default circle
-		 * @since 5.0.11
->>>>>>> 43770c33
 		 */
 		symbol: 'circle'
 	},
