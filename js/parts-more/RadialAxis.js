--- conflicted
+++ resolved
@@ -14,11 +14,7 @@
 var addEvent = U.addEvent, correctFloat = U.correctFloat, defined = U.defined, extend = U.extend, merge = U.merge, pick = U.pick, pInt = U.pInt, relativeLength = U.relativeLength, wrap = U.wrap;
 import '../parts/Axis.js';
 import './Pane.js';
-<<<<<<< HEAD
-var Axis = H.Axis, noop = H.noop, Tick = H.Tick, 
-=======
-var Axis = H.Axis, merge = H.merge, noop = H.noop, 
->>>>>>> 8306ead8
+var Axis = H.Axis, noop = H.noop, 
 // @todo Extract this to a new file:
 hiddenAxisMixin, 
 // @todo Extract this to a new file
