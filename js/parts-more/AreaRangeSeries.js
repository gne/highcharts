--- conflicted
+++ resolved
@@ -113,17 +113,8 @@
 			lowerPath,
 			options = this.options,
 			step = options.step,
-<<<<<<< HEAD
-			higherPath;
-
-		// Remove nulls from low segment
-		lowSegment = grep(segment, function (point) {
-			return point.plotLow !== null;
-		});
-=======
 			higherPath,
 			higherAreaPath;
->>>>>>> e6238c3f
 
 		// Create the top line and the top part of the area fill. The area fill compensates for 
 		// null points by drawing down to the lower graph, moving across the null gap and 
