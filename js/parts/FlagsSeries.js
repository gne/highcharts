--- conflicted
+++ resolved
@@ -265,11 +265,6 @@
         /** @ignore */
         fontWeight: 'bold'
     }
-<<<<<<< HEAD
-=======
-
-    /*= } =*/
->>>>>>> aa967c07
 
 }, /** @lends seriesTypes.flags.prototype */ {
     sorted: false,
@@ -287,11 +282,6 @@
      */
     init: Series.prototype.init,
 
-<<<<<<< HEAD
-=======
-    /*= if (build.classic) { =*/
-
->>>>>>> aa967c07
     /**
      * Get presentational attributes
      *
@@ -323,11 +313,6 @@
             'stroke-width': lineWidth || options.lineWidth || 0
         };
     },
-<<<<<<< HEAD
-=======
-
-    /*= } =*/
->>>>>>> aa967c07
 
     translate: onSeriesMixin.translate,
     getPlotBox: onSeriesMixin.getPlotBox,
@@ -672,11 +657,6 @@
 createPinSymbol('circle');
 createPinSymbol('square');
 
-<<<<<<< HEAD
-=======
-/*= if (build.classic) { =*/
-
->>>>>>> aa967c07
 /**
  * The symbol callbacks are generated on the SVGRenderer object in all browsers.
  * Even VML browsers need this in order to generate shapes in export. Now share
@@ -687,11 +667,6 @@
         VMLRenderer.prototype.symbols[shape] = symbols[shape];
     });
 }
-<<<<<<< HEAD
-=======
-
-/*= } =*/
->>>>>>> aa967c07
 
 /**
  * A `flags` series. If the [type](#series.flags.type) option is not
