/**
 * (c) 2010-2019 Torstein Honsi
 *
 * License: www.highcharts.com/license
 */

'use strict';

import H from './Globals.js';
import './Utilities.js';
import './Axis.js';
import './Chart.js';
import './Point.js';
import './Series.js';

var addEvent = H.addEvent,
    animate = H.animate,
    Axis = H.Axis,
    Chart = H.Chart,
    createElement = H.createElement,
    css = H.css,
    defined = H.defined,
    erase = H.erase,
    extend = H.extend,
    fireEvent = H.fireEvent,
    isNumber = H.isNumber,
    isObject = H.isObject,
    isArray = H.isArray,
    merge = H.merge,
    objectEach = H.objectEach,
    pick = H.pick,
    Point = H.Point,
    Series = H.Series,
    seriesTypes = H.seriesTypes,
    setAnimation = H.setAnimation,
    splat = H.splat;


// Remove settings that have not changed, to avoid unnecessary rendering or
// computing (#9197)
H.cleanRecursively = function (newer, older) {
    var result = {};

    objectEach(newer, function (val, key) {
        var ob;

        // Dive into objects
        if (isObject(newer[key], true) && older[key]) {
            ob = H.cleanRecursively(newer[key], older[key]);
            if (Object.keys(ob).length) {
                result[key] = ob;
            }

        // Arrays or primitives are copied directly
        } else if (isObject(newer[key]) || newer[key] !== older[key]) {
            result[key] = newer[key];
        }
    });

    return result;
};

// Extend the Chart prototype for dynamic methods
extend(Chart.prototype, /** @lends Highcharts.Chart.prototype */ {

    /**
     * Add a series to the chart after render time. Note that this method should
     * never be used when adding data synchronously at chart render time, as it
     * adds expense to the calculations and rendering. When adding data at the
     * same time as the chart is initialized, add the series as a configuration
     * option instead. With multiple axes, the `offset` is dynamically adjusted.
     *
     * @sample highcharts/members/chart-addseries/
     *         Add a series from a button
     * @sample stock/members/chart-addseries/
     *         Add a series in Highstock
     *
     * @function Highcharts.Chart#addSeries
     *
     * @param {Highcharts.SeriesOptionsType} options
     *        The config options for the series.
     *
     * @param {boolean} [redraw=true]
     *        Whether to redraw the chart after adding.
     *
     * @param {boolean|Highcharts.AnimationOptionsObject} [animation]
     *        Whether to apply animation, and optionally animation
     *        configuration.
     *
     * @return {Highcharts.Series}
     *         The newly created series object.
     *
     * @fires Highcharts.Chart#event:addSeries
     * @fires Highcharts.Chart#event:afterAddSeries
     */
    addSeries: function (options, redraw, animation) {
        var series,
            chart = this;

        if (options) {
            redraw = pick(redraw, true); // defaults to true

            fireEvent(chart, 'addSeries', { options: options }, function () {
                series = chart.initSeries(options);

                chart.isDirtyLegend = true;
                chart.linkSeries();

                fireEvent(chart, 'afterAddSeries');

                if (redraw) {
                    chart.redraw(animation);
                }
            });
        }

        return series;
    },

    /**
     * Add an axis to the chart after render time. Note that this method should
     * never be used when adding data synchronously at chart render time, as it
     * adds expense to the calculations and rendering. When adding data at the
     * same time as the chart is initialized, add the axis as a configuration
     * option instead.
     *
     * @sample highcharts/members/chart-addaxis/
     *         Add and remove axes
     *
     * @function Highcharts.Chart#addAxis
     *
     * @param {Highcharts.XAxisOptions|Highcharts.YAxisOptions|Highcharts.ZAxisOptions} options
     *        The axis options.
     *
     * @param {boolean} [isX=false]
     *        Whether it is an X axis or a value axis.
     *
     * @param {boolean} [redraw=true]
     *        Whether to redraw the chart after adding.
     *
     * @param {boolean|Highcharts.AnimationOptionsObject} [animation=true]
     *        Whether and how to apply animation in the redraw.
     *
     * @return {Highcharts.Axis}
     *         The newly generated Axis object.
     */
    addAxis: function (options, isX, redraw, animation) {
        var key = isX ? 'xAxis' : 'yAxis',
            chartOptions = this.options,
            userOptions = merge(options, {
                index: this[key].length,
                isX: isX
            }),
            axis;

        axis = new Axis(this, userOptions);

        // Push the new axis options to the chart options
        chartOptions[key] = splat(chartOptions[key] || {});
        chartOptions[key].push(userOptions);

        if (pick(redraw, true)) {
            this.redraw(animation);
        }

        return axis;
    },

    /**
     * Dim the chart and show a loading text or symbol. Options for the loading
     * screen are defined in {@link
     * https://api.highcharts.com/highcharts/loading|the loading options}.
     *
     * @sample highcharts/members/chart-hideloading/
     *         Show and hide loading from a button
     * @sample highcharts/members/chart-showloading/
     *         Apply different text labels
     * @sample stock/members/chart-show-hide-loading/
     *         Toggle loading in Highstock
     *
     * @function Highcharts.Chart#showLoading
     *
     * @param {string} [str]
     *        An optional text to show in the loading label instead of the
     *        default one. The default text is set in
     *        [lang.loading](http://api.highcharts.com/highcharts/lang.loading).
     */
    showLoading: function (str) {
        var chart = this,
            options = chart.options,
            loadingDiv = chart.loadingDiv,
            loadingOptions = options.loading,
            setLoadingSize = function () {
                if (loadingDiv) {
                    css(loadingDiv, {
                        left: chart.plotLeft + 'px',
                        top: chart.plotTop + 'px',
                        width: chart.plotWidth + 'px',
                        height: chart.plotHeight + 'px'
                    });
                }
            };

        // create the layer at the first call
        if (!loadingDiv) {
            chart.loadingDiv = loadingDiv = createElement('div', {
                className: 'highcharts-loading highcharts-loading-hidden'
            }, null, chart.container);

            chart.loadingSpan = createElement(
                'span',
                { className: 'highcharts-loading-inner' },
                null,
                loadingDiv
            );
            addEvent(chart, 'redraw', setLoadingSize); // #1080
        }

        loadingDiv.className = 'highcharts-loading';

        // Update text
        chart.loadingSpan.innerHTML = str || options.lang.loading;

        if (!chart.styledMode) {
            // Update visuals
            css(loadingDiv, extend(loadingOptions.style, {
                zIndex: 10
            }));
            css(chart.loadingSpan, loadingOptions.labelStyle);

            // Show it
            if (!chart.loadingShown) {
                css(loadingDiv, {
                    opacity: 0,
                    display: ''
                });
                animate(loadingDiv, {
                    opacity: loadingOptions.style.opacity || 0.5
                }, {
                    duration: loadingOptions.showDuration || 0
                });
            }
        }

        chart.loadingShown = true;
        setLoadingSize();
    },

    /**
     * Hide the loading layer.
     *
     * @see Highcharts.Chart#showLoading
     *
     * @sample highcharts/members/chart-hideloading/
     *         Show and hide loading from a button
     * @sample stock/members/chart-show-hide-loading/
     *         Toggle loading in Highstock
     *
     * @function Highcharts.Chart#hideLoading
     */
    hideLoading: function () {

        var options = this.options,
            loadingDiv = this.loadingDiv;

        if (loadingDiv) {
            loadingDiv.className =
                'highcharts-loading highcharts-loading-hidden';

            if (!this.styledMode) {
                animate(loadingDiv, {
                    opacity: 0
                }, {
                    duration: options.loading.hideDuration || 100,
                    complete: function () {
                        css(loadingDiv, { display: 'none' });
                    }
                });
            }
        }

        this.loadingShown = false;
    },

    /**
     * These properties cause isDirtyBox to be set to true when updating. Can be
     * extended from plugins.
     */
    propsRequireDirtyBox: [
        'backgroundColor',
        'borderColor',
        'borderWidth',
        'margin',
        'marginTop',
        'marginRight',
        'marginBottom',
        'marginLeft',
        'spacing',
        'spacingTop',
        'spacingRight',
        'spacingBottom',
        'spacingLeft',
        'borderRadius',
        'plotBackgroundColor',
        'plotBackgroundImage',
        'plotBorderColor',
        'plotBorderWidth',
        'plotShadow',
        'shadow'
    ],

    /**
     * These properties cause all series to be updated when updating. Can be
     * extended from plugins.
     */
    propsRequireUpdateSeries: [
        'chart.inverted',
        'chart.polar',
        'chart.ignoreHiddenSeries',
        'chart.type',
        'colors',
        'plotOptions',
        'time',
        'tooltip'
    ],

    /**
     * These collections (arrays) implement update() methods with support for
     * one-to-one option.
     */
    collectionsWithUpdate: [
        'xAxis',
        'yAxis',
        'zAxis',
        'series',
        'colorAxis',
        'pane'
    ],

    /**
     * A generic function to update any element of the chart. Elements can be
     * enabled and disabled, moved, re-styled, re-formatted etc.
     *
     * A special case is configuration objects that take arrays, for example
     * [xAxis](https://api.highcharts.com/highcharts/xAxis),
     * [yAxis](https://api.highcharts.com/highcharts/yAxis) or
     * [series](https://api.highcharts.com/highcharts/series). For these
     * collections, an `id` option is used to map the new option set to an
     * existing object. If an existing object of the same id is not found, the
     * corresponding item is updated. So for example, running `chart.update`
     * with a series item without an id, will cause the existing chart's series
     * with the same index in the series array to be updated. When the
     * `oneToOne` parameter is true, `chart.update` will also take care of
     * adding and removing items from the collection. Read more under the
     * parameter description below.
     *
     * Note that when changing series data, `chart.update` may mutate the passed
     * data options.
     *
     * See also the
     * [responsive option set](https://api.highcharts.com/highcharts/responsive).
     * Switching between `responsive.rules` basically runs `chart.update` under
     * the hood.
     *
     * @sample highcharts/members/chart-update/
     *         Update chart geometry
     *
     * @function Highcharts.Chart#update
     *
     * @param {Highcharts.Options} options
     *        A configuration object for the new chart options.
     *
     * @param {boolean} [redraw=true]
     *        Whether to redraw the chart.
     *
     * @param {boolean} [oneToOne=false]
     *        When `true`, the `series`, `xAxis` and `yAxis` collections will
     *        be updated one to one, and items will be either added or removed
     *        to match the new updated options. For example, if the chart has
     *        two series and we call `chart.update` with a configuration
     *        containing three series, one will be added. If we call
     *        `chart.update` with one series, one will be removed. Setting an
     *        empty `series` array will remove all series, but leaving out the
     *        `series` property will leave all series untouched. If the series
     *        have id's, the new series options will be matched by id, and the
     *        remaining ones removed.
     *
     * @param {boolean|Highcharts.AnimationOptionsObject} [animation=true]
     *        Whether to apply animation, and optionally animation
     *        configuration.
     *
     * @fires Highcharts.Chart#event:update
     * @fires Highcharts.Chart#event:afterUpdate
     */
    update: function (options, redraw, oneToOne, animation) {
        var chart = this,
            adders = {
                credits: 'addCredits',
                title: 'setTitle',
                subtitle: 'setSubtitle'
            },
            optionsChart,
            updateAllAxes,
            updateAllSeries,
            newWidth,
            newHeight,
            itemsForRemoval = [];

        fireEvent(chart, 'update', { options: options });

        // If there are responsive rules in action, undo the responsive rules
        // before we apply the updated options and replay the responsive rules
        // on top from the chart.redraw function (#9617).
        if (!options.isResponsiveOptions) {
            chart.setResponsive(false, true);
        }

        options = H.cleanRecursively(options, chart.options);

        // If the top-level chart option is present, some special updates are
        // required
        optionsChart = options.chart;

        if (optionsChart) {

            merge(true, chart.options.chart, optionsChart);

            // Setter function
            if ('className' in optionsChart) {
                chart.setClassName(optionsChart.className);
            }

            if ('reflow' in optionsChart) {
                chart.setReflow(optionsChart.reflow);
            }

            if (
                'inverted' in optionsChart ||
                'polar' in optionsChart ||
                'type' in optionsChart
            ) {
                // Parse options.chart.inverted and options.chart.polar together
                // with the available series.
                chart.propFromSeries();
                updateAllAxes = true;
            }

            if ('alignTicks' in optionsChart) { // #6452
                updateAllAxes = true;
            }

            objectEach(optionsChart, function (val, key) {
                if (
                    chart.propsRequireUpdateSeries.indexOf('chart.' + key) !==
                    -1
                ) {
                    updateAllSeries = true;
                }
                // Only dirty box
                if (chart.propsRequireDirtyBox.indexOf(key) !== -1) {
                    chart.isDirtyBox = true;
                }
            });

            if (!chart.styledMode && 'style' in optionsChart) {
                chart.renderer.setStyle(optionsChart.style);
            }
        }

        // Moved up, because tooltip needs updated plotOptions (#6218)
        if (!chart.styledMode && options.colors) {
            this.options.colors = options.colors;
        }

        if (options.plotOptions) {
            merge(true, this.options.plotOptions, options.plotOptions);
        }

        // Some option stuctures correspond one-to-one to chart objects that
        // have update methods, for example
        // options.credits => chart.credits
        // options.legend => chart.legend
        // options.title => chart.title
        // options.tooltip => chart.tooltip
        // options.subtitle => chart.subtitle
        // options.mapNavigation => chart.mapNavigation
        // options.navigator => chart.navigator
        // options.scrollbar => chart.scrollbar
        objectEach(options, function (val, key) {
            if (chart[key] && typeof chart[key].update === 'function') {
                chart[key].update(val, false);

            // If a one-to-one object does not exist, look for an adder function
            } else if (typeof chart[adders[key]] === 'function') {
                chart[adders[key]](val);
            }

            if (
                key !== 'chart' &&
                chart.propsRequireUpdateSeries.indexOf(key) !== -1
            ) {
                updateAllSeries = true;
            }
        });

        // Setters for collections. For axes and series, each item is referred
        // by an id. If the id is not found, it defaults to the corresponding
        // item in the collection, so setting one series without an id, will
        // update the first series in the chart. Setting two series without
        // an id will update the first and the second respectively (#6019)
        // chart.update and responsive.
        this.collectionsWithUpdate.forEach(function (coll) {
            var indexMap;

            if (options[coll]) {

                // In stock charts, the navigator series are also part of the
                // chart.series array, but those series should not be handled
                // here (#8196).
                if (coll === 'series') {
                    indexMap = [];
                    chart[coll].forEach(function (s, i) {
                        if (!s.options.isInternal) {
                            indexMap.push(pick(s.options.index, i));
                        }
                    });
                }


                splat(options[coll]).forEach(function (newOptions, i) {
                    var item = (
                        defined(newOptions.id) &&
                        chart.get(newOptions.id)
                    ) || chart[coll][indexMap ? indexMap[i] : i];

                    if (item && item.coll === coll) {
                        item.update(newOptions, false);

                        if (oneToOne) {
                            item.touched = true;
                        }
                    }

                    // If oneToOne and no matching item is found, add one
                    if (!item && oneToOne) {
                        if (coll === 'series') {
                            chart.addSeries(newOptions, false)
                                .touched = true;
                        } else if (coll === 'xAxis' || coll === 'yAxis') {
                            chart.addAxis(newOptions, coll === 'xAxis', false)
                                .touched = true;
                        }
                    }

                });

                // Add items for removal
                if (oneToOne) {
                    chart[coll].forEach(function (item) {
                        if (!item.touched && !item.options.isInternal) {
                            itemsForRemoval.push(item);
                        } else {
                            delete item.touched;
                        }
                    });
                }


            }
        });

        itemsForRemoval.forEach(function (item) {
            if (item.remove) {
                item.remove(false);
            }
        });

        if (updateAllAxes) {
            chart.axes.forEach(function (axis) {
                axis.update({}, false);
            });
        }

        // Certain options require the whole series structure to be thrown away
        // and rebuilt
        if (updateAllSeries) {
            chart.series.forEach(function (series) {
                series.update({}, false);
            });
        }

        // For loading, just update the options, do not redraw
        if (options.loading) {
            merge(true, chart.options.loading, options.loading);
        }

        // Update size. Redraw is forced.
        newWidth = optionsChart && optionsChart.width;
        newHeight = optionsChart && optionsChart.height;
        if (H.isString(newHeight)) {
            newHeight = H.relativeLength(
                newHeight,
                newWidth || chart.chartWidth
            );
        }
        if (
            (isNumber(newWidth) && newWidth !== chart.chartWidth) ||
            (isNumber(newHeight) && newHeight !== chart.chartHeight)
        ) {
            chart.setSize(newWidth, newHeight, animation);
        } else if (pick(redraw, true)) {
            chart.redraw(animation);
        }

        fireEvent(chart, 'afterUpdate', {
            options: options,
            redraw: redraw,
            animation: animation
        });

    },

    /**
     * Shortcut to set the subtitle options. This can also be done from {@link
     * Chart#update} or {@link Chart#setTitle}.
     *
     * @function Highcharts.Chart#setSubtitle
     *
     * @param {Highcharts.SubtitleOptions} options
     *        New subtitle options. The subtitle text itself is set by the
     *        `options.text` property.
     */
    setSubtitle: function (options) {
        this.setTitle(undefined, options);
    }


});

// extend the Point prototype for dynamic methods
extend(Point.prototype, /** @lends Highcharts.Point.prototype */ {
    /**
     * Update point with new options (typically x/y data) and optionally redraw
     * the series.
     *
     * @sample highcharts/members/point-update-column/
     *         Update column value
     * @sample highcharts/members/point-update-pie/
     *         Update pie slice
     * @sample maps/members/point-update/
     *         Update map area value in Highmaps
     *
     * @function Highcharts.Point#update
     *
     * @param {number|object|Array<number|string>|null} options
     *        The point options. Point options are handled as described under
     *        the `series.type.data` item for each series type. For example
     *        for a line series, if options is a single number, the point will
     *        be given that number as the marin y value. If it is an array, it
     *        will be interpreted as x and y values respectively. If it is an
     *        object, advanced options are applied.
     *
     * @param {boolean} [redraw=true]
     *        Whether to redraw the chart after the point is updated. If doing
     *        more operations on the chart, it is best practice to set
     *        `redraw` to false and call `chart.redraw()` after.
     *
     * @param {boolean|Highcharts.AnimationOptionsObject} [animation=true]
     *        Whether to apply animation, and optionally animation
     *        configuration.
     *
     * @fires Highcharts.Point#event:update
     */
    update: function (options, redraw, animation, runEvent) {
        var point = this,
            series = point.series,
            graphic = point.graphic,
            i,
            chart = series.chart,
            seriesOptions = series.options;

        redraw = pick(redraw, true);

        function update() {

            point.applyOptions(options);

            // Update visuals
            if (point.y === null && graphic) { // #4146
                point.graphic = graphic.destroy();
            }
            if (isObject(options, true)) {
                // Destroy so we can get new elements
                if (graphic && graphic.element) {
                    // "null" is also a valid symbol
                    if (
                        options &&
                        options.marker &&
                        options.marker.symbol !== undefined
                    ) {
                        point.graphic = graphic.destroy();
                    }
                }
                if (options && options.dataLabels && point.dataLabel) { // #2468
                    point.dataLabel = point.dataLabel.destroy();
                }
                if (point.connector) {
                    point.connector = point.connector.destroy(); // #7243
                }
            }

            // record changes in the parallel arrays
            i = point.index;
            series.updateParallelArrays(point, i);

            // Record the options to options.data. If the old or the new config
            // is an object, use point options, otherwise use raw options
            // (#4701, #4916).
            seriesOptions.data[i] = (
                isObject(seriesOptions.data[i], true) ||
                    isObject(options, true)
            ) ?
                point.options :
                pick(options, seriesOptions.data[i]);

            // redraw
            series.isDirty = series.isDirtyData = true;
            if (!series.fixedBox && series.hasCartesianSeries) { // #1906, #2320
                chart.isDirtyBox = true;
            }

            if (seriesOptions.legendType === 'point') { // #1831, #1885
                chart.isDirtyLegend = true;
            }
            if (redraw) {
                chart.redraw(animation);
            }
        }

        // Fire the event with a default handler of doing the update
        if (runEvent === false) { // When called from setData
            update();
        } else {
            point.firePointEvent('update', { options: options }, update);
        }
    },

    /**
     * Remove a point and optionally redraw the series and if necessary the axes
     *
     * @sample highcharts/plotoptions/series-point-events-remove/
     *         Remove point and confirm
     * @sample highcharts/members/point-remove/
     *         Remove pie slice
     * @sample maps/members/point-remove/
     *         Remove selected points in Highmaps
     *
     * @function Highcharts.Point#remove
     *
     * @param {boolean} redraw
     *        Whether to redraw the chart or wait for an explicit call. When
     *        doing more operations on the chart, for example running
     *        `point.remove()` in a loop, it is best practice to set `redraw`
     *        to false and call `chart.redraw()` after.
     *
     * @param {boolean|Highcharts.AnimationOptionsObject} [animation=false]
     *        Whether to apply animation, and optionally animation
     *        configuration.
     */
    remove: function (redraw, animation) {
        this.series.removePoint(
            this.series.data.indexOf(this),
            redraw,
            animation
        );
    }
});

// Extend the series prototype for dynamic methods
extend(Series.prototype, /** @lends Series.prototype */ {
    /**
     * Add a point to the series after render time. The point can be added at
     * the end, or by giving it an X value, to the start or in the middle of the
     * series.
     *
     * @sample highcharts/members/series-addpoint-append/
     *         Append point
     * @sample highcharts/members/series-addpoint-append-and-shift/
     *         Append and shift
     * @sample highcharts/members/series-addpoint-x-and-y/
     *         Both X and Y values given
     * @sample highcharts/members/series-addpoint-pie/
     *         Append pie slice
     * @sample stock/members/series-addpoint/
     *         Append 100 points in Highstock
     * @sample stock/members/series-addpoint-shift/
     *         Append and shift in Highstock
     * @sample maps/members/series-addpoint/
     *         Add a point in Highmaps
     *
     * @function Highcharts.Series#addPoint
     *
     * @param {number|object|Array<number|string>|null} options
     *        The point options. If options is a single number, a point with
     *        that y value is appended to the series. If it is an array, it will
     *        be interpreted as x and y values respectively. If it is an
     *        object, advanced options as outlined under `series.data` are
     *        applied.
     *
     * @param {boolean} [redraw=true]
     *        Whether to redraw the chart after the point is added. When adding
     *        more than one point, it is highly recommended that the redraw
     *        option be set to false, and instead {@link Chart#redraw} is
     *        explicitly called after the adding of points is finished.
     *        Otherwise, the chart will redraw after adding each point.
     *
     * @param {boolean} [shift=false]
     *        If true, a point is shifted off the start of the series as one is
     *        appended to the end.
     *
     * @param {boolean|Highcharts.AnimationOptionsObject} [animation]
     *        Whether to apply animation, and optionally animation
     *        configuration.
     */
    addPoint: function (options, redraw, shift, animation) {
        var series = this,
            seriesOptions = series.options,
            data = series.data,
            chart = series.chart,
            xAxis = series.xAxis,
            names = xAxis && xAxis.hasNames && xAxis.names,
            dataOptions = seriesOptions.data,
            point,
            isInTheMiddle,
            xData = series.xData,
            i,
            x;

        // Optional redraw, defaults to true
        redraw = pick(redraw, true);

        // Get options and push the point to xData, yData and series.options. In
        // series.generatePoints the Point instance will be created on demand
        // and pushed to the series.data array.
        point = { series: series };
        series.pointClass.prototype.applyOptions.apply(point, [options]);
        x = point.x;

        // Get the insertion point
        i = xData.length;
        if (series.requireSorting && x < xData[i - 1]) {
            isInTheMiddle = true;
            while (i && xData[i - 1] > x) {
                i--;
            }
        }

        // Insert undefined item
        series.updateParallelArrays(point, 'splice', i, 0, 0);
        // Update it
        series.updateParallelArrays(point, i);

        if (names && point.name) {
            names[x] = point.name;
        }
        dataOptions.splice(i, 0, options);

        if (isInTheMiddle) {
            series.data.splice(i, 0, null);
            series.processData();
        }

        // Generate points to be added to the legend (#1329)
        if (seriesOptions.legendType === 'point') {
            series.generatePoints();
        }

        // Shift the first point off the parallel arrays
        if (shift) {
            if (data[0] && data[0].remove) {
                data[0].remove(false);
            } else {
                data.shift();
                series.updateParallelArrays(point, 'shift');

                dataOptions.shift();
            }
        }

        // redraw
        series.isDirty = true;
        series.isDirtyData = true;

        if (redraw) {
            chart.redraw(animation); // Animation is set anyway on redraw, #5665
        }
    },

    /**
     * Remove a point from the series. Unlike the
     * {@link Highcharts.Point#remove} method, this can also be done on a point
     * that is not instanciated because it is outside the view or subject to
     * Highstock data grouping.
     *
     * @sample highcharts/members/series-removepoint/
     *         Remove cropped point
     *
     * @function Highcharts.Series#removePoint
     *
     * @param {number} i
     *        The index of the point in the {@link Highcharts.Series.data|data}
     *        array.
     *
     * @param {boolean} [redraw=true]
     *        Whether to redraw the chart after the point is added. When
     *        removing more than one point, it is highly recommended that the
     *        `redraw` option be set to `false`, and instead {@link
     *        Highcharts.Chart#redraw} is explicitly called after the adding of
     *        points is finished.
     *
     * @param {boolean|Highcharts.AnimationOptionsObject} [animation]
     *        Whether and optionally how the series should be animated.
     *
     * @fires Highcharts.Point#event:remove
     */
    removePoint: function (i, redraw, animation) {

        var series = this,
            data = series.data,
            point = data[i],
            points = series.points,
            chart = series.chart,
            remove = function () {

                if (points && points.length === data.length) { // #4935
                    points.splice(i, 1);
                }
                data.splice(i, 1);
                series.options.data.splice(i, 1);
                series.updateParallelArrays(
                    point || { series: series },
                    'splice',
                    i,
                    1
                );

                if (point) {
                    point.destroy();
                }

                // redraw
                series.isDirty = true;
                series.isDirtyData = true;
                if (redraw) {
                    chart.redraw();
                }
            };

        setAnimation(animation, chart);
        redraw = pick(redraw, true);

        // Fire the event with a default handler of removing the point
        if (point) {
            point.firePointEvent('remove', null, remove);
        } else {
            remove();
        }
    },

    /**
     * Remove a series and optionally redraw the chart.
     *
     * @sample highcharts/members/series-remove/
     *         Remove first series from a button
     *
     * @function Highcharts.Series#remove
     *
     * @param {boolean} [redraw=true]
     *        Whether to redraw the chart or wait for an explicit call to
     *        {@link Highcharts.Chart#redraw}.
     *
     * @param {boolean|Highcharts.AnimationOptionsObject} [animation]
     *        Whether to apply animation, and optionally animation
     *        configuration.
     *
     * @param {boolean} [withEvent=true]
     *        Used internally, whether to fire the series `remove` event.
     *
     * @fires Highcharts.Series#event:remove
     */
    remove: function (redraw, animation, withEvent, keepEvents) {
        var series = this,
            chart = series.chart;

        function remove() {

            // Destroy elements
            series.destroy(keepEvents);
            series.remove = null; // Prevent from doing again (#9097)

            // Redraw
            chart.isDirtyLegend = chart.isDirtyBox = true;
            chart.linkSeries();

            if (pick(redraw, true)) {
                chart.redraw(animation);
            }
        }

        // Fire the event with a default handler of removing the point
        if (withEvent !== false) {
            fireEvent(series, 'remove', null, remove);
        } else {
            remove();
        }
    },

    /**
     * Update the series with a new set of options. For a clean and precise
     * handling of new options, all methods and elements from the series are
     * removed, and it is initialized from scratch. Therefore, this method is
     * more performance expensive than some other utility methods like {@link
     * Series#setData} or {@link Series#setVisible}.
     *
     * Note that `Series.update` may mutate the passed `data` options.
     *
     * @sample highcharts/members/series-update/
     *         Updating series options
     * @sample maps/members/series-update/
     *         Update series options in Highmaps
     *
     * @function Highcharts.Series#update
     *
     * @param {Highcharts.SeriesOptionsType} options
     *        New options that will be merged with the series' existing options.
     *
     * @param {boolean} [redraw=true]
     *        Whether to redraw the chart after the series is altered. If doing
     *        more operations on the chart, it is a good idea to set redraw to
     *        false and call {@link Chart#redraw} after.
     *
     * @fires Highcharts.Series#event:afterUpdate
     */
    update: function (options, redraw) {

        options = H.cleanRecursively(options, this.userOptions);

        var newOptions = options,
            series = this,
            chart = series.chart,
            // must use user options when changing type because series.options
            // is merged in with type specific plotOptions
            oldOptions = series.userOptions,
            initialType = series.initialType || series.type,
            newType = (
                options.type ||
                oldOptions.type ||
                chart.options.chart.type
            ),
            keepPoints = !(
                // Indicators, histograms etc recalculate the data. It should be
                // possible to omit this.
                this.hasDerivedData ||
                // Changes to data grouping requires new points in new groups
                options.dataGrouping ||
                // New type requires new point classes
                (newType && newType !== this.type) ||
                // New options affecting how the data points are built
                options.pointStart !== undefined ||
                options.pointInterval ||
                options.pointIntervalUnit ||
                options.keys
            ),
            initialSeriesProto = seriesTypes[initialType].prototype,
            n,
            groups = [
                'group',
                'markerGroup',
                'dataLabelsGroup'
            ],
            preserve = [
                'navigatorSeries',
                'baseSeries'
            ],

            // Animation must be enabled when calling update before the initial
            // animation has first run. This happens when calling update
            // directly after chart initialization, or when applying responsive
            // rules (#6912).
            animation = series.finishedAnimating && { animation: false },
            kinds = {};

        if (keepPoints) {
            preserve.push(
                'data',
                'isDirtyData',
                'points',
                'processedXData',
                'processedYData',
                'xIncrement'
            );
            if (options.visible !== false) {
                preserve.push('area', 'graph');
            }
            series.parallelArrays.forEach(function (key) {
                preserve.push(key + 'Data');
            });

            if (options.data) {
                this.setData(options.data, false);
            }
        }

        // Do the merge, with some forced options
        options = merge(oldOptions, animation, {
            index: series.index,
            pointStart: pick(
                // when updating from blank (#7933)
                oldOptions.pointStart,
                // when updating after addPoint
                series.xData[0]
            )
        }, !keepPoints && { data: series.options.data }, options);

        // Make sure preserved properties are not destroyed (#3094)
        preserve = groups.concat(preserve);
        preserve.forEach(function (prop) {
            preserve[prop] = series[prop];
            delete series[prop];
        });

        // Destroy the series and delete all properties. Reinsert all
        // methods and properties from the new type prototype (#2270,
        // #3719).
        series.remove(false, null, false, true);
        for (n in initialSeriesProto) {
            series[n] = undefined;
        }
        if (seriesTypes[newType || initialType]) {
            extend(series, seriesTypes[newType || initialType].prototype);
        } else {
            H.error(17, true, chart);
        }

        // Re-register groups (#3094) and other preserved properties
        preserve.forEach(function (prop) {
            series[prop] = preserve[prop];
        });

<<<<<<< HEAD
            // Do the merge, with some forced options
            options = merge(oldOptions, animation, {
                // When oldOptions.index is null it should't be cleared.
                // Otherwise navigator series will have wrong indexes (#10193).
                index: oldOptions.index === undefined ?
                    series.index : oldOptions.index,
                pointStart: pick(
                    oldOptions.pointStart, // when updating from blank (#7933)
                    series.xData[0] // when updating after addPoint
                )
            }, { data: series.options.data }, options);

            // Destroy the series and delete all properties. Reinsert all
            // methods and properties from the new type prototype (#2270,
            // #3719).
            series.remove(false, null, false, true);
            for (n in initialSeriesProto) {
                series[n] = undefined;
            }
            if (seriesTypes[newType || initialType]) {
                extend(series, seriesTypes[newType || initialType].prototype);
=======
        series.init(chart, options);

        if (keepPoints && this.points) {

            // What kind of elements to destroy
            if (newOptions.visible === false) {
                kinds.graphic = 1;
                kinds.dataLabel = 1;
>>>>>>> 6cfc5d48
            } else {
                if (newOptions.marker && newOptions.marker.enabled === false) {
                    kinds.graphic = 1;
                }
                if (
                    newOptions.dataLabels &&
                    newOptions.dataLabels.enabled === false
                ) {
                    kinds.dataLabel = 1;
                }
            }
            this.points.forEach(function (point) {
                if (point && point.series) {
                    point.resolveColor();
                    // Destroy elements in order to recreate based on updated
                    // series options.
                    if (Object.keys(kinds).length) {
                        point.destroyElements(kinds);
                    }
                }
            }, this);
        }

        // Update the Z index of groups (#3380, #7397)
        if (options.zIndex !== oldOptions.zIndex) {
            groups.forEach(function (groupName) {
                if (series[groupName]) {
                    series[groupName].attr({
                        zIndex: options.zIndex
                    });
                }
            });
        }


        series.initialType = initialType;
        chart.linkSeries(); // Links are lost in series.remove (#3028)


        fireEvent(this, 'afterUpdate');

        if (pick(redraw, true)) {
            chart.redraw(keepPoints ? undefined : false);
        }
    },

    /**
     * Used from within series.update
     *
     * @private
     * @function Highcharts.Series#setName
     *
     * @param {string} name
     */
    setName: function (name) {
        this.name = this.options.name = this.userOptions.name = name;
        this.chart.isDirtyLegend = true;
    }
});

// Extend the Axis.prototype for dynamic methods
extend(Axis.prototype, /** @lends Highcharts.Axis.prototype */ {

    /**
     * Update an axis object with a new set of options. The options are merged
     * with the existing options, so only new or altered options need to be
     * specified.
     *
     * @sample highcharts/members/axis-update/
     *         Axis update demo
     *
     * @function Highcharts.Axis#update
     *
     * @param {Highcharts.XAxisOptions|Highcharts.YAxisOptions|Highcharts.ZAxisOptions} options
     *        The new options that will be merged in with existing options on
     *        the axis.
     *
     * @param {boolean} [redraw=true]
     *        Whether to redraw the chart after the axis is altered. If doing
     *        more operations on the chart, it is a good idea to set redraw to
     *        false and call {@link Chart#redraw} after.
     */
    update: function (options, redraw) {
        var chart = this.chart,
            newEvents = ((options && options.events) || {});

        options = merge(this.userOptions, options);

        // Color Axis is not an array,
        // This change is applied in the ColorAxis wrapper
        if (chart.options[this.coll].indexOf) {
            // Don't use this.options.index,
            // StockChart has Axes in navigator too
            chart.options[this.coll][
                chart.options[this.coll].indexOf(this.userOptions)
            ] = options;
        }

        // Remove old events, if no new exist (#8161)
        objectEach(chart.options[this.coll].events, function (fn, ev) {
            if (typeof newEvents[ev] === 'undefined') {
                newEvents[ev] = undefined;
            }
        });

        this.destroy(true);
        this.init(chart, extend(options, { events: newEvents }));

        chart.isDirtyBox = true;
        if (pick(redraw, true)) {
            chart.redraw();
        }
    },

    /**
     * Remove the axis from the chart.
     *
     * @sample highcharts/members/chart-addaxis/
     *         Add and remove axes
     *
     * @function Highcharts.Axis#remove
     *
     * @param {boolean} [redraw=true]
     *        Whether to redraw the chart following the remove.
     */
    remove: function (redraw) {
        var chart = this.chart,
            key = this.coll, // xAxis or yAxis
            axisSeries = this.series,
            i = axisSeries.length;

        // Remove associated series (#2687)
        while (i--) {
            if (axisSeries[i]) {
                axisSeries[i].remove(false);
            }
        }

        // Remove the axis
        erase(chart.axes, this);
        erase(chart[key], this);

        if (isArray(chart.options[key])) {
            chart.options[key].splice(this.options.index, 1);
        } else { // color axis, #6488
            delete chart.options[key];
        }

        chart[key].forEach(function (axis, i) { // Re-index, #1706, #8075
            axis.options.index = axis.userOptions.index = i;
        });
        this.destroy();
        chart.isDirtyBox = true;

        if (pick(redraw, true)) {
            chart.redraw();
        }
    },

    /**
     * Update the axis title by options after render time.
     *
     * @sample highcharts/members/axis-settitle/
     *         Set a new Y axis title
     *
     * @function Highcharts.Axis#setTitle
     *
     * @param {Highcharts.XAxisTitleOptions|Highcharts.YAxisTitleOptions|Highcharts.ZAxisTitleOptions} titleOptions
     *        The additional title options.
     *
     * @param {boolean} [redraw=true]
     *        Whether to redraw the chart after setting the title.
     */
    setTitle: function (titleOptions, redraw) {
        this.update({ title: titleOptions }, redraw);
    },

    /**
     * Set new axis categories and optionally redraw.
     *
     * @sample highcharts/members/axis-setcategories/
     *         Set categories by click on a button
     *
     * @function Highcharts.Axis#setCategories
     *
     * @param {Array<string>} categories
     *        The new categories.
     *
     * @param {boolean} [redraw=true]
     *        Whether to redraw the chart.
     */
    setCategories: function (categories, redraw) {
        this.update({ categories: categories }, redraw);
    }

});<|MERGE_RESOLUTION|>--- conflicted
+++ resolved
@@ -1113,7 +1113,10 @@
 
         // Do the merge, with some forced options
         options = merge(oldOptions, animation, {
-            index: series.index,
+            // When oldOptions.index is null it should't be cleared.
+            // Otherwise navigator series will have wrong indexes (#10193).
+            index: oldOptions.index === undefined ?
+                series.index : oldOptions.index,
             pointStart: pick(
                 // when updating from blank (#7933)
                 oldOptions.pointStart,
@@ -1147,29 +1150,6 @@
             series[prop] = preserve[prop];
         });
 
-<<<<<<< HEAD
-            // Do the merge, with some forced options
-            options = merge(oldOptions, animation, {
-                // When oldOptions.index is null it should't be cleared.
-                // Otherwise navigator series will have wrong indexes (#10193).
-                index: oldOptions.index === undefined ?
-                    series.index : oldOptions.index,
-                pointStart: pick(
-                    oldOptions.pointStart, // when updating from blank (#7933)
-                    series.xData[0] // when updating after addPoint
-                )
-            }, { data: series.options.data }, options);
-
-            // Destroy the series and delete all properties. Reinsert all
-            // methods and properties from the new type prototype (#2270,
-            // #3719).
-            series.remove(false, null, false, true);
-            for (n in initialSeriesProto) {
-                series[n] = undefined;
-            }
-            if (seriesTypes[newType || initialType]) {
-                extend(series, seriesTypes[newType || initialType].prototype);
-=======
         series.init(chart, options);
 
         if (keepPoints && this.points) {
@@ -1178,7 +1158,6 @@
             if (newOptions.visible === false) {
                 kinds.graphic = 1;
                 kinds.dataLabel = 1;
->>>>>>> 6cfc5d48
             } else {
                 if (newOptions.marker && newOptions.marker.enabled === false) {
                     kinds.graphic = 1;
