

/* ****************************************************************************
 *                                                                            *
 * START OF INTERNET EXPLORER <= 8 SPECIFIC CODE                              *
 *                                                                            *
 * For applications and websites that don't need IE support, like platform    *
 * targeted mobile apps and web apps, this code can be removed.               *
 *                                                                            *
 *****************************************************************************/

/**
 * @constructor
 */
var VMLRenderer;
if (!hasSVG) {

/**
 * The VML element wrapper.
 */
var VMLElement = extendClass(SVGElement, {

	/**
	 * Initialize a new VML element wrapper. It builds the markup as a string
	 * to minimize DOM traffic.
	 * @param {Object} renderer
	 * @param {Object} nodeName
	 */
	init: function (renderer, nodeName) {
		var wrapper = this,
			markup =  ['<', nodeName, ' filled="f" stroked="f"'],
			style = ['position: ', ABSOLUTE, ';'];

		// divs and shapes need size
		if (nodeName === 'shape' || nodeName === DIV) {
			style.push('left:0;top:0;width:10px;height:10px;');
		}
		if (docMode8) {
			style.push('visibility: ', nodeName === DIV ? HIDDEN : VISIBLE);
		}

		markup.push(' style="', style.join(''), '"/>');

		// create element with default attributes and style
		if (nodeName) {
			markup = nodeName === DIV || nodeName === 'span' || nodeName === 'img' ?
				markup.join('')
				: renderer.prepVML(markup);
			wrapper.element = createElement(markup);
		}

		wrapper.renderer = renderer;
		wrapper.attrSetters = {};
	},

	/**
	 * Add the node to the given parent
	 * @param {Object} parent
	 */
	add: function (parent) {
		var wrapper = this,
			renderer = wrapper.renderer,
			element = wrapper.element,
			box = renderer.box,
			inverted = parent && parent.inverted,

			// get the parent node
			parentNode = parent ?
				parent.element || parent :
				box;


		// if the parent group is inverted, apply inversion on all children
		if (inverted) { // only on groups
			renderer.invertChild(element, parentNode);
		}

		// issue #140 workaround - related to #61 and #74
		if (docMode8 && parentNode.gVis === HIDDEN) {
			css(element, { visibility: HIDDEN });
		}

		// append it
		parentNode.appendChild(element);

		// align text after adding to be able to read offset
		wrapper.added = true;
		if (wrapper.alignOnAdd && !wrapper.deferUpdateTransform) {
			wrapper.updateTransform();
		}

		// fire an event for internal hooks
		fireEvent(wrapper, 'add');

		return wrapper;
	},

	/**
	 * Get or set attributes
	 */
	attr: function (hash, val) {
		var wrapper = this,
			key,
			value,
			i,
			result,
			element = wrapper.element || {},
			elemStyle = element.style,
			nodeName = element.nodeName,
			renderer = wrapper.renderer,
			symbolName = wrapper.symbolName,
			childNodes,
			hasSetSymbolSize,
			shadows = wrapper.shadows,
			skipAttr,
			attrSetters = wrapper.attrSetters,
			ret = wrapper;

		// single key-value pair
		if (isString(hash) && defined(val)) {
			key = hash;
			hash = {};
			hash[key] = val;
		}

		// used as a getter, val is undefined
		if (isString(hash)) {
			key = hash;
			if (key === 'strokeWidth' || key === 'stroke-width') {
				ret = wrapper.strokeweight;
			} else {
				ret = wrapper[key];
			}

		// setter
		} else {
			for (key in hash) {
				value = hash[key];
				skipAttr = false;

				// check for a specific attribute setter
				result = attrSetters[key] && attrSetters[key](key, value);

				if (result !== false) {

					if (result !== UNDEFINED) {
						value = result; // the attribute setter has returned a new value to set
					}


					// prepare paths
					// symbols
					if (symbolName && /^(x|y|r|start|end|width|height|innerR|anchorX|anchorY)/.test(key)) {
						// if one of the symbol size affecting parameters are changed,
						// check all the others only once for each call to an element's
						// .attr() method
						if (!hasSetSymbolSize) {

							wrapper.symbolAttr(hash);

							hasSetSymbolSize = true;
						}
						skipAttr = true;

					} else if (key === 'd') {
						value = value || [];
						wrapper.d = value.join(' '); // used in getter for animation

						// convert paths
						i = value.length;
						var convertedPath = [];
						while (i--) {

							// Multiply by 10 to allow subpixel precision.
							// Substracting half a pixel seems to make the coordinates
							// align with SVG, but this hasn't been tested thoroughly
							if (isNumber(value[i])) {
								convertedPath[i] = mathRound(value[i] * 10) - 5;
							} else if (value[i] === 'Z') { // close the path
								convertedPath[i] = 'x';
							} else {
								convertedPath[i] = value[i];
							}

						}
						value = convertedPath.join(' ') || 'x';
						element.path = value;

						// update shadows
						if (shadows) {
							i = shadows.length;
							while (i--) {
								shadows[i].path = value;
							}
						}
						skipAttr = true;

					// directly mapped to css
					} else if (key === 'zIndex' || key === 'visibility') {

						// issue 61 workaround
						if (docMode8 && key === 'visibility' && nodeName === 'DIV') {
							element.gVis = value;
							childNodes = element.childNodes;
							i = childNodes.length;
							while (i--) {
								css(childNodes[i], { visibility: value });
							}
							if (value === VISIBLE) { // issue 74
								value = null;
							}
						}

						if (value) {
							elemStyle[key] = value;
						}



						skipAttr = true;

					// width and height
					} else if (key === 'width' || key === 'height') {
						this[key] = value; // used in getter

<<<<<<< HEAD
						// clipping rectangle special
						if (wrapper.updateClipping) {
							wrapper[key] = value;
							wrapper.updateClipping();
						} else {
							// normal
							elemStyle[key] = value;
						}
=======
					this[key] = value; // used in getter

					// clipping rectangle special
					if (this.updateClipping) {
						this[key] = value;
						this.updateClipping();
>>>>>>> b4ce7eb8

						skipAttr = true;

					// x and y
					} else if (/^(x|y)$/.test(key)) {

						wrapper[key] = value; // used in getter

						if (element.tagName === 'SPAN') {
							wrapper.updateTransform();

						} else {
							elemStyle[{ x: 'left', y: 'top' }[key]] = value;
						}

					// class name
					} else if (key === 'class') {
						// IE8 Standards mode has problems retrieving the className
						element.className = value;

					// stroke
					} else if (key === 'stroke') {

						value = renderer.color(value, element, key);

						key = 'strokecolor';

					// stroke width
					} else if (key === 'stroke-width' || key === 'strokeWidth') {
						element.stroked = value ? true : false;
						key = 'strokeweight';
						wrapper[key] = value; // used in getter, issue #113
						if (isNumber(value)) {
							value += PX;
						}

					// dashStyle
					} else if (key === 'dashstyle') {
						var strokeElem = element.getElementsByTagName('stroke')[0] ||
							createElement(renderer.prepVML(['<stroke/>']), null, null, element);
						strokeElem[key] = value || 'solid';
						wrapper.dashstyle = value; /* because changing stroke-width will change the dash length
							and cause an epileptic effect */
						skipAttr = true;

					// fill
					} else if (key === 'fill') {

						if (nodeName === 'SPAN') { // text color
							elemStyle.color = value;
						} else {
							element.filled = value !== NONE ? true : false;

							value = renderer.color(value, element, key);

							key = 'fillcolor';
						}

					// translation for animation
					} else if (key === 'translateX' || key === 'translateY' || key === 'rotation' || key === 'align') {
						if (key === 'align') {
							key = 'textAlign';
						}
						wrapper[key] = value;
						wrapper.updateTransform();

						skipAttr = true;

					// text for rotated and non-rotated elements
					} else if (key === 'text') {
						this.bBox = null;
						element.innerHTML = value;
						skipAttr = true;
					}

					// let the shadow follow the main element
					if (shadows && key === 'visibility') {
						i = shadows.length;
						while (i--) {
							shadows[i].style[key] = value;
						}
					}



					if (!skipAttr) {
						if (docMode8) { // IE8 setAttribute bug
							element[key] = value;
						} else {
							attr(element, key, value);
						}
					}

					// run the after-setter if set (used in label)
					if (attrSetters['after' + key]) {
						attrSetters['after' + key]();
					}
				}
			}
		}
		return ret;
	},

	/**
	 * Set the element's clipping to a predefined rectangle
	 *
	 * @param {String} id The id of the clip rectangle
	 */
	clip: function (clipRect) {
		var wrapper = this,
			clipMembers = clipRect.members;

		clipMembers.push(wrapper);
		wrapper.destroyClip = function () {
			erase(clipMembers, wrapper);
		};
		return wrapper.css(clipRect.getCSS(wrapper.inverted));
	},

	/**
	 * Set styles for the element
	 * @param {Object} styles
	 */
	css: function (styles) {
		var wrapper = this,
			element = wrapper.element,
			textWidth = styles && element.tagName === 'SPAN' && styles.width;

		if (textWidth) {
			delete styles.width;
			wrapper.textWidth = textWidth;
			wrapper.updateTransform();
		}

		wrapper.styles = extend(wrapper.styles, styles);
		css(wrapper.element, styles);

		return wrapper;
	},

	/**
	 * Extend element.destroy by removing it from the clip members array
	 */
	destroy: function () {
		var wrapper = this;

		if (wrapper.destroyClip) {
			wrapper.destroyClip();
		}

		SVGElement.prototype.destroy.apply(wrapper);
	},

	/**
	 * Remove all child nodes of a group, except the v:group element
	 */
	empty: function () {
		var element = this.element,
			childNodes = element.childNodes,
			i = childNodes.length,
			node;

		while (i--) {
			node = childNodes[i];
			node.parentNode.removeChild(node);
		}
	},

	/**
	 * VML override for calculating the bounding box based on offsets
	 * @param {Boolean} refresh Whether to force a fresh value from the DOM or to
	 * use the cached value
	 *
	 * @return {Object} A hash containing values for x, y, width and height
	 */

	getBBox: function (refresh) {
		var wrapper = this,
			element = wrapper.element,
			bBox = wrapper.bBox;

		// faking getBBox in exported SVG in legacy IE
		if (!bBox || refresh) {
			// faking getBBox in exported SVG in legacy IE
			if (element.nodeName === 'text') {
				element.style.position = ABSOLUTE;
			}

			bBox = wrapper.bBox = {
				x: element.offsetLeft,
				y: element.offsetTop,
				width: element.offsetWidth,
				height: element.offsetHeight
			};
		}

		return bBox;
	},

	/**
	 * Add an event listener. VML override for normalizing event parameters.
	 * @param {String} eventType
	 * @param {Function} handler
	 */
	on: function (eventType, handler) {
		// simplest possible event model for internal use
		this.element['on' + eventType] = function () {
			var evt = win.event;
			evt.target = evt.srcElement;
			handler(evt);
		};
		return this;
	},


	/**
	 * VML override private method to update elements based on internal
	 * properties based on SVG transform
	 */
	updateTransform: function () {
		// aligning non added elements is expensive
		if (!this.added) {
			this.alignOnAdd = true;
			return;
		}

		var wrapper = this,
			elem = wrapper.element,
			translateX = wrapper.translateX || 0,
			translateY = wrapper.translateY || 0,
			x = wrapper.x || 0,
			y = wrapper.y || 0,
			align = wrapper.textAlign || 'left',
			alignCorrection = { left: 0, center: 0.5, right: 1 }[align],
			nonLeft = align && align !== 'left',
			shadows = wrapper.shadows;

		// apply translate
		if (translateX || translateY) {
			css(elem, {
				marginLeft: translateX,
				marginTop: translateY
			});
			if (shadows) { // used in labels/tooltip
				each(shadows, function (shadow) {
					css(shadow, {
						marginLeft: translateX + 1,
						marginTop: translateY + 1
					});
				});
			}
		}

		// apply inversion
		if (wrapper.inverted) { // wrapper is a group
			each(elem.childNodes, function (child) {
				wrapper.renderer.invertChild(child, elem);
			});
		}

		if (elem.tagName === 'SPAN') {

			var width, height,
				rotation = wrapper.rotation,
				lineHeight,
				radians = 0,
				costheta = 1,
				sintheta = 0,
				quad,
				textWidth = pInt(wrapper.textWidth),
				xCorr = wrapper.xCorr || 0,
				yCorr = wrapper.yCorr || 0,
				currentTextTransform = [rotation, align, elem.innerHTML, wrapper.textWidth].join(',');

			if (currentTextTransform !== wrapper.cTT) { // do the calculations and DOM access only if properties changed

				if (defined(rotation)) {
					radians = rotation * deg2rad; // deg to rad
					costheta = mathCos(radians);
					sintheta = mathSin(radians);

					// Adjust for alignment and rotation.
					// Test case: http://highcharts.com/tests/?file=text-rotation
					css(elem, {
						filter: rotation ? ['progid:DXImageTransform.Microsoft.Matrix(M11=', costheta,
							', M12=', -sintheta, ', M21=', sintheta, ', M22=', costheta,
							', sizingMethod=\'auto expand\')'].join('') : NONE
					});
				}

				width = pick(wrapper.elemWidth, elem.offsetWidth);
				height = pick(wrapper.elemHeight, elem.offsetHeight);

				// update textWidth
				if (width > textWidth) {
					css(elem, {
						width: textWidth + PX,
						display: 'block',
						whiteSpace: 'normal'
					});
					width = textWidth;
				}

				// correct x and y
				lineHeight = mathRound((pInt(elem.style.fontSize) || 12) * 1.2);
				xCorr = costheta < 0 && -width;
				yCorr = sintheta < 0 && -height;

				// correct for lineHeight and corners spilling out after rotation
				quad = costheta * sintheta < 0;
				xCorr += sintheta * lineHeight * (quad ? 1 - alignCorrection : alignCorrection);
				yCorr -= costheta * lineHeight * (rotation ? (quad ? alignCorrection : 1 - alignCorrection) : 1);

				// correct for the length/height of the text
				if (nonLeft) {
					xCorr -= width * alignCorrection * (costheta < 0 ? -1 : 1);
					if (rotation) {
						yCorr -= height * alignCorrection * (sintheta < 0 ? -1 : 1);
					}
					css(elem, {
						textAlign: align
					});
				}

				// record correction
				wrapper.xCorr = xCorr;
				wrapper.yCorr = yCorr;
			}

			// apply position with correction
			css(elem, {
				left: x + xCorr,
				top: y + yCorr
			});

			// record current text transform
			wrapper.cTT = currentTextTransform;
		}
	},

	/**
	 * Apply a drop shadow by copying elements and giving them different strokes
	 * @param {Boolean} apply
	 */
	shadow: function (apply, group) {
		var shadows = [],
			i,
			element = this.element,
			renderer = this.renderer,
			shadow,
			elemStyle = element.style,
			markup,
			path = element.path;

		// some times empty paths are not strings
		if (path && typeof path.value !== 'string') {
			path = 'x';
		}

		if (apply) {
			for (i = 1; i <= 3; i++) {
				markup = ['<shape isShadow="true" strokeweight="', (7 - 2 * i),
					'" filled="false" path="', path,
					'" coordsize="100,100" style="', element.style.cssText, '" />'];
				shadow = createElement(renderer.prepVML(markup),
					null, {
						left: pInt(elemStyle.left) + 1,
						top: pInt(elemStyle.top) + 1
					}
				);

				// apply the opacity
				markup = ['<stroke color="black" opacity="', (0.05 * i), '"/>'];
				createElement(renderer.prepVML(markup), null, null, shadow);


				// insert it
				if (group) {
					group.element.appendChild(shadow);
				} else {
					element.parentNode.insertBefore(shadow, element);
				}

				// record it
				shadows.push(shadow);

			}

			this.shadows = shadows;
		}
		return this;

	}
});

/**
 * The VML renderer
 */
VMLRenderer = function () {
	this.init.apply(this, arguments);
};
VMLRenderer.prototype = merge(SVGRenderer.prototype, { // inherit SVGRenderer

	Element: VMLElement,
	isIE8: userAgent.indexOf('MSIE 8.0') > -1,


	/**
	 * Initialize the VMLRenderer
	 * @param {Object} container
	 * @param {Number} width
	 * @param {Number} height
	 */
	init: function (container, width, height) {
		var renderer = this,
			boxWrapper;

		renderer.alignedObjects = [];

		boxWrapper = renderer.createElement(DIV);
		container.appendChild(boxWrapper.element);


		// generate the containing box
		renderer.box = boxWrapper.element;
		renderer.boxWrapper = boxWrapper;


		renderer.setSize(width, height, false);

		// The only way to make IE6 and IE7 print is to use a global namespace. However,
		// with IE8 the only way to make the dynamic shapes visible in screen and print mode
		// seems to be to add the xmlns attribute and the behaviour style inline.
		if (!doc.namespaces.hcv) {

			doc.namespaces.add('hcv', 'urn:schemas-microsoft-com:vml');

			// setup default css
			doc.createStyleSheet().cssText =
				'hcv\\:fill, hcv\\:path, hcv\\:shape, hcv\\:stroke' +
				'{ behavior:url(#default#VML); display: inline-block; } ';

		}
	},

	/**
	 * Define a clipping rectangle. In VML it is accomplished by storing the values
	 * for setting the CSS style to all associated members.
	 *
	 * @param {Number} x
	 * @param {Number} y
	 * @param {Number} width
	 * @param {Number} height
	 */
	clipRect: function (x, y, width, height) {

		// create a dummy element
		var clipRect = this.createElement();

		// mimic a rectangle with its style object for automatic updating in attr
		return extend(clipRect, {
			members: [],
			left: x,
			top: y,
			width: width,
			height: height,
			getCSS: function (inverted) {
				var rect = this,//clipRect.element.style,
					top = rect.top,
					left = rect.left,
					right = left + rect.width,
					bottom = top + rect.height,
					ret = {
						clip: 'rect(' +
							mathRound(inverted ? left : top) + 'px,' +
							mathRound(inverted ? bottom : right) + 'px,' +
							mathRound(inverted ? right : bottom) + 'px,' +
							mathRound(inverted ? top : left) + 'px)'
					};

				// issue 74 workaround
				if (!inverted && docMode8) {
					extend(ret, {
						width: right + PX,
						height: bottom + PX
					});
				}
				return ret;
			},

			// used in attr and animation to update the clipping of all members
			updateClipping: function () {
				each(clipRect.members, function (member) {
					member.css(clipRect.getCSS(member.inverted));
				});
			}
		});

	},


	/**
	 * Take a color and return it if it's a string, make it a gradient if it's a
	 * gradient configuration object, and apply opacity.
	 *
	 * @param {Object} color The color or config object
	 */
	color: function (color, elem, prop) {
		var colorObject,
			regexRgba = /^rgba/,
			markup;

		if (color && color.linearGradient) {

			var stopColor,
				stopOpacity,
				linearGradient = color.linearGradient,
				angle,
				color1,
				opacity1,
				color2,
				opacity2;

			each(color.stops, function (stop, i) {
				if (regexRgba.test(stop[1])) {
					colorObject = Color(stop[1]);
					stopColor = colorObject.get('rgb');
					stopOpacity = colorObject.get('a');
				} else {
					stopColor = stop[1];
					stopOpacity = 1;
				}

				if (!i) { // first
					color1 = stopColor;
					opacity1 = stopOpacity;
				} else {
					color2 = stopColor;
					opacity2 = stopOpacity;
				}
			});



			// calculate the angle based on the linear vector
			angle = 90  - math.atan(
				(linearGradient[3] - linearGradient[1]) / // y vector
				(linearGradient[2] - linearGradient[0]) // x vector
				) * 180 / mathPI;

			// when colors attribute is used, the meanings of opacity and o:opacity2
			// are reversed.
			markup = ['<', prop, ' colors="0% ', color1, ',100% ', color2, '" angle="', angle,
				'" opacity="', opacity2, '" o:opacity2="', opacity1,
				'" type="gradient" focus="100%" />'];
			createElement(this.prepVML(markup), null, null, elem);



		// if the color is an rgba color, split it and add a fill node
		// to hold the opacity component
		} else if (regexRgba.test(color) && elem.tagName !== 'IMG') {

			colorObject = Color(color);

			markup = ['<', prop, ' opacity="', colorObject.get('a'), '"/>'];
			createElement(this.prepVML(markup), null, null, elem);

			return colorObject.get('rgb');


		} else {
			var strokeNodes = elem.getElementsByTagName(prop);
			if (strokeNodes.length) {
				strokeNodes[0].opacity = 1;
			}
			return color;
		}

	},

	/**
	 * Take a VML string and prepare it for either IE8 or IE6/IE7.
	 * @param {Array} markup A string array of the VML markup to prepare
	 */
	prepVML: function (markup) {
		var vmlStyle = 'display:inline-block;behavior:url(#default#VML);',
			isIE8 = this.isIE8;

		markup = markup.join('');

		if (isIE8) { // add xmlns and style inline
			markup = markup.replace('/>', ' xmlns="urn:schemas-microsoft-com:vml" />');
			if (markup.indexOf('style="') === -1) {
				markup = markup.replace('/>', ' style="' + vmlStyle + '" />');
			} else {
				markup = markup.replace('style="', 'style="' + vmlStyle);
			}

		} else { // add namespace
			markup = markup.replace('<', '<hcv:');
		}

		return markup;
	},

	/**
	 * Create rotated and aligned text
	 * @param {String} str
	 * @param {Number} x
	 * @param {Number} y
	 */
	text: function (str, x, y) {

		var defaultChartStyle = defaultOptions.chart.style;

		return this.createElement('span')
			.attr({
				text: str,
				x: mathRound(x),
				y: mathRound(y)
			})
			.css({
				whiteSpace: 'nowrap',
				fontFamily: defaultChartStyle.fontFamily,
				fontSize: defaultChartStyle.fontSize
			});
	},

	/**
	 * Create and return a path element
	 * @param {Array} path
	 */
	path: function (path) {
		// create the shape
		return this.createElement('shape').attr({
			// subpixel precision down to 0.1 (width and height = 10px)
			coordsize: '100 100',
			d: path
		});
	},

	/**
	 * Create and return a circle element. In VML circles are implemented as
	 * shapes, which is faster than v:oval
	 * @param {Number} x
	 * @param {Number} y
	 * @param {Number} r
	 */
	circle: function (x, y, r) {
		return this.symbol('circle').attr({ x: x, y: y, r: r});
	},

	/**
	 * Create a group using an outer div and an inner v:group to allow rotating
	 * and flipping. A simple v:group would have problems with positioning
	 * child HTML elements and CSS clip.
	 *
	 * @param {String} name The name of the group
	 */
	g: function (name) {
		var wrapper,
			attribs;

		// set the class name
		if (name) {
			attribs = { 'className': PREFIX + name, 'class': PREFIX + name };
		}

		// the div to hold HTML and clipping
		wrapper = this.createElement(DIV).attr(attribs);

		return wrapper;
	},

	/**
	 * VML override to create a regular HTML image
	 * @param {String} src
	 * @param {Number} x
	 * @param {Number} y
	 * @param {Number} width
	 * @param {Number} height
	 */
	image: function (src, x, y, width, height) {
		var obj = this.createElement('img')
			.attr({ src: src });

		if (arguments.length > 1) {
			obj.css({
				left: x,
				top: y,
				width: width,
				height: height
			});
		}
		return obj;
	},

	/**
	 * VML uses a shape for rect to overcome bugs and rotation problems
	 */
	rect: function (x, y, width, height, r, strokeWidth) {

		if (isObject(x)) {
			y = x.y;
			width = x.width;
			height = x.height;
			strokeWidth = x.strokeWidth;
			x = x.x;
		}
		var wrapper = this.symbol('rect');
		wrapper.r = r;

		return wrapper.attr(wrapper.crisp(strokeWidth, x, y, mathMax(width, 0), mathMax(height, 0)));
	},

	/**
	 * In the VML renderer, each child of an inverted div (group) is inverted
	 * @param {Object} element
	 * @param {Object} parentNode
	 */
	invertChild: function (element, parentNode) {
		var parentStyle = parentNode.style;

		css(element, {
			flip: 'x',
			left: pInt(parentStyle.width) - 10,
			top: pInt(parentStyle.height) - 10,
			rotation: -90
		});
	},

	/**
	 * Symbol definitions that override the parent SVG renderer's symbols
	 *
	 */
	symbols: {
		// VML specific arc function
		arc: function (x, y, w, h, options) {
			var start = options.start,
				end = options.end,
				radius = w,
				cosStart = mathCos(start),
				sinStart = mathSin(start),
				cosEnd = mathCos(end),
				sinEnd = mathSin(end),
				innerRadius = options.innerR,
				circleCorrection = 0.07 / radius,
				innerCorrection = (innerRadius && 0.1 / innerRadius) || 0;

			if (end - start === 0) { // no angle, don't show it.
				return ['x'];

			//} else if (end - start == 2 * mathPI) { // full circle
			} else if (2 * mathPI - end + start < circleCorrection) { // full circle
				// empirical correction found by trying out the limits for different radii
				cosEnd = -circleCorrection;
			} else if (end - start < innerCorrection) { // issue #186, another mysterious VML arc problem
				cosEnd = mathCos(start + innerCorrection);
			}

			return [
				'wa', // clockwise arc to
				x - radius, // left
				y - radius, // top
				x + radius, // right
				y + radius, // bottom
				x + radius * cosStart, // start x
				y + radius * sinStart, // start y
				x + radius * cosEnd, // end x
				y + radius * sinEnd, // end y


				'at', // anti clockwise arc to
				x - innerRadius, // left
				y - innerRadius, // top
				x + innerRadius, // right
				y + innerRadius, // bottom
				x + innerRadius * cosEnd, // start x
				y + innerRadius * sinEnd, // start y
				x + innerRadius * cosStart, // end x
				y + innerRadius * sinStart, // end y

				'x', // finish path
				'e' // close
			];

		},
		// Add circle symbol path. This performs significantly faster than v:oval.
		circle: function (x, y, w, h) {

			return [
				'wa', // clockwisearcto
				x, // left
				y, // top
				x + w, // right
				y + h, // bottom
				x + w, // start x
				y + h / 2,     // start y
				x + w, // end x
				y + h / 2,     // end y
				//'x', // finish path
				'e' // close
			];
		},
		/**
		 * Add rectangle symbol path which eases rotation and omits arcsize problems
		 * compared to the built-in VML roundrect shape
		 *
		 * @param {Number} left Left position
		 * @param {Number} top Top position
		 * @param {Number} r Border radius
		 * @param {Object} options Width and height
		 */

		rect: function (left, top, width, height, options) {
			/*for (var n in r) {
				logTime && console.log(n)
				}*/

			if (!defined(options)) {
				return [];
			}
			var right = left + width,
				bottom = top + height,
				r = mathMin(options.r || 0, width, height);

			return [
				M,
				left + r, top,

				L,
				right - r, top,
				'wa',
				right - 2 * r, top,
				right, top + 2 * r,
				right - r, top,
				right, top + r,

				L,
				right, bottom - r,
				'wa',
				right - 2 * r, bottom - 2 * r,
				right, bottom,
				right, bottom - r,
				right - r, bottom,

				L,
				left + r, bottom,
				'wa',
				left, bottom - 2 * r,
				left + 2 * r, bottom,
				left + r, bottom,
				left, bottom - r,

				L,
				left, top + r,
				'wa',
				left, top,
				left + 2 * r, top + 2 * r,
				left, top + r,
				left + r, top,


				'x',
				'e'
			];

		}
	}
});

	// general renderer
	Renderer = VMLRenderer;
}

/* ****************************************************************************
 *                                                                            *
 * END OF INTERNET EXPLORER <= 8 SPECIFIC CODE                                *
 *                                                                            *
 *****************************************************************************/
<|MERGE_RESOLUTION|>--- conflicted
+++ resolved
@@ -1,1123 +1,1114 @@
-
-
-/* ****************************************************************************
- *                                                                            *
- * START OF INTERNET EXPLORER <= 8 SPECIFIC CODE                              *
- *                                                                            *
- * For applications and websites that don't need IE support, like platform    *
- * targeted mobile apps and web apps, this code can be removed.               *
- *                                                                            *
- *****************************************************************************/
-
-/**
- * @constructor
- */
-var VMLRenderer;
-if (!hasSVG) {
-
-/**
- * The VML element wrapper.
- */
-var VMLElement = extendClass(SVGElement, {
-
-	/**
-	 * Initialize a new VML element wrapper. It builds the markup as a string
-	 * to minimize DOM traffic.
-	 * @param {Object} renderer
-	 * @param {Object} nodeName
-	 */
-	init: function (renderer, nodeName) {
-		var wrapper = this,
-			markup =  ['<', nodeName, ' filled="f" stroked="f"'],
-			style = ['position: ', ABSOLUTE, ';'];
-
-		// divs and shapes need size
-		if (nodeName === 'shape' || nodeName === DIV) {
-			style.push('left:0;top:0;width:10px;height:10px;');
-		}
-		if (docMode8) {
-			style.push('visibility: ', nodeName === DIV ? HIDDEN : VISIBLE);
-		}
-
-		markup.push(' style="', style.join(''), '"/>');
-
-		// create element with default attributes and style
-		if (nodeName) {
-			markup = nodeName === DIV || nodeName === 'span' || nodeName === 'img' ?
-				markup.join('')
-				: renderer.prepVML(markup);
-			wrapper.element = createElement(markup);
-		}
-
-		wrapper.renderer = renderer;
-		wrapper.attrSetters = {};
-	},
-
-	/**
-	 * Add the node to the given parent
-	 * @param {Object} parent
-	 */
-	add: function (parent) {
-		var wrapper = this,
-			renderer = wrapper.renderer,
-			element = wrapper.element,
-			box = renderer.box,
-			inverted = parent && parent.inverted,
-
-			// get the parent node
-			parentNode = parent ?
-				parent.element || parent :
-				box;
-
-
-		// if the parent group is inverted, apply inversion on all children
-		if (inverted) { // only on groups
-			renderer.invertChild(element, parentNode);
-		}
-
-		// issue #140 workaround - related to #61 and #74
-		if (docMode8 && parentNode.gVis === HIDDEN) {
-			css(element, { visibility: HIDDEN });
-		}
-
-		// append it
-		parentNode.appendChild(element);
-
-		// align text after adding to be able to read offset
-		wrapper.added = true;
-		if (wrapper.alignOnAdd && !wrapper.deferUpdateTransform) {
-			wrapper.updateTransform();
-		}
-
-		// fire an event for internal hooks
-		fireEvent(wrapper, 'add');
-
-		return wrapper;
-	},
-
-	/**
-	 * Get or set attributes
-	 */
-	attr: function (hash, val) {
-		var wrapper = this,
-			key,
-			value,
-			i,
-			result,
-			element = wrapper.element || {},
-			elemStyle = element.style,
-			nodeName = element.nodeName,
-			renderer = wrapper.renderer,
-			symbolName = wrapper.symbolName,
-			childNodes,
-			hasSetSymbolSize,
-			shadows = wrapper.shadows,
-			skipAttr,
-			attrSetters = wrapper.attrSetters,
-			ret = wrapper;
-
-		// single key-value pair
-		if (isString(hash) && defined(val)) {
-			key = hash;
-			hash = {};
-			hash[key] = val;
-		}
-
-		// used as a getter, val is undefined
-		if (isString(hash)) {
-			key = hash;
-			if (key === 'strokeWidth' || key === 'stroke-width') {
-				ret = wrapper.strokeweight;
-			} else {
-				ret = wrapper[key];
-			}
-
-		// setter
-		} else {
-			for (key in hash) {
-				value = hash[key];
-				skipAttr = false;
-
-				// check for a specific attribute setter
-				result = attrSetters[key] && attrSetters[key](key, value);
-
-				if (result !== false) {
-
-					if (result !== UNDEFINED) {
-						value = result; // the attribute setter has returned a new value to set
-					}
-
-
-					// prepare paths
-					// symbols
-					if (symbolName && /^(x|y|r|start|end|width|height|innerR|anchorX|anchorY)/.test(key)) {
-						// if one of the symbol size affecting parameters are changed,
-						// check all the others only once for each call to an element's
-						// .attr() method
-						if (!hasSetSymbolSize) {
-
-							wrapper.symbolAttr(hash);
-
-							hasSetSymbolSize = true;
-						}
-						skipAttr = true;
-
-					} else if (key === 'd') {
-						value = value || [];
-						wrapper.d = value.join(' '); // used in getter for animation
-
-						// convert paths
-						i = value.length;
-						var convertedPath = [];
-						while (i--) {
-
-							// Multiply by 10 to allow subpixel precision.
-							// Substracting half a pixel seems to make the coordinates
-							// align with SVG, but this hasn't been tested thoroughly
-							if (isNumber(value[i])) {
-								convertedPath[i] = mathRound(value[i] * 10) - 5;
-							} else if (value[i] === 'Z') { // close the path
-								convertedPath[i] = 'x';
-							} else {
-								convertedPath[i] = value[i];
-							}
-
-						}
-						value = convertedPath.join(' ') || 'x';
-						element.path = value;
-
-						// update shadows
-						if (shadows) {
-							i = shadows.length;
-							while (i--) {
-								shadows[i].path = value;
-							}
-						}
-						skipAttr = true;
-
-					// directly mapped to css
-					} else if (key === 'zIndex' || key === 'visibility') {
-
-						// issue 61 workaround
-						if (docMode8 && key === 'visibility' && nodeName === 'DIV') {
-							element.gVis = value;
-							childNodes = element.childNodes;
-							i = childNodes.length;
-							while (i--) {
-								css(childNodes[i], { visibility: value });
-							}
-							if (value === VISIBLE) { // issue 74
-								value = null;
-							}
-						}
-
-						if (value) {
-							elemStyle[key] = value;
-						}
-
-
-
-						skipAttr = true;
-
-					// width and height
-					} else if (key === 'width' || key === 'height') {
-						this[key] = value; // used in getter
-
-<<<<<<< HEAD
-						// clipping rectangle special
-						if (wrapper.updateClipping) {
-							wrapper[key] = value;
-							wrapper.updateClipping();
-						} else {
-							// normal
-							elemStyle[key] = value;
-						}
-=======
-					this[key] = value; // used in getter
-
-					// clipping rectangle special
-					if (this.updateClipping) {
-						this[key] = value;
-						this.updateClipping();
->>>>>>> b4ce7eb8
-
-						skipAttr = true;
-
-					// x and y
-					} else if (/^(x|y)$/.test(key)) {
-
-						wrapper[key] = value; // used in getter
-
-						if (element.tagName === 'SPAN') {
-							wrapper.updateTransform();
-
-						} else {
-							elemStyle[{ x: 'left', y: 'top' }[key]] = value;
-						}
-
-					// class name
-					} else if (key === 'class') {
-						// IE8 Standards mode has problems retrieving the className
-						element.className = value;
-
-					// stroke
-					} else if (key === 'stroke') {
-
-						value = renderer.color(value, element, key);
-
-						key = 'strokecolor';
-
-					// stroke width
-					} else if (key === 'stroke-width' || key === 'strokeWidth') {
-						element.stroked = value ? true : false;
-						key = 'strokeweight';
-						wrapper[key] = value; // used in getter, issue #113
-						if (isNumber(value)) {
-							value += PX;
-						}
-
-					// dashStyle
-					} else if (key === 'dashstyle') {
-						var strokeElem = element.getElementsByTagName('stroke')[0] ||
-							createElement(renderer.prepVML(['<stroke/>']), null, null, element);
-						strokeElem[key] = value || 'solid';
-						wrapper.dashstyle = value; /* because changing stroke-width will change the dash length
-							and cause an epileptic effect */
-						skipAttr = true;
-
-					// fill
-					} else if (key === 'fill') {
-
-						if (nodeName === 'SPAN') { // text color
-							elemStyle.color = value;
-						} else {
-							element.filled = value !== NONE ? true : false;
-
-							value = renderer.color(value, element, key);
-
-							key = 'fillcolor';
-						}
-
-					// translation for animation
-					} else if (key === 'translateX' || key === 'translateY' || key === 'rotation' || key === 'align') {
-						if (key === 'align') {
-							key = 'textAlign';
-						}
-						wrapper[key] = value;
-						wrapper.updateTransform();
-
-						skipAttr = true;
-
-					// text for rotated and non-rotated elements
-					} else if (key === 'text') {
-						this.bBox = null;
-						element.innerHTML = value;
-						skipAttr = true;
-					}
-
-					// let the shadow follow the main element
-					if (shadows && key === 'visibility') {
-						i = shadows.length;
-						while (i--) {
-							shadows[i].style[key] = value;
-						}
-					}
-
-
-
-					if (!skipAttr) {
-						if (docMode8) { // IE8 setAttribute bug
-							element[key] = value;
-						} else {
-							attr(element, key, value);
-						}
-					}
-
-					// run the after-setter if set (used in label)
-					if (attrSetters['after' + key]) {
-						attrSetters['after' + key]();
-					}
-				}
-			}
-		}
-		return ret;
-	},
-
-	/**
-	 * Set the element's clipping to a predefined rectangle
-	 *
-	 * @param {String} id The id of the clip rectangle
-	 */
-	clip: function (clipRect) {
-		var wrapper = this,
-			clipMembers = clipRect.members;
-
-		clipMembers.push(wrapper);
-		wrapper.destroyClip = function () {
-			erase(clipMembers, wrapper);
-		};
-		return wrapper.css(clipRect.getCSS(wrapper.inverted));
-	},
-
-	/**
-	 * Set styles for the element
-	 * @param {Object} styles
-	 */
-	css: function (styles) {
-		var wrapper = this,
-			element = wrapper.element,
-			textWidth = styles && element.tagName === 'SPAN' && styles.width;
-
-		if (textWidth) {
-			delete styles.width;
-			wrapper.textWidth = textWidth;
-			wrapper.updateTransform();
-		}
-
-		wrapper.styles = extend(wrapper.styles, styles);
-		css(wrapper.element, styles);
-
-		return wrapper;
-	},
-
-	/**
-	 * Extend element.destroy by removing it from the clip members array
-	 */
-	destroy: function () {
-		var wrapper = this;
-
-		if (wrapper.destroyClip) {
-			wrapper.destroyClip();
-		}
-
-		SVGElement.prototype.destroy.apply(wrapper);
-	},
-
-	/**
-	 * Remove all child nodes of a group, except the v:group element
-	 */
-	empty: function () {
-		var element = this.element,
-			childNodes = element.childNodes,
-			i = childNodes.length,
-			node;
-
-		while (i--) {
-			node = childNodes[i];
-			node.parentNode.removeChild(node);
-		}
-	},
-
-	/**
-	 * VML override for calculating the bounding box based on offsets
-	 * @param {Boolean} refresh Whether to force a fresh value from the DOM or to
-	 * use the cached value
-	 *
-	 * @return {Object} A hash containing values for x, y, width and height
-	 */
-
-	getBBox: function (refresh) {
-		var wrapper = this,
-			element = wrapper.element,
-			bBox = wrapper.bBox;
-
-		// faking getBBox in exported SVG in legacy IE
-		if (!bBox || refresh) {
-			// faking getBBox in exported SVG in legacy IE
-			if (element.nodeName === 'text') {
-				element.style.position = ABSOLUTE;
-			}
-
-			bBox = wrapper.bBox = {
-				x: element.offsetLeft,
-				y: element.offsetTop,
-				width: element.offsetWidth,
-				height: element.offsetHeight
-			};
-		}
-
-		return bBox;
-	},
-
-	/**
-	 * Add an event listener. VML override for normalizing event parameters.
-	 * @param {String} eventType
-	 * @param {Function} handler
-	 */
-	on: function (eventType, handler) {
-		// simplest possible event model for internal use
-		this.element['on' + eventType] = function () {
-			var evt = win.event;
-			evt.target = evt.srcElement;
-			handler(evt);
-		};
-		return this;
-	},
-
-
-	/**
-	 * VML override private method to update elements based on internal
-	 * properties based on SVG transform
-	 */
-	updateTransform: function () {
-		// aligning non added elements is expensive
-		if (!this.added) {
-			this.alignOnAdd = true;
-			return;
-		}
-
-		var wrapper = this,
-			elem = wrapper.element,
-			translateX = wrapper.translateX || 0,
-			translateY = wrapper.translateY || 0,
-			x = wrapper.x || 0,
-			y = wrapper.y || 0,
-			align = wrapper.textAlign || 'left',
-			alignCorrection = { left: 0, center: 0.5, right: 1 }[align],
-			nonLeft = align && align !== 'left',
-			shadows = wrapper.shadows;
-
-		// apply translate
-		if (translateX || translateY) {
-			css(elem, {
-				marginLeft: translateX,
-				marginTop: translateY
-			});
-			if (shadows) { // used in labels/tooltip
-				each(shadows, function (shadow) {
-					css(shadow, {
-						marginLeft: translateX + 1,
-						marginTop: translateY + 1
-					});
-				});
-			}
-		}
-
-		// apply inversion
-		if (wrapper.inverted) { // wrapper is a group
-			each(elem.childNodes, function (child) {
-				wrapper.renderer.invertChild(child, elem);
-			});
-		}
-
-		if (elem.tagName === 'SPAN') {
-
-			var width, height,
-				rotation = wrapper.rotation,
-				lineHeight,
-				radians = 0,
-				costheta = 1,
-				sintheta = 0,
-				quad,
-				textWidth = pInt(wrapper.textWidth),
-				xCorr = wrapper.xCorr || 0,
-				yCorr = wrapper.yCorr || 0,
-				currentTextTransform = [rotation, align, elem.innerHTML, wrapper.textWidth].join(',');
-
-			if (currentTextTransform !== wrapper.cTT) { // do the calculations and DOM access only if properties changed
-
-				if (defined(rotation)) {
-					radians = rotation * deg2rad; // deg to rad
-					costheta = mathCos(radians);
-					sintheta = mathSin(radians);
-
-					// Adjust for alignment and rotation.
-					// Test case: http://highcharts.com/tests/?file=text-rotation
-					css(elem, {
-						filter: rotation ? ['progid:DXImageTransform.Microsoft.Matrix(M11=', costheta,
-							', M12=', -sintheta, ', M21=', sintheta, ', M22=', costheta,
-							', sizingMethod=\'auto expand\')'].join('') : NONE
-					});
-				}
-
-				width = pick(wrapper.elemWidth, elem.offsetWidth);
-				height = pick(wrapper.elemHeight, elem.offsetHeight);
-
-				// update textWidth
-				if (width > textWidth) {
-					css(elem, {
-						width: textWidth + PX,
-						display: 'block',
-						whiteSpace: 'normal'
-					});
-					width = textWidth;
-				}
-
-				// correct x and y
-				lineHeight = mathRound((pInt(elem.style.fontSize) || 12) * 1.2);
-				xCorr = costheta < 0 && -width;
-				yCorr = sintheta < 0 && -height;
-
-				// correct for lineHeight and corners spilling out after rotation
-				quad = costheta * sintheta < 0;
-				xCorr += sintheta * lineHeight * (quad ? 1 - alignCorrection : alignCorrection);
-				yCorr -= costheta * lineHeight * (rotation ? (quad ? alignCorrection : 1 - alignCorrection) : 1);
-
-				// correct for the length/height of the text
-				if (nonLeft) {
-					xCorr -= width * alignCorrection * (costheta < 0 ? -1 : 1);
-					if (rotation) {
-						yCorr -= height * alignCorrection * (sintheta < 0 ? -1 : 1);
-					}
-					css(elem, {
-						textAlign: align
-					});
-				}
-
-				// record correction
-				wrapper.xCorr = xCorr;
-				wrapper.yCorr = yCorr;
-			}
-
-			// apply position with correction
-			css(elem, {
-				left: x + xCorr,
-				top: y + yCorr
-			});
-
-			// record current text transform
-			wrapper.cTT = currentTextTransform;
-		}
-	},
-
-	/**
-	 * Apply a drop shadow by copying elements and giving them different strokes
-	 * @param {Boolean} apply
-	 */
-	shadow: function (apply, group) {
-		var shadows = [],
-			i,
-			element = this.element,
-			renderer = this.renderer,
-			shadow,
-			elemStyle = element.style,
-			markup,
-			path = element.path;
-
-		// some times empty paths are not strings
-		if (path && typeof path.value !== 'string') {
-			path = 'x';
-		}
-
-		if (apply) {
-			for (i = 1; i <= 3; i++) {
-				markup = ['<shape isShadow="true" strokeweight="', (7 - 2 * i),
-					'" filled="false" path="', path,
-					'" coordsize="100,100" style="', element.style.cssText, '" />'];
-				shadow = createElement(renderer.prepVML(markup),
-					null, {
-						left: pInt(elemStyle.left) + 1,
-						top: pInt(elemStyle.top) + 1
-					}
-				);
-
-				// apply the opacity
-				markup = ['<stroke color="black" opacity="', (0.05 * i), '"/>'];
-				createElement(renderer.prepVML(markup), null, null, shadow);
-
-
-				// insert it
-				if (group) {
-					group.element.appendChild(shadow);
-				} else {
-					element.parentNode.insertBefore(shadow, element);
-				}
-
-				// record it
-				shadows.push(shadow);
-
-			}
-
-			this.shadows = shadows;
-		}
-		return this;
-
-	}
-});
-
-/**
- * The VML renderer
- */
-VMLRenderer = function () {
-	this.init.apply(this, arguments);
-};
-VMLRenderer.prototype = merge(SVGRenderer.prototype, { // inherit SVGRenderer
-
-	Element: VMLElement,
-	isIE8: userAgent.indexOf('MSIE 8.0') > -1,
-
-
-	/**
-	 * Initialize the VMLRenderer
-	 * @param {Object} container
-	 * @param {Number} width
-	 * @param {Number} height
-	 */
-	init: function (container, width, height) {
-		var renderer = this,
-			boxWrapper;
-
-		renderer.alignedObjects = [];
-
-		boxWrapper = renderer.createElement(DIV);
-		container.appendChild(boxWrapper.element);
-
-
-		// generate the containing box
-		renderer.box = boxWrapper.element;
-		renderer.boxWrapper = boxWrapper;
-
-
-		renderer.setSize(width, height, false);
-
-		// The only way to make IE6 and IE7 print is to use a global namespace. However,
-		// with IE8 the only way to make the dynamic shapes visible in screen and print mode
-		// seems to be to add the xmlns attribute and the behaviour style inline.
-		if (!doc.namespaces.hcv) {
-
-			doc.namespaces.add('hcv', 'urn:schemas-microsoft-com:vml');
-
-			// setup default css
-			doc.createStyleSheet().cssText =
-				'hcv\\:fill, hcv\\:path, hcv\\:shape, hcv\\:stroke' +
-				'{ behavior:url(#default#VML); display: inline-block; } ';
-
-		}
-	},
-
-	/**
-	 * Define a clipping rectangle. In VML it is accomplished by storing the values
-	 * for setting the CSS style to all associated members.
-	 *
-	 * @param {Number} x
-	 * @param {Number} y
-	 * @param {Number} width
-	 * @param {Number} height
-	 */
-	clipRect: function (x, y, width, height) {
-
-		// create a dummy element
-		var clipRect = this.createElement();
-
-		// mimic a rectangle with its style object for automatic updating in attr
-		return extend(clipRect, {
-			members: [],
-			left: x,
-			top: y,
-			width: width,
-			height: height,
-			getCSS: function (inverted) {
-				var rect = this,//clipRect.element.style,
-					top = rect.top,
-					left = rect.left,
-					right = left + rect.width,
-					bottom = top + rect.height,
-					ret = {
-						clip: 'rect(' +
-							mathRound(inverted ? left : top) + 'px,' +
-							mathRound(inverted ? bottom : right) + 'px,' +
-							mathRound(inverted ? right : bottom) + 'px,' +
-							mathRound(inverted ? top : left) + 'px)'
-					};
-
-				// issue 74 workaround
-				if (!inverted && docMode8) {
-					extend(ret, {
-						width: right + PX,
-						height: bottom + PX
-					});
-				}
-				return ret;
-			},
-
-			// used in attr and animation to update the clipping of all members
-			updateClipping: function () {
-				each(clipRect.members, function (member) {
-					member.css(clipRect.getCSS(member.inverted));
-				});
-			}
-		});
-
-	},
-
-
-	/**
-	 * Take a color and return it if it's a string, make it a gradient if it's a
-	 * gradient configuration object, and apply opacity.
-	 *
-	 * @param {Object} color The color or config object
-	 */
-	color: function (color, elem, prop) {
-		var colorObject,
-			regexRgba = /^rgba/,
-			markup;
-
-		if (color && color.linearGradient) {
-
-			var stopColor,
-				stopOpacity,
-				linearGradient = color.linearGradient,
-				angle,
-				color1,
-				opacity1,
-				color2,
-				opacity2;
-
-			each(color.stops, function (stop, i) {
-				if (regexRgba.test(stop[1])) {
-					colorObject = Color(stop[1]);
-					stopColor = colorObject.get('rgb');
-					stopOpacity = colorObject.get('a');
-				} else {
-					stopColor = stop[1];
-					stopOpacity = 1;
-				}
-
-				if (!i) { // first
-					color1 = stopColor;
-					opacity1 = stopOpacity;
-				} else {
-					color2 = stopColor;
-					opacity2 = stopOpacity;
-				}
-			});
-
-
-
-			// calculate the angle based on the linear vector
-			angle = 90  - math.atan(
-				(linearGradient[3] - linearGradient[1]) / // y vector
-				(linearGradient[2] - linearGradient[0]) // x vector
-				) * 180 / mathPI;
-
-			// when colors attribute is used, the meanings of opacity and o:opacity2
-			// are reversed.
-			markup = ['<', prop, ' colors="0% ', color1, ',100% ', color2, '" angle="', angle,
-				'" opacity="', opacity2, '" o:opacity2="', opacity1,
-				'" type="gradient" focus="100%" />'];
-			createElement(this.prepVML(markup), null, null, elem);
-
-
-
-		// if the color is an rgba color, split it and add a fill node
-		// to hold the opacity component
-		} else if (regexRgba.test(color) && elem.tagName !== 'IMG') {
-
-			colorObject = Color(color);
-
-			markup = ['<', prop, ' opacity="', colorObject.get('a'), '"/>'];
-			createElement(this.prepVML(markup), null, null, elem);
-
-			return colorObject.get('rgb');
-
-
-		} else {
-			var strokeNodes = elem.getElementsByTagName(prop);
-			if (strokeNodes.length) {
-				strokeNodes[0].opacity = 1;
-			}
-			return color;
-		}
-
-	},
-
-	/**
-	 * Take a VML string and prepare it for either IE8 or IE6/IE7.
-	 * @param {Array} markup A string array of the VML markup to prepare
-	 */
-	prepVML: function (markup) {
-		var vmlStyle = 'display:inline-block;behavior:url(#default#VML);',
-			isIE8 = this.isIE8;
-
-		markup = markup.join('');
-
-		if (isIE8) { // add xmlns and style inline
-			markup = markup.replace('/>', ' xmlns="urn:schemas-microsoft-com:vml" />');
-			if (markup.indexOf('style="') === -1) {
-				markup = markup.replace('/>', ' style="' + vmlStyle + '" />');
-			} else {
-				markup = markup.replace('style="', 'style="' + vmlStyle);
-			}
-
-		} else { // add namespace
-			markup = markup.replace('<', '<hcv:');
-		}
-
-		return markup;
-	},
-
-	/**
-	 * Create rotated and aligned text
-	 * @param {String} str
-	 * @param {Number} x
-	 * @param {Number} y
-	 */
-	text: function (str, x, y) {
-
-		var defaultChartStyle = defaultOptions.chart.style;
-
-		return this.createElement('span')
-			.attr({
-				text: str,
-				x: mathRound(x),
-				y: mathRound(y)
-			})
-			.css({
-				whiteSpace: 'nowrap',
-				fontFamily: defaultChartStyle.fontFamily,
-				fontSize: defaultChartStyle.fontSize
-			});
-	},
-
-	/**
-	 * Create and return a path element
-	 * @param {Array} path
-	 */
-	path: function (path) {
-		// create the shape
-		return this.createElement('shape').attr({
-			// subpixel precision down to 0.1 (width and height = 10px)
-			coordsize: '100 100',
-			d: path
-		});
-	},
-
-	/**
-	 * Create and return a circle element. In VML circles are implemented as
-	 * shapes, which is faster than v:oval
-	 * @param {Number} x
-	 * @param {Number} y
-	 * @param {Number} r
-	 */
-	circle: function (x, y, r) {
-		return this.symbol('circle').attr({ x: x, y: y, r: r});
-	},
-
-	/**
-	 * Create a group using an outer div and an inner v:group to allow rotating
-	 * and flipping. A simple v:group would have problems with positioning
-	 * child HTML elements and CSS clip.
-	 *
-	 * @param {String} name The name of the group
-	 */
-	g: function (name) {
-		var wrapper,
-			attribs;
-
-		// set the class name
-		if (name) {
-			attribs = { 'className': PREFIX + name, 'class': PREFIX + name };
-		}
-
-		// the div to hold HTML and clipping
-		wrapper = this.createElement(DIV).attr(attribs);
-
-		return wrapper;
-	},
-
-	/**
-	 * VML override to create a regular HTML image
-	 * @param {String} src
-	 * @param {Number} x
-	 * @param {Number} y
-	 * @param {Number} width
-	 * @param {Number} height
-	 */
-	image: function (src, x, y, width, height) {
-		var obj = this.createElement('img')
-			.attr({ src: src });
-
-		if (arguments.length > 1) {
-			obj.css({
-				left: x,
-				top: y,
-				width: width,
-				height: height
-			});
-		}
-		return obj;
-	},
-
-	/**
-	 * VML uses a shape for rect to overcome bugs and rotation problems
-	 */
-	rect: function (x, y, width, height, r, strokeWidth) {
-
-		if (isObject(x)) {
-			y = x.y;
-			width = x.width;
-			height = x.height;
-			strokeWidth = x.strokeWidth;
-			x = x.x;
-		}
-		var wrapper = this.symbol('rect');
-		wrapper.r = r;
-
-		return wrapper.attr(wrapper.crisp(strokeWidth, x, y, mathMax(width, 0), mathMax(height, 0)));
-	},
-
-	/**
-	 * In the VML renderer, each child of an inverted div (group) is inverted
-	 * @param {Object} element
-	 * @param {Object} parentNode
-	 */
-	invertChild: function (element, parentNode) {
-		var parentStyle = parentNode.style;
-
-		css(element, {
-			flip: 'x',
-			left: pInt(parentStyle.width) - 10,
-			top: pInt(parentStyle.height) - 10,
-			rotation: -90
-		});
-	},
-
-	/**
-	 * Symbol definitions that override the parent SVG renderer's symbols
-	 *
-	 */
-	symbols: {
-		// VML specific arc function
-		arc: function (x, y, w, h, options) {
-			var start = options.start,
-				end = options.end,
-				radius = w,
-				cosStart = mathCos(start),
-				sinStart = mathSin(start),
-				cosEnd = mathCos(end),
-				sinEnd = mathSin(end),
-				innerRadius = options.innerR,
-				circleCorrection = 0.07 / radius,
-				innerCorrection = (innerRadius && 0.1 / innerRadius) || 0;
-
-			if (end - start === 0) { // no angle, don't show it.
-				return ['x'];
-
-			//} else if (end - start == 2 * mathPI) { // full circle
-			} else if (2 * mathPI - end + start < circleCorrection) { // full circle
-				// empirical correction found by trying out the limits for different radii
-				cosEnd = -circleCorrection;
-			} else if (end - start < innerCorrection) { // issue #186, another mysterious VML arc problem
-				cosEnd = mathCos(start + innerCorrection);
-			}
-
-			return [
-				'wa', // clockwise arc to
-				x - radius, // left
-				y - radius, // top
-				x + radius, // right
-				y + radius, // bottom
-				x + radius * cosStart, // start x
-				y + radius * sinStart, // start y
-				x + radius * cosEnd, // end x
-				y + radius * sinEnd, // end y
-
-
-				'at', // anti clockwise arc to
-				x - innerRadius, // left
-				y - innerRadius, // top
-				x + innerRadius, // right
-				y + innerRadius, // bottom
-				x + innerRadius * cosEnd, // start x
-				y + innerRadius * sinEnd, // start y
-				x + innerRadius * cosStart, // end x
-				y + innerRadius * sinStart, // end y
-
-				'x', // finish path
-				'e' // close
-			];
-
-		},
-		// Add circle symbol path. This performs significantly faster than v:oval.
-		circle: function (x, y, w, h) {
-
-			return [
-				'wa', // clockwisearcto
-				x, // left
-				y, // top
-				x + w, // right
-				y + h, // bottom
-				x + w, // start x
-				y + h / 2,     // start y
-				x + w, // end x
-				y + h / 2,     // end y
-				//'x', // finish path
-				'e' // close
-			];
-		},
-		/**
-		 * Add rectangle symbol path which eases rotation and omits arcsize problems
-		 * compared to the built-in VML roundrect shape
-		 *
-		 * @param {Number} left Left position
-		 * @param {Number} top Top position
-		 * @param {Number} r Border radius
-		 * @param {Object} options Width and height
-		 */
-
-		rect: function (left, top, width, height, options) {
-			/*for (var n in r) {
-				logTime && console.log(n)
-				}*/
-
-			if (!defined(options)) {
-				return [];
-			}
-			var right = left + width,
-				bottom = top + height,
-				r = mathMin(options.r || 0, width, height);
-
-			return [
-				M,
-				left + r, top,
-
-				L,
-				right - r, top,
-				'wa',
-				right - 2 * r, top,
-				right, top + 2 * r,
-				right - r, top,
-				right, top + r,
-
-				L,
-				right, bottom - r,
-				'wa',
-				right - 2 * r, bottom - 2 * r,
-				right, bottom,
-				right, bottom - r,
-				right - r, bottom,
-
-				L,
-				left + r, bottom,
-				'wa',
-				left, bottom - 2 * r,
-				left + 2 * r, bottom,
-				left + r, bottom,
-				left, bottom - r,
-
-				L,
-				left, top + r,
-				'wa',
-				left, top,
-				left + 2 * r, top + 2 * r,
-				left, top + r,
-				left + r, top,
-
-
-				'x',
-				'e'
-			];
-
-		}
-	}
-});
-
-	// general renderer
-	Renderer = VMLRenderer;
-}
-
-/* ****************************************************************************
- *                                                                            *
- * END OF INTERNET EXPLORER <= 8 SPECIFIC CODE                                *
- *                                                                            *
- *****************************************************************************/
+
+
+/* ****************************************************************************
+ *                                                                            *
+ * START OF INTERNET EXPLORER <= 8 SPECIFIC CODE                              *
+ *                                                                            *
+ * For applications and websites that don't need IE support, like platform    *
+ * targeted mobile apps and web apps, this code can be removed.               *
+ *                                                                            *
+ *****************************************************************************/
+
+/**
+ * @constructor
+ */
+var VMLRenderer;
+if (!hasSVG) {
+
+/**
+ * The VML element wrapper.
+ */
+var VMLElement = extendClass(SVGElement, {
+
+	/**
+	 * Initialize a new VML element wrapper. It builds the markup as a string
+	 * to minimize DOM traffic.
+	 * @param {Object} renderer
+	 * @param {Object} nodeName
+	 */
+	init: function (renderer, nodeName) {
+		var wrapper = this,
+			markup =  ['<', nodeName, ' filled="f" stroked="f"'],
+			style = ['position: ', ABSOLUTE, ';'];
+
+		// divs and shapes need size
+		if (nodeName === 'shape' || nodeName === DIV) {
+			style.push('left:0;top:0;width:10px;height:10px;');
+		}
+		if (docMode8) {
+			style.push('visibility: ', nodeName === DIV ? HIDDEN : VISIBLE);
+		}
+
+		markup.push(' style="', style.join(''), '"/>');
+
+		// create element with default attributes and style
+		if (nodeName) {
+			markup = nodeName === DIV || nodeName === 'span' || nodeName === 'img' ?
+				markup.join('')
+				: renderer.prepVML(markup);
+			wrapper.element = createElement(markup);
+		}
+
+		wrapper.renderer = renderer;
+		wrapper.attrSetters = {};
+	},
+
+	/**
+	 * Add the node to the given parent
+	 * @param {Object} parent
+	 */
+	add: function (parent) {
+		var wrapper = this,
+			renderer = wrapper.renderer,
+			element = wrapper.element,
+			box = renderer.box,
+			inverted = parent && parent.inverted,
+
+			// get the parent node
+			parentNode = parent ?
+				parent.element || parent :
+				box;
+
+
+		// if the parent group is inverted, apply inversion on all children
+		if (inverted) { // only on groups
+			renderer.invertChild(element, parentNode);
+		}
+
+		// issue #140 workaround - related to #61 and #74
+		if (docMode8 && parentNode.gVis === HIDDEN) {
+			css(element, { visibility: HIDDEN });
+		}
+
+		// append it
+		parentNode.appendChild(element);
+
+		// align text after adding to be able to read offset
+		wrapper.added = true;
+		if (wrapper.alignOnAdd && !wrapper.deferUpdateTransform) {
+			wrapper.updateTransform();
+		}
+
+		// fire an event for internal hooks
+		fireEvent(wrapper, 'add');
+
+		return wrapper;
+	},
+
+	/**
+	 * Get or set attributes
+	 */
+	attr: function (hash, val) {
+		var wrapper = this,
+			key,
+			value,
+			i,
+			result,
+			element = wrapper.element || {},
+			elemStyle = element.style,
+			nodeName = element.nodeName,
+			renderer = wrapper.renderer,
+			symbolName = wrapper.symbolName,
+			childNodes,
+			hasSetSymbolSize,
+			shadows = wrapper.shadows,
+			skipAttr,
+			attrSetters = wrapper.attrSetters,
+			ret = wrapper;
+
+		// single key-value pair
+		if (isString(hash) && defined(val)) {
+			key = hash;
+			hash = {};
+			hash[key] = val;
+		}
+
+		// used as a getter, val is undefined
+		if (isString(hash)) {
+			key = hash;
+			if (key === 'strokeWidth' || key === 'stroke-width') {
+				ret = wrapper.strokeweight;
+			} else {
+				ret = wrapper[key];
+			}
+
+		// setter
+		} else {
+			for (key in hash) {
+				value = hash[key];
+				skipAttr = false;
+
+				// check for a specific attribute setter
+				result = attrSetters[key] && attrSetters[key](key, value);
+
+				if (result !== false) {
+
+					if (result !== UNDEFINED) {
+						value = result; // the attribute setter has returned a new value to set
+					}
+
+
+					// prepare paths
+					// symbols
+					if (symbolName && /^(x|y|r|start|end|width|height|innerR|anchorX|anchorY)/.test(key)) {
+						// if one of the symbol size affecting parameters are changed,
+						// check all the others only once for each call to an element's
+						// .attr() method
+						if (!hasSetSymbolSize) {
+
+							wrapper.symbolAttr(hash);
+
+							hasSetSymbolSize = true;
+						}
+						skipAttr = true;
+
+					} else if (key === 'd') {
+						value = value || [];
+						wrapper.d = value.join(' '); // used in getter for animation
+
+						// convert paths
+						i = value.length;
+						var convertedPath = [];
+						while (i--) {
+
+							// Multiply by 10 to allow subpixel precision.
+							// Substracting half a pixel seems to make the coordinates
+							// align with SVG, but this hasn't been tested thoroughly
+							if (isNumber(value[i])) {
+								convertedPath[i] = mathRound(value[i] * 10) - 5;
+							} else if (value[i] === 'Z') { // close the path
+								convertedPath[i] = 'x';
+							} else {
+								convertedPath[i] = value[i];
+							}
+
+						}
+						value = convertedPath.join(' ') || 'x';
+						element.path = value;
+
+						// update shadows
+						if (shadows) {
+							i = shadows.length;
+							while (i--) {
+								shadows[i].path = value;
+							}
+						}
+						skipAttr = true;
+
+					// directly mapped to css
+					} else if (key === 'zIndex' || key === 'visibility') {
+
+						// issue 61 workaround
+						if (docMode8 && key === 'visibility' && nodeName === 'DIV') {
+							element.gVis = value;
+							childNodes = element.childNodes;
+							i = childNodes.length;
+							while (i--) {
+								css(childNodes[i], { visibility: value });
+							}
+							if (value === VISIBLE) { // issue 74
+								value = null;
+							}
+						}
+
+						if (value) {
+							elemStyle[key] = value;
+						}
+
+
+
+						skipAttr = true;
+
+					// width and height
+					} else if (key === 'width' || key === 'height') {
+						this[key] = value; // used in getter
+
+						// clipping rectangle special
+						if (wrapper.updateClipping) {
+							wrapper[key] = value;
+							wrapper.updateClipping();
+						} else {
+							// normal
+							elemStyle[key] = value;
+						}
+
+						skipAttr = true;
+
+					// x and y
+					} else if (/^(x|y)$/.test(key)) {
+
+						wrapper[key] = value; // used in getter
+
+						if (element.tagName === 'SPAN') {
+							wrapper.updateTransform();
+
+						} else {
+							elemStyle[{ x: 'left', y: 'top' }[key]] = value;
+						}
+
+					// class name
+					} else if (key === 'class') {
+						// IE8 Standards mode has problems retrieving the className
+						element.className = value;
+
+					// stroke
+					} else if (key === 'stroke') {
+
+						value = renderer.color(value, element, key);
+
+						key = 'strokecolor';
+
+					// stroke width
+					} else if (key === 'stroke-width' || key === 'strokeWidth') {
+						element.stroked = value ? true : false;
+						key = 'strokeweight';
+						wrapper[key] = value; // used in getter, issue #113
+						if (isNumber(value)) {
+							value += PX;
+						}
+
+					// dashStyle
+					} else if (key === 'dashstyle') {
+						var strokeElem = element.getElementsByTagName('stroke')[0] ||
+							createElement(renderer.prepVML(['<stroke/>']), null, null, element);
+						strokeElem[key] = value || 'solid';
+						wrapper.dashstyle = value; /* because changing stroke-width will change the dash length
+							and cause an epileptic effect */
+						skipAttr = true;
+
+					// fill
+					} else if (key === 'fill') {
+
+						if (nodeName === 'SPAN') { // text color
+							elemStyle.color = value;
+						} else {
+							element.filled = value !== NONE ? true : false;
+
+							value = renderer.color(value, element, key);
+
+							key = 'fillcolor';
+						}
+
+					// translation for animation
+					} else if (key === 'translateX' || key === 'translateY' || key === 'rotation' || key === 'align') {
+						if (key === 'align') {
+							key = 'textAlign';
+						}
+						wrapper[key] = value;
+						wrapper.updateTransform();
+
+						skipAttr = true;
+
+					// text for rotated and non-rotated elements
+					} else if (key === 'text') {
+						this.bBox = null;
+						element.innerHTML = value;
+						skipAttr = true;
+					}
+
+					// let the shadow follow the main element
+					if (shadows && key === 'visibility') {
+						i = shadows.length;
+						while (i--) {
+							shadows[i].style[key] = value;
+						}
+					}
+
+
+
+					if (!skipAttr) {
+						if (docMode8) { // IE8 setAttribute bug
+							element[key] = value;
+						} else {
+							attr(element, key, value);
+						}
+					}
+
+					// run the after-setter if set (used in label)
+					if (attrSetters['after' + key]) {
+						attrSetters['after' + key]();
+					}
+				}
+			}
+		}
+		return ret;
+	},
+
+	/**
+	 * Set the element's clipping to a predefined rectangle
+	 *
+	 * @param {String} id The id of the clip rectangle
+	 */
+	clip: function (clipRect) {
+		var wrapper = this,
+			clipMembers = clipRect.members;
+
+		clipMembers.push(wrapper);
+		wrapper.destroyClip = function () {
+			erase(clipMembers, wrapper);
+		};
+		return wrapper.css(clipRect.getCSS(wrapper.inverted));
+	},
+
+	/**
+	 * Set styles for the element
+	 * @param {Object} styles
+	 */
+	css: function (styles) {
+		var wrapper = this,
+			element = wrapper.element,
+			textWidth = styles && element.tagName === 'SPAN' && styles.width;
+
+		if (textWidth) {
+			delete styles.width;
+			wrapper.textWidth = textWidth;
+			wrapper.updateTransform();
+		}
+
+		wrapper.styles = extend(wrapper.styles, styles);
+		css(wrapper.element, styles);
+
+		return wrapper;
+	},
+
+	/**
+	 * Extend element.destroy by removing it from the clip members array
+	 */
+	destroy: function () {
+		var wrapper = this;
+
+		if (wrapper.destroyClip) {
+			wrapper.destroyClip();
+		}
+
+		SVGElement.prototype.destroy.apply(wrapper);
+	},
+
+	/**
+	 * Remove all child nodes of a group, except the v:group element
+	 */
+	empty: function () {
+		var element = this.element,
+			childNodes = element.childNodes,
+			i = childNodes.length,
+			node;
+
+		while (i--) {
+			node = childNodes[i];
+			node.parentNode.removeChild(node);
+		}
+	},
+
+	/**
+	 * VML override for calculating the bounding box based on offsets
+	 * @param {Boolean} refresh Whether to force a fresh value from the DOM or to
+	 * use the cached value
+	 *
+	 * @return {Object} A hash containing values for x, y, width and height
+	 */
+
+	getBBox: function (refresh) {
+		var wrapper = this,
+			element = wrapper.element,
+			bBox = wrapper.bBox;
+
+		// faking getBBox in exported SVG in legacy IE
+		if (!bBox || refresh) {
+			// faking getBBox in exported SVG in legacy IE
+			if (element.nodeName === 'text') {
+				element.style.position = ABSOLUTE;
+			}
+
+			bBox = wrapper.bBox = {
+				x: element.offsetLeft,
+				y: element.offsetTop,
+				width: element.offsetWidth,
+				height: element.offsetHeight
+			};
+		}
+
+		return bBox;
+	},
+
+	/**
+	 * Add an event listener. VML override for normalizing event parameters.
+	 * @param {String} eventType
+	 * @param {Function} handler
+	 */
+	on: function (eventType, handler) {
+		// simplest possible event model for internal use
+		this.element['on' + eventType] = function () {
+			var evt = win.event;
+			evt.target = evt.srcElement;
+			handler(evt);
+		};
+		return this;
+	},
+
+
+	/**
+	 * VML override private method to update elements based on internal
+	 * properties based on SVG transform
+	 */
+	updateTransform: function () {
+		// aligning non added elements is expensive
+		if (!this.added) {
+			this.alignOnAdd = true;
+			return;
+		}
+
+		var wrapper = this,
+			elem = wrapper.element,
+			translateX = wrapper.translateX || 0,
+			translateY = wrapper.translateY || 0,
+			x = wrapper.x || 0,
+			y = wrapper.y || 0,
+			align = wrapper.textAlign || 'left',
+			alignCorrection = { left: 0, center: 0.5, right: 1 }[align],
+			nonLeft = align && align !== 'left',
+			shadows = wrapper.shadows;
+
+		// apply translate
+		if (translateX || translateY) {
+			css(elem, {
+				marginLeft: translateX,
+				marginTop: translateY
+			});
+			if (shadows) { // used in labels/tooltip
+				each(shadows, function (shadow) {
+					css(shadow, {
+						marginLeft: translateX + 1,
+						marginTop: translateY + 1
+					});
+				});
+			}
+		}
+
+		// apply inversion
+		if (wrapper.inverted) { // wrapper is a group
+			each(elem.childNodes, function (child) {
+				wrapper.renderer.invertChild(child, elem);
+			});
+		}
+
+		if (elem.tagName === 'SPAN') {
+
+			var width, height,
+				rotation = wrapper.rotation,
+				lineHeight,
+				radians = 0,
+				costheta = 1,
+				sintheta = 0,
+				quad,
+				textWidth = pInt(wrapper.textWidth),
+				xCorr = wrapper.xCorr || 0,
+				yCorr = wrapper.yCorr || 0,
+				currentTextTransform = [rotation, align, elem.innerHTML, wrapper.textWidth].join(',');
+
+			if (currentTextTransform !== wrapper.cTT) { // do the calculations and DOM access only if properties changed
+
+				if (defined(rotation)) {
+					radians = rotation * deg2rad; // deg to rad
+					costheta = mathCos(radians);
+					sintheta = mathSin(radians);
+
+					// Adjust for alignment and rotation.
+					// Test case: http://highcharts.com/tests/?file=text-rotation
+					css(elem, {
+						filter: rotation ? ['progid:DXImageTransform.Microsoft.Matrix(M11=', costheta,
+							', M12=', -sintheta, ', M21=', sintheta, ', M22=', costheta,
+							', sizingMethod=\'auto expand\')'].join('') : NONE
+					});
+				}
+
+				width = pick(wrapper.elemWidth, elem.offsetWidth);
+				height = pick(wrapper.elemHeight, elem.offsetHeight);
+
+				// update textWidth
+				if (width > textWidth) {
+					css(elem, {
+						width: textWidth + PX,
+						display: 'block',
+						whiteSpace: 'normal'
+					});
+					width = textWidth;
+				}
+
+				// correct x and y
+				lineHeight = mathRound((pInt(elem.style.fontSize) || 12) * 1.2);
+				xCorr = costheta < 0 && -width;
+				yCorr = sintheta < 0 && -height;
+
+				// correct for lineHeight and corners spilling out after rotation
+				quad = costheta * sintheta < 0;
+				xCorr += sintheta * lineHeight * (quad ? 1 - alignCorrection : alignCorrection);
+				yCorr -= costheta * lineHeight * (rotation ? (quad ? alignCorrection : 1 - alignCorrection) : 1);
+
+				// correct for the length/height of the text
+				if (nonLeft) {
+					xCorr -= width * alignCorrection * (costheta < 0 ? -1 : 1);
+					if (rotation) {
+						yCorr -= height * alignCorrection * (sintheta < 0 ? -1 : 1);
+					}
+					css(elem, {
+						textAlign: align
+					});
+				}
+
+				// record correction
+				wrapper.xCorr = xCorr;
+				wrapper.yCorr = yCorr;
+			}
+
+			// apply position with correction
+			css(elem, {
+				left: x + xCorr,
+				top: y + yCorr
+			});
+
+			// record current text transform
+			wrapper.cTT = currentTextTransform;
+		}
+	},
+
+	/**
+	 * Apply a drop shadow by copying elements and giving them different strokes
+	 * @param {Boolean} apply
+	 */
+	shadow: function (apply, group) {
+		var shadows = [],
+			i,
+			element = this.element,
+			renderer = this.renderer,
+			shadow,
+			elemStyle = element.style,
+			markup,
+			path = element.path;
+
+		// some times empty paths are not strings
+		if (path && typeof path.value !== 'string') {
+			path = 'x';
+		}
+
+		if (apply) {
+			for (i = 1; i <= 3; i++) {
+				markup = ['<shape isShadow="true" strokeweight="', (7 - 2 * i),
+					'" filled="false" path="', path,
+					'" coordsize="100,100" style="', element.style.cssText, '" />'];
+				shadow = createElement(renderer.prepVML(markup),
+					null, {
+						left: pInt(elemStyle.left) + 1,
+						top: pInt(elemStyle.top) + 1
+					}
+				);
+
+				// apply the opacity
+				markup = ['<stroke color="black" opacity="', (0.05 * i), '"/>'];
+				createElement(renderer.prepVML(markup), null, null, shadow);
+
+
+				// insert it
+				if (group) {
+					group.element.appendChild(shadow);
+				} else {
+					element.parentNode.insertBefore(shadow, element);
+				}
+
+				// record it
+				shadows.push(shadow);
+
+			}
+
+			this.shadows = shadows;
+		}
+		return this;
+
+	}
+});
+
+/**
+ * The VML renderer
+ */
+VMLRenderer = function () {
+	this.init.apply(this, arguments);
+};
+VMLRenderer.prototype = merge(SVGRenderer.prototype, { // inherit SVGRenderer
+
+	Element: VMLElement,
+	isIE8: userAgent.indexOf('MSIE 8.0') > -1,
+
+
+	/**
+	 * Initialize the VMLRenderer
+	 * @param {Object} container
+	 * @param {Number} width
+	 * @param {Number} height
+	 */
+	init: function (container, width, height) {
+		var renderer = this,
+			boxWrapper;
+
+		renderer.alignedObjects = [];
+
+		boxWrapper = renderer.createElement(DIV);
+		container.appendChild(boxWrapper.element);
+
+
+		// generate the containing box
+		renderer.box = boxWrapper.element;
+		renderer.boxWrapper = boxWrapper;
+
+
+		renderer.setSize(width, height, false);
+
+		// The only way to make IE6 and IE7 print is to use a global namespace. However,
+		// with IE8 the only way to make the dynamic shapes visible in screen and print mode
+		// seems to be to add the xmlns attribute and the behaviour style inline.
+		if (!doc.namespaces.hcv) {
+
+			doc.namespaces.add('hcv', 'urn:schemas-microsoft-com:vml');
+
+			// setup default css
+			doc.createStyleSheet().cssText =
+				'hcv\\:fill, hcv\\:path, hcv\\:shape, hcv\\:stroke' +
+				'{ behavior:url(#default#VML); display: inline-block; } ';
+
+		}
+	},
+
+	/**
+	 * Define a clipping rectangle. In VML it is accomplished by storing the values
+	 * for setting the CSS style to all associated members.
+	 *
+	 * @param {Number} x
+	 * @param {Number} y
+	 * @param {Number} width
+	 * @param {Number} height
+	 */
+	clipRect: function (x, y, width, height) {
+
+		// create a dummy element
+		var clipRect = this.createElement();
+
+		// mimic a rectangle with its style object for automatic updating in attr
+		return extend(clipRect, {
+			members: [],
+			left: x,
+			top: y,
+			width: width,
+			height: height,
+			getCSS: function (inverted) {
+				var rect = this,//clipRect.element.style,
+					top = rect.top,
+					left = rect.left,
+					right = left + rect.width,
+					bottom = top + rect.height,
+					ret = {
+						clip: 'rect(' +
+							mathRound(inverted ? left : top) + 'px,' +
+							mathRound(inverted ? bottom : right) + 'px,' +
+							mathRound(inverted ? right : bottom) + 'px,' +
+							mathRound(inverted ? top : left) + 'px)'
+					};
+
+				// issue 74 workaround
+				if (!inverted && docMode8) {
+					extend(ret, {
+						width: right + PX,
+						height: bottom + PX
+					});
+				}
+				return ret;
+			},
+
+			// used in attr and animation to update the clipping of all members
+			updateClipping: function () {
+				each(clipRect.members, function (member) {
+					member.css(clipRect.getCSS(member.inverted));
+				});
+			}
+		});
+
+	},
+
+
+	/**
+	 * Take a color and return it if it's a string, make it a gradient if it's a
+	 * gradient configuration object, and apply opacity.
+	 *
+	 * @param {Object} color The color or config object
+	 */
+	color: function (color, elem, prop) {
+		var colorObject,
+			regexRgba = /^rgba/,
+			markup;
+
+		if (color && color.linearGradient) {
+
+			var stopColor,
+				stopOpacity,
+				linearGradient = color.linearGradient,
+				angle,
+				color1,
+				opacity1,
+				color2,
+				opacity2;
+
+			each(color.stops, function (stop, i) {
+				if (regexRgba.test(stop[1])) {
+					colorObject = Color(stop[1]);
+					stopColor = colorObject.get('rgb');
+					stopOpacity = colorObject.get('a');
+				} else {
+					stopColor = stop[1];
+					stopOpacity = 1;
+				}
+
+				if (!i) { // first
+					color1 = stopColor;
+					opacity1 = stopOpacity;
+				} else {
+					color2 = stopColor;
+					opacity2 = stopOpacity;
+				}
+			});
+
+
+
+			// calculate the angle based on the linear vector
+			angle = 90  - math.atan(
+				(linearGradient[3] - linearGradient[1]) / // y vector
+				(linearGradient[2] - linearGradient[0]) // x vector
+				) * 180 / mathPI;
+
+			// when colors attribute is used, the meanings of opacity and o:opacity2
+			// are reversed.
+			markup = ['<', prop, ' colors="0% ', color1, ',100% ', color2, '" angle="', angle,
+				'" opacity="', opacity2, '" o:opacity2="', opacity1,
+				'" type="gradient" focus="100%" />'];
+			createElement(this.prepVML(markup), null, null, elem);
+
+
+
+		// if the color is an rgba color, split it and add a fill node
+		// to hold the opacity component
+		} else if (regexRgba.test(color) && elem.tagName !== 'IMG') {
+
+			colorObject = Color(color);
+
+			markup = ['<', prop, ' opacity="', colorObject.get('a'), '"/>'];
+			createElement(this.prepVML(markup), null, null, elem);
+
+			return colorObject.get('rgb');
+
+
+		} else {
+			var strokeNodes = elem.getElementsByTagName(prop);
+			if (strokeNodes.length) {
+				strokeNodes[0].opacity = 1;
+			}
+			return color;
+		}
+
+	},
+
+	/**
+	 * Take a VML string and prepare it for either IE8 or IE6/IE7.
+	 * @param {Array} markup A string array of the VML markup to prepare
+	 */
+	prepVML: function (markup) {
+		var vmlStyle = 'display:inline-block;behavior:url(#default#VML);',
+			isIE8 = this.isIE8;
+
+		markup = markup.join('');
+
+		if (isIE8) { // add xmlns and style inline
+			markup = markup.replace('/>', ' xmlns="urn:schemas-microsoft-com:vml" />');
+			if (markup.indexOf('style="') === -1) {
+				markup = markup.replace('/>', ' style="' + vmlStyle + '" />');
+			} else {
+				markup = markup.replace('style="', 'style="' + vmlStyle);
+			}
+
+		} else { // add namespace
+			markup = markup.replace('<', '<hcv:');
+		}
+
+		return markup;
+	},
+
+	/**
+	 * Create rotated and aligned text
+	 * @param {String} str
+	 * @param {Number} x
+	 * @param {Number} y
+	 */
+	text: function (str, x, y) {
+
+		var defaultChartStyle = defaultOptions.chart.style;
+
+		return this.createElement('span')
+			.attr({
+				text: str,
+				x: mathRound(x),
+				y: mathRound(y)
+			})
+			.css({
+				whiteSpace: 'nowrap',
+				fontFamily: defaultChartStyle.fontFamily,
+				fontSize: defaultChartStyle.fontSize
+			});
+	},
+
+	/**
+	 * Create and return a path element
+	 * @param {Array} path
+	 */
+	path: function (path) {
+		// create the shape
+		return this.createElement('shape').attr({
+			// subpixel precision down to 0.1 (width and height = 10px)
+			coordsize: '100 100',
+			d: path
+		});
+	},
+
+	/**
+	 * Create and return a circle element. In VML circles are implemented as
+	 * shapes, which is faster than v:oval
+	 * @param {Number} x
+	 * @param {Number} y
+	 * @param {Number} r
+	 */
+	circle: function (x, y, r) {
+		return this.symbol('circle').attr({ x: x, y: y, r: r});
+	},
+
+	/**
+	 * Create a group using an outer div and an inner v:group to allow rotating
+	 * and flipping. A simple v:group would have problems with positioning
+	 * child HTML elements and CSS clip.
+	 *
+	 * @param {String} name The name of the group
+	 */
+	g: function (name) {
+		var wrapper,
+			attribs;
+
+		// set the class name
+		if (name) {
+			attribs = { 'className': PREFIX + name, 'class': PREFIX + name };
+		}
+
+		// the div to hold HTML and clipping
+		wrapper = this.createElement(DIV).attr(attribs);
+
+		return wrapper;
+	},
+
+	/**
+	 * VML override to create a regular HTML image
+	 * @param {String} src
+	 * @param {Number} x
+	 * @param {Number} y
+	 * @param {Number} width
+	 * @param {Number} height
+	 */
+	image: function (src, x, y, width, height) {
+		var obj = this.createElement('img')
+			.attr({ src: src });
+
+		if (arguments.length > 1) {
+			obj.css({
+				left: x,
+				top: y,
+				width: width,
+				height: height
+			});
+		}
+		return obj;
+	},
+
+	/**
+	 * VML uses a shape for rect to overcome bugs and rotation problems
+	 */
+	rect: function (x, y, width, height, r, strokeWidth) {
+
+		if (isObject(x)) {
+			y = x.y;
+			width = x.width;
+			height = x.height;
+			strokeWidth = x.strokeWidth;
+			x = x.x;
+		}
+		var wrapper = this.symbol('rect');
+		wrapper.r = r;
+
+		return wrapper.attr(wrapper.crisp(strokeWidth, x, y, mathMax(width, 0), mathMax(height, 0)));
+	},
+
+	/**
+	 * In the VML renderer, each child of an inverted div (group) is inverted
+	 * @param {Object} element
+	 * @param {Object} parentNode
+	 */
+	invertChild: function (element, parentNode) {
+		var parentStyle = parentNode.style;
+
+		css(element, {
+			flip: 'x',
+			left: pInt(parentStyle.width) - 10,
+			top: pInt(parentStyle.height) - 10,
+			rotation: -90
+		});
+	},
+
+	/**
+	 * Symbol definitions that override the parent SVG renderer's symbols
+	 *
+	 */
+	symbols: {
+		// VML specific arc function
+		arc: function (x, y, w, h, options) {
+			var start = options.start,
+				end = options.end,
+				radius = w,
+				cosStart = mathCos(start),
+				sinStart = mathSin(start),
+				cosEnd = mathCos(end),
+				sinEnd = mathSin(end),
+				innerRadius = options.innerR,
+				circleCorrection = 0.07 / radius,
+				innerCorrection = (innerRadius && 0.1 / innerRadius) || 0;
+
+			if (end - start === 0) { // no angle, don't show it.
+				return ['x'];
+
+			//} else if (end - start == 2 * mathPI) { // full circle
+			} else if (2 * mathPI - end + start < circleCorrection) { // full circle
+				// empirical correction found by trying out the limits for different radii
+				cosEnd = -circleCorrection;
+			} else if (end - start < innerCorrection) { // issue #186, another mysterious VML arc problem
+				cosEnd = mathCos(start + innerCorrection);
+			}
+
+			return [
+				'wa', // clockwise arc to
+				x - radius, // left
+				y - radius, // top
+				x + radius, // right
+				y + radius, // bottom
+				x + radius * cosStart, // start x
+				y + radius * sinStart, // start y
+				x + radius * cosEnd, // end x
+				y + radius * sinEnd, // end y
+
+
+				'at', // anti clockwise arc to
+				x - innerRadius, // left
+				y - innerRadius, // top
+				x + innerRadius, // right
+				y + innerRadius, // bottom
+				x + innerRadius * cosEnd, // start x
+				y + innerRadius * sinEnd, // start y
+				x + innerRadius * cosStart, // end x
+				y + innerRadius * sinStart, // end y
+
+				'x', // finish path
+				'e' // close
+			];
+
+		},
+		// Add circle symbol path. This performs significantly faster than v:oval.
+		circle: function (x, y, w, h) {
+
+			return [
+				'wa', // clockwisearcto
+				x, // left
+				y, // top
+				x + w, // right
+				y + h, // bottom
+				x + w, // start x
+				y + h / 2,     // start y
+				x + w, // end x
+				y + h / 2,     // end y
+				//'x', // finish path
+				'e' // close
+			];
+		},
+		/**
+		 * Add rectangle symbol path which eases rotation and omits arcsize problems
+		 * compared to the built-in VML roundrect shape
+		 *
+		 * @param {Number} left Left position
+		 * @param {Number} top Top position
+		 * @param {Number} r Border radius
+		 * @param {Object} options Width and height
+		 */
+
+		rect: function (left, top, width, height, options) {
+			/*for (var n in r) {
+				logTime && console.log(n)
+				}*/
+
+			if (!defined(options)) {
+				return [];
+			}
+			var right = left + width,
+				bottom = top + height,
+				r = mathMin(options.r || 0, width, height);
+
+			return [
+				M,
+				left + r, top,
+
+				L,
+				right - r, top,
+				'wa',
+				right - 2 * r, top,
+				right, top + 2 * r,
+				right - r, top,
+				right, top + r,
+
+				L,
+				right, bottom - r,
+				'wa',
+				right - 2 * r, bottom - 2 * r,
+				right, bottom,
+				right, bottom - r,
+				right - r, bottom,
+
+				L,
+				left + r, bottom,
+				'wa',
+				left, bottom - 2 * r,
+				left + 2 * r, bottom,
+				left + r, bottom,
+				left, bottom - r,
+
+				L,
+				left, top + r,
+				'wa',
+				left, top,
+				left + 2 * r, top + 2 * r,
+				left, top + r,
+				left + r, top,
+
+
+				'x',
+				'e'
+			];
+
+		}
+	}
+});
+
+	// general renderer
+	Renderer = VMLRenderer;
+}
+
+/* ****************************************************************************
+ *                                                                            *
+ * END OF INTERNET EXPLORER <= 8 SPECIFIC CODE                                *
+ *                                                                            *
+ *****************************************************************************/