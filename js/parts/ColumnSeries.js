--- conflicted
+++ resolved
@@ -221,15 +221,8 @@
 			minPointLength = pick(options.minPointLength, 5),
 			metrics = series.getColumnMetrics(),
 			pointWidth = metrics.width,
-<<<<<<< HEAD
 			seriesBarW = series.barW = Math.max(pointWidth, 1 + 2 * borderWidth), // postprocessed for border width
-			pointXOffset = series.pointXOffset = metrics.offset,
-			xCrisp = -(borderWidth % 2 ? 0.5 : 0),
-			yCrisp = borderWidth % 2 ? 0.5 : 1;
-=======
-			seriesBarW = series.barW = mathMax(pointWidth, 1 + 2 * borderWidth), // postprocessed for border width
 			pointXOffset = series.pointXOffset = metrics.offset;
->>>>>>> abb2cd02
 
 		if (chart.inverted) {
 			translatedThreshold -= 0.5; // #3355
@@ -246,24 +239,12 @@
 
 		// Record the new values
 		each(series.points, function (point) {
-<<<<<<< HEAD
 			var yBottom = pick(point.yBottom, translatedThreshold),
 				safeDistance = 999 + Math.abs(yBottom),
 				plotY = Math.min(Math.max(-safeDistance, point.plotY), yAxis.len + safeDistance), // Don't draw too far outside plot area (#1303, #2241, #4264)
 				barX = point.plotX + pointXOffset,
 				barW = seriesBarW,
 				barY = Math.min(plotY, yBottom),
-				right,
-				bottom,
-				fromTop,
-=======
-			var yBottom = mathMin(pick(point.yBottom, translatedThreshold), 9e4), // #3575
-				safeDistance = 999 + mathAbs(yBottom),
-				plotY = mathMin(mathMax(-safeDistance, point.plotY), yAxis.len + safeDistance), // Don't draw too far outside plot area (#1303, #2241, #4264)
-				barX = point.plotX + pointXOffset,
-				barW = seriesBarW,
-				barY = mathMin(plotY, yBottom),
->>>>>>> abb2cd02
 				up,
 				barH = Math.max(plotY, yBottom) - barY;
 
@@ -272,12 +253,7 @@
 				if (minPointLength) {
 					barH = minPointLength;
 					up = (!yAxis.reversed && !point.negative) || (yAxis.reversed && point.negative);
-<<<<<<< HEAD
-					barY =
-						Math.round(Math.abs(barY - translatedThreshold) > minPointLength ? // stacked
-=======
-					barY = mathAbs(barY - translatedThreshold) > minPointLength ? // stacked
->>>>>>> abb2cd02
+					barY = Math.abs(barY - translatedThreshold) > minPointLength ? // stacked
 							yBottom - minPointLength : // keep position
 							translatedThreshold - (up ? minPointLength : 0); // #1485, #4051
 				}
@@ -287,25 +263,6 @@
 			point.barX = barX;
 			point.pointWidth = pointWidth;
 
-<<<<<<< HEAD
-			// Round off to obtain crisp edges and avoid overlapping with neighbours (#2694)
-			right = Math.round(barX + barW) + xCrisp;
-			barX = Math.round(barX) + xCrisp;
-			barW = right - barX;
-
-			fromTop = Math.abs(barY) <= 0.5; // #4504
-			bottom = Math.min(Math.round(barY + barH) + yCrisp, 9e4); // #3575
-			barY = Math.round(barY) + yCrisp;
-			barH = bottom - barY;
-
-			// Top edges are exceptions
-			if (fromTop) {
-				barY -= 1;
-				barH += 1;
-			}
-
-=======
->>>>>>> abb2cd02
 			// Fix the tooltip on center of grouped columns (#1216, #424, #3648)
 			point.tooltipPos = chart.inverted ? 
 				[yAxis.len + yAxis.pos - chart.plotLeft - plotY, series.xAxis.len - barX - barW / 2, barH] : 
