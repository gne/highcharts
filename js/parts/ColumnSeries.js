/* *
 * (c) 2010-2019 Torstein Honsi
 *
 * License: www.highcharts.com/license
 */

/**
 * Adjusted width and x offset of the columns for grouping.
 *
 * @private
 * @interface Highcharts.ColumnMetricsObject
 *//**
 * Width of the columns.
 *
 * @name Highcharts.ColumnMetricsObject#width
 * @type {number}
 *//**
 * Offset of the columns.
 *
 * @name Highcharts.ColumnMetricsObject#offset
 * @type {number}
 */

'use strict';

import H from './Globals.js';
import './Utilities.js';
import './Color.js';
import './Legend.js';
import './Series.js';
import './Options.js';

var animObject = H.animObject,
    color = H.color,
    extend = H.extend,
    defined = H.defined,
    isNumber = H.isNumber,
    LegendSymbolMixin = H.LegendSymbolMixin,
    merge = H.merge,
    noop = H.noop,
    pick = H.pick,
    Series = H.Series,
    seriesType = H.seriesType,
    svg = H.svg;

/**
 * The column series type.
 *
 * @private
 * @class
 * @name Highcharts.seriesTypes.column
 *
 * @augments Highcharts.Series
 */
seriesType('column', 'line'

    /**
     * Column series display one column per value along an X axis.
     *
     * @sample {highcharts} highcharts/demo/column-basic/
     *         Column chart
     * @sample {highstock} stock/demo/column/
     *         Column chart
     *
     * @extends      plotOptions.line
     * @excluding    connectNulls, dashStyle, gapSize, gapUnit, linecap,
     *               lineWidth, marker, connectEnds, step, useOhlcData
     * @product      highcharts highstock
     * @optionparent plotOptions.column
     */
    , {

        /**
         * The corner radius of the border surrounding each column or bar.
         *
         * @sample {highcharts} highcharts/plotoptions/column-borderradius/
         *         Rounded columns
         *
         * @product highcharts highstock gantt
         */
        borderRadius: 0,

        /**
         * When using automatic point colors pulled from the global
         * [colors](colors) or series-specific
         * [plotOptions.column.colors](series.colors) collections, this option
         * determines whether the chart should receive one color per series or
         * one color per point.
         *
         * In styled mode, the `colors` or `series.colors` arrays are not
         * supported, and instead this option gives the points individual color
         * class names on the form `highcharts-color-{n}`.
         *
         * @see [series colors](#plotOptions.column.colors)
         *
         * @sample {highcharts} highcharts/plotoptions/column-colorbypoint-false/
         *         False by default
         * @sample {highcharts} highcharts/plotoptions/column-colorbypoint-true/
         *         True
         *
         * @type      {boolean}
         * @default   false
         * @since     2.0
         * @product   highcharts highstock gantt
         * @apioption plotOptions.column.colorByPoint
         */

        /**
         * A series specific or series type specific color set to apply instead
         * of the global [colors](#colors) when [colorByPoint](
         * #plotOptions.column.colorByPoint) is true.
         *
         * @type      {Array<Highcharts.ColorString|Highcharts.GradientColorObject|Highcharts.PatternObject>}
         * @since     3.0
         * @product   highcharts highstock gantt
         * @apioption plotOptions.column.colors
         */

        /**
         * When true, each column edge is rounded to its nearest pixel in order
         * to render sharp on screen. In some cases, when there are a lot of
         * densely packed columns, this leads to visible difference in column
         * widths or distance between columns. In these cases, setting `crisp`
         * to `false` may look better, even though each column is rendered
         * blurry.
         *
         * @sample {highcharts} highcharts/plotoptions/column-crisp-false/
         *         Crisp is false
         *
         * @since   5.0.10
         * @product highcharts highstock gantt
         */
        crisp: true,

        /**
         * Padding between each value groups, in x axis units.
         *
         * @sample {highcharts} highcharts/plotoptions/column-grouppadding-default/
         *         0.2 by default
         * @sample {highcharts} highcharts/plotoptions/column-grouppadding-none/
         *         No group padding - all columns are evenly spaced
         *
         * @product highcharts highstock gantt
         */
        groupPadding: 0.2,

        /**
         * Whether to group non-stacked columns or to let them render
         * independent of each other. Non-grouped columns will be laid out
         * individually and overlap each other.
         *
         * @sample {highcharts} highcharts/plotoptions/column-grouping-false/
         *         Grouping disabled
         * @sample {highstock} highcharts/plotoptions/column-grouping-false/
         *         Grouping disabled
         *
         * @type      {boolean}
         * @default   true
         * @since     2.3.0
         * @product   highcharts highstock gantt
         * @apioption plotOptions.column.grouping
         */

        /**
         * @ignore-option
         */
        marker: null, // point options are specified in the base options

        /**
         * The maximum allowed pixel width for a column, translated to the
         * height of a bar in a bar chart. This prevents the columns from
         * becoming too wide when there is a small number of points in the
         * chart.
         *
         * @see [pointWidth](#plotOptions.column.pointWidth)
         *
         * @sample {highcharts} highcharts/plotoptions/column-maxpointwidth-20/
         *         Limited to 50
         * @sample {highstock} highcharts/plotoptions/column-maxpointwidth-20/
         *         Limited to 50
         *
         * @type      {number}
         * @since     4.1.8
         * @product   highcharts highstock gantt
         * @apioption plotOptions.column.maxPointWidth
         */

        /**
         * Padding between each column or bar, in x axis units.
         *
         * @sample {highcharts} highcharts/plotoptions/column-pointpadding-default/
         *         0.1 by default
         * @sample {highcharts} highcharts/plotoptions/column-pointpadding-025/
         *          0.25
         * @sample {highcharts} highcharts/plotoptions/column-pointpadding-none/
         *         0 for tightly packed columns
         *
         * @product highcharts highstock gantt
         */
        pointPadding: 0.1,

        /**
         * A pixel value specifying a fixed width for each column or bar. When
         * `null`, the width is calculated from the `pointPadding` and
         * `groupPadding`.
         *
         * @see [maxPointWidth](#plotOptions.column.maxPointWidth)
         *
         * @sample {highcharts} highcharts/plotoptions/column-pointwidth-20/
         *         20px wide columns regardless of chart width or the amount of
         *         data points
         *
         * @type      {number}
         * @since     1.2.5
         * @product   highcharts highstock gantt
         * @apioption plotOptions.column.pointWidth
         */

        /**
         * A pixel value specifying a fixed width for the column or bar.
         * Overrides pointWidth on the series.
         *
         * @see [series.pointWidth](#plotOptions.column.pointWidth)
         *
         * @type      {number}
         * @default   undefined
         * @since     7.0.0
         * @product   highcharts highstock gantt
         * @apioption series.column.data.pointWidth
         */

        /**
         * The minimal height for a column or width for a bar. By default,
         * 0 values are not shown. To visualize a 0 (or close to zero) point,
         * set the minimal point length to a pixel value like 3\. In stacked
         * column charts, minPointLength might not be respected for tightly
         * packed values.
         *
         * @sample {highcharts} highcharts/plotoptions/column-minpointlength/
         *         Zero base value
         * @sample {highcharts} highcharts/plotoptions/column-minpointlength-pos-and-neg/
         *         Positive and negative close to zero values
         *
         * @product highcharts highstock gantt
         */
        minPointLength: 0,

        /**
         * When the series contains less points than the crop threshold, all
         * points are drawn, event if the points fall outside the visible plot
         * area at the current zoom. The advantage of drawing all points
         * (including markers and columns), is that animation is performed on
         * updates. On the other hand, when the series contains more points than
         * the crop threshold, the series data is cropped to only contain points
         * that fall within the plot area. The advantage of cropping away
         * invisible points is to increase performance on large series.
         *
         * @product highcharts highstock gantt
         */
        cropThreshold: 50,

        /**
         * The X axis range that each point is valid for. This determines the
         * width of the column. On a categorized axis, the range will be 1
         * by default (one category unit). On linear and datetime axes, the
         * range will be computed as the distance between the two closest data
         * points.
         *
         * The default `null` means it is computed automatically, but this
         * option can be used to override the automatic value.
         *
         * @sample {highcharts} highcharts/plotoptions/column-pointrange/
         *         Set the point range to one day on a data set with one week
         *         between the points
         *
         * @type    {number|null}
         * @since   2.3
         * @product highcharts highstock gantt
         */
        pointRange: null,

        states: {

            /**
             * Options for the hovered point. These settings override the normal
             * state options when a point is moused over or touched.
             *
             * @extends   plotOptions.series.states.hover
             * @excluding halo, lineWidth, lineWidthPlus, marker
             * @product   highcharts highstock gantt
             */
            hover: {

                /** @ignore-option */
                halo: false,

                /**
                 * A specific border color for the hovered point. Defaults to
                 * inherit the normal state border color.
                 *
                 * @type      {Highcharts.ColorString}
                 * @product   highcharts gantt
                 * @apioption plotOptions.column.states.hover.borderColor
                 */

                /**
                 * A specific color for the hovered point.
                 *
                 * @type      {Highcharts.ColorString|Highcharts.GradientColorObject|Highcharts.PatternObject}
                 * @product   highcharts gantt
                 * @apioption plotOptions.column.states.hover.color
                 */

                /**
                 * How much to brighten the point on interaction. Requires the
                 * main color to be defined in hex or rgb(a) format.
                 *
                 * In styled mode, the hover brightening is by default replaced
                 * with a fill-opacity set in the `.highcharts-point:hover`
                 * rule.
                 *
                 * @sample {highcharts} highcharts/plotoptions/column-states-hover-brightness/
                 *         Brighten by 0.5
                 *
                 * @product highcharts highstock gantt
                 */
                brightness: 0.1
            },

            /**
             * Options for the selected point. These settings override the
             * normal state options when a point is selected.
             *
             * @extends   plotOptions.series.states.select
             * @excluding halo, lineWidth, lineWidthPlus, marker
             * @product   highcharts highstock gantt
             */
            select: {

                /**
                 * A specific color for the selected point.
                 *
                 * @type    {Highcharts.ColorString|Highcharts.GradientColorObject|Highcharts.PatternObject}
                 * @default #cccccc
                 * @product highcharts highstock gantt
                 */
                color: '${palette.neutralColor20}',

                /**
                 * A specific border color for the selected point.
                 *
                 * @type    {Highcharts.ColorString}
                 * @default #000000
                 * @product highcharts highstock gantt
                 */
                borderColor: '${palette.neutralColor100}'
            }
        },

        dataLabels: {

            /**
<<<<<<< HEAD
             * @type {Highcharts.AlignType|null}
=======
             * @type       {string|null}
>>>>>>> 71444160
             */
            align: null, // auto

            /**
<<<<<<< HEAD
             * @type {Highcharts.VerticalAlignType|null}
=======
             * @type       {string|null}
>>>>>>> 71444160
             */
            verticalAlign: null, // auto

            /**
<<<<<<< HEAD
             * @type {number|null}
=======
             * @type       {number|null}
>>>>>>> 71444160
             */
            y: null
        },

        /**
         * When this is true, the series will not cause the Y axis to cross
         * the zero plane (or [threshold](#plotOptions.series.threshold) option)
         * unless the data actually crosses the plane.
         *
         * For example, if `softThreshold` is `false`, a series of 0, 1, 2,
         * 3 will make the Y axis show negative values according to the
         * `minPadding` option. If `softThreshold` is `true`, the Y axis starts
         * at 0.
         *
         * @since   4.1.9
         * @product highcharts highstock
         */
        softThreshold: false,

        // false doesn't work well: https://jsfiddle.net/highcharts/hz8fopan/14/
        /** @ignore-option */
        startFromThreshold: true,

        stickyTracking: false,

        tooltip: {
            distance: 6
        },

        /**
         * The Y axis value to serve as the base for the columns, for
         * distinguishing between values above and below a threshold. If `null`,
         * the columns extend from the padding Y axis minimum.
         *
         * @since   2.0
         * @product highcharts
         */
        threshold: 0,

        /**
         * The width of the border surrounding each column or bar. Defaults to
         * `1` when there is room for a border, but to `0` when the columns are
         * so dense that a border would cover the next column.
         *
         * In styled mode, the stroke width can be set with the
         * `.highcharts-point` rule.
         *
         * @sample {highcharts} highcharts/plotoptions/column-borderwidth/
         *         2px black border
         *
         * @type      {number}
         * @default   undefined
         * @product   highcharts highstock gantt
         * @apioption plotOptions.column.borderWidth
         */

        /**
         * The color of the border surrounding each column or bar.
         *
         * In styled mode, the border stroke can be set with the
         * `.highcharts-point` rule.
         *
         * @sample {highcharts} highcharts/plotoptions/column-bordercolor/
         *         Dark gray border
         *
         * @type      {Highcharts.ColorString}
         * @default   #ffffff
         * @product   highcharts highstock gantt
         */
        borderColor: '${palette.backgroundColor}'

    }, /** @lends seriesTypes.column.prototype */ {
        cropShoulder: 0,
        // When tooltip is not shared, this series (and derivatives) requires
        // direct touch/hover. KD-tree does not apply.
        directTouch: true,
        trackerGroups: ['group', 'dataLabelsGroup'],
        // use separate negative stacks, unlike area stacks where a negative
        // point is substracted from previous (#1910)
        negStacks: true,

        /**
         * Initialize the series. Extends the basic Series.init method by
         * marking other series of the same type as dirty.
         *
         * @private
         * @function Highcharts.seriesTypes.column#init
         */
        init: function () {
            Series.prototype.init.apply(this, arguments);

            var series = this,
                chart = series.chart;

            // if the series is added dynamically, force redraw of other
            // series affected by a new column
            if (chart.hasRendered) {
                chart.series.forEach(function (otherSeries) {
                    if (otherSeries.type === series.type) {
                        otherSeries.isDirty = true;
                    }
                });
            }
        },

        /**
         * Return the width and x offset of the columns adjusted for grouping,
         * groupPadding, pointPadding, pointWidth etc.
         *
         * @private
         * @function Highcharts.seriesTypes.column#getColumnMetrics
         *
         * @return {Highcharts.ColumnMetricsObject}
         */
        getColumnMetrics: function () {

            var series = this,
                options = series.options,
                xAxis = series.xAxis,
                yAxis = series.yAxis,
                reversedStacks = xAxis.options.reversedStacks,
                // Keep backward compatibility: reversed xAxis had reversed
                // stacks
                reverseStacks = (xAxis.reversed && !reversedStacks) ||
                (!xAxis.reversed && reversedStacks),
                stackKey,
                stackGroups = {},
                columnCount = 0;

            // Get the total number of column type series. This is called on
            // every series. Consider moving this logic to a chart.orderStacks()
            // function and call it on init, addSeries and removeSeries
            if (options.grouping === false) {
                columnCount = 1;
            } else {
                series.chart.series.forEach(function (otherSeries) {
                    var otherOptions = otherSeries.options,
                        otherYAxis = otherSeries.yAxis,
                        columnIndex;

                    if (
                        otherSeries.type === series.type &&
                    (
                        otherSeries.visible ||
                        !series.chart.options.chart.ignoreHiddenSeries
                    ) &&
                    yAxis.len === otherYAxis.len &&
                    yAxis.pos === otherYAxis.pos
                    ) { // #642, #2086
                        if (otherOptions.stacking) {
                            stackKey = otherSeries.stackKey;
                            if (stackGroups[stackKey] === undefined) {
                                stackGroups[stackKey] = columnCount++;
                            }
                            columnIndex = stackGroups[stackKey];
                        } else if (otherOptions.grouping !== false) { // #1162
                            columnIndex = columnCount++;
                        }
                        otherSeries.columnIndex = columnIndex;
                    }
                });
            }

            var categoryWidth = Math.min(
                    Math.abs(xAxis.transA) * (
                        xAxis.ordinalSlope ||
                    options.pointRange ||
                    xAxis.closestPointRange ||
                    xAxis.tickInterval ||
                    1
                    ), // #2610
                    xAxis.len // #1535
                ),
                groupPadding = categoryWidth * options.groupPadding,
                groupWidth = categoryWidth - 2 * groupPadding,
                pointOffsetWidth = groupWidth / (columnCount || 1),
                pointWidth = Math.min(
                    options.maxPointWidth || xAxis.len,
                    pick(
                        options.pointWidth,
                        pointOffsetWidth * (1 - 2 * options.pointPadding)
                    )
                ),
                pointPadding = (pointOffsetWidth - pointWidth) / 2,
                // #1251, #3737
                colIndex = (series.columnIndex || 0) + (reverseStacks ? 1 : 0),
                pointXOffset =
                pointPadding +
                (
                    groupPadding +
                    colIndex * pointOffsetWidth -
                    (categoryWidth / 2)
                ) * (reverseStacks ? -1 : 1);

            // Save it for reading in linked series (Error bars particularly)
            series.columnMetrics = {
                width: pointWidth,
                offset: pointXOffset
            };
            return series.columnMetrics;

        },

        /**
         * Make the columns crisp. The edges are rounded to the nearest full
         * pixel.
         *
         * @private
         * @function Highcharts.seriesTypes.column#crispCol
         *
         * @param {number} x
         *
         * @param {number} y
         *
         * @param {number} w
         *
         * @param {number} h
         *
         * @return {*}
         */
        crispCol: function (x, y, w, h) {
            var chart = this.chart,
                borderWidth = this.borderWidth,
                xCrisp = -(borderWidth % 2 ? 0.5 : 0),
                yCrisp = borderWidth % 2 ? 0.5 : 1,
                right,
                bottom,
                fromTop;

            if (chart.inverted && chart.renderer.isVML) {
                yCrisp += 1;
            }

            // Horizontal. We need to first compute the exact right edge, then
            // round it and compute the width from there.
            if (this.options.crisp) {
                right = Math.round(x + w) + xCrisp;
                x = Math.round(x) + xCrisp;
                w = right - x;
            }

            // Vertical
            bottom = Math.round(y + h) + yCrisp;
            fromTop = Math.abs(y) <= 0.5 && bottom > 0.5; // #4504, #4656
            y = Math.round(y) + yCrisp;
            h = bottom - y;

            // Top edges are exceptions
            if (fromTop && h) { // #5146
                y -= 1;
                h += 1;
            }

            return {
                x: x,
                y: y,
                width: w,
                height: h
            };
        },

        /**
         * Translate each point to the plot area coordinate system and find
         * shape positions
         *
         * @private
         * @function Highcharts.seriesTypes.column#translate
         */
        translate: function () {
            var series = this,
                chart = series.chart,
                options = series.options,
                dense = series.dense =
                series.closestPointRange * series.xAxis.transA < 2,
                borderWidth = series.borderWidth = pick(
                    options.borderWidth,
                    dense ? 0 : 1 // #3635
                ),
                yAxis = series.yAxis,
                threshold = options.threshold,
                translatedThreshold = series.translatedThreshold =
                yAxis.getThreshold(threshold),
                minPointLength = pick(options.minPointLength, 5),
                metrics = series.getColumnMetrics(),
                seriesPointWidth = metrics.width,
                // postprocessed for border width
                seriesBarW = series.barW =
                Math.max(seriesPointWidth, 1 + 2 * borderWidth),
                seriesXOffset = series.pointXOffset = metrics.offset;

            if (chart.inverted) {
                translatedThreshold -= 0.5; // #3355
            }

            // When the pointPadding is 0, we want the columns to be packed
            // tightly, so we allow individual columns to have individual sizes.
            // When pointPadding is greater, we strive for equal-width columns
            // (#2694).
            if (options.pointPadding) {
                seriesBarW = Math.ceil(seriesBarW);
            }

            Series.prototype.translate.apply(series);

            // Record the new values
            series.points.forEach(function (point) {
                var yBottom = pick(point.yBottom, translatedThreshold),
                    safeDistance = 999 + Math.abs(yBottom),
                    pointWidth = seriesPointWidth,
                    // Don't draw too far outside plot area (#1303, #2241,
                    // #4264)
                    plotY = Math.min(
                        Math.max(-safeDistance, point.plotY),
                        yAxis.len + safeDistance
                    ),
                    barX = point.plotX + seriesXOffset,
                    barW = seriesBarW,
                    barY = Math.min(plotY, yBottom),
                    up,
                    barH = Math.max(plotY, yBottom) - barY;

                // Handle options.minPointLength
                if (minPointLength && Math.abs(barH) < minPointLength) {
                    barH = minPointLength;
                    up = (!yAxis.reversed && !point.negative) ||
                    (yAxis.reversed && point.negative);

                    // Reverse zeros if there's no positive value in the series
                    // in visible range (#7046)
                    if (
                        point.y === threshold &&
                    series.dataMax <= threshold &&
                    yAxis.min < threshold // and if there's room for it (#7311)
                    ) {
                        up = !up;
                    }

                    // If stacked...
                    barY = (
                        Math.abs(barY - translatedThreshold) > minPointLength ?
                            // ...keep position
                            yBottom - minPointLength :
                            // #1485, #4051
                            translatedThreshold - (up ? minPointLength : 0)
                    );
                }

                // Handle point.options.pointWidth
                // @todo Handle grouping/stacking too. Calculate offset properly
                if (defined(point.options.pointWidth)) {
                    pointWidth = barW = Math.ceil(point.options.pointWidth);
                    barX -= Math.round((pointWidth - seriesPointWidth) / 2);
                }

                // Cache for access in polar
                point.barX = barX;
                point.pointWidth = pointWidth;

                // Fix the tooltip on center of grouped columns (#1216, #424,
                // #3648)
                point.tooltipPos = chart.inverted ?
                    [
                        yAxis.len + yAxis.pos - chart.plotLeft - plotY,
                        series.xAxis.len - barX - barW / 2, barH
                    ] :
                    [barX + barW / 2, plotY + yAxis.pos - chart.plotTop, barH];

                // Register shape type and arguments to be used in drawPoints
                // Allow shapeType defined on pointClass level
                point.shapeType = point.shapeType || 'rect';
                point.shapeArgs = series.crispCol.apply(
                    series,
                    point.isNull ?
                    // #3169, drilldown from null must have a position to work
                    // from #6585, dataLabel should be placed on xAxis, not
                    // floating in the middle of the chart
                        [barX, translatedThreshold, barW, 0] :
                        [barX, barY, barW, barH]
                );
            });

        },

        getSymbol: noop,

        /**
         * Use a solid rectangle like the area series types
         *
         * @private
         * @function Highcharts.seriesTypes.column#drawLegendSymbol
         *
         * @param {Highcharts.Legend} legend
         *        The legend object
         *
         * @param {Highcharts.Series|Highcharts.Point} item
         *        The series (this) or point
         */
        drawLegendSymbol: LegendSymbolMixin.drawRectangle,


        /**
         * Columns have no graph
         *
         * @private
         * @function Highcharts.seriesTypes.column#drawGraph
         */
        drawGraph: function () {
            this.group[
                this.dense ? 'addClass' : 'removeClass'
            ]('highcharts-dense-data');
        },

        /**
         * Get presentational attributes
         *
         * @private
         * @function Highcharts.seriesTypes.column#pointAttribs
         *
         * @param {Highcharts.Point} point
         *
         * @param {string} state
         *
         * @return {Highcharts.Dictionary<any>}
         */
        pointAttribs: function (point, state) {
            var options = this.options,
                stateOptions,
                ret,
                p2o = this.pointAttrToOptions || {},
                strokeOption = p2o.stroke || 'borderColor',
                strokeWidthOption = p2o['stroke-width'] || 'borderWidth',
                fill = (point && point.color) || this.color,
                // set to fill when borderColor null:
                stroke = (
                    (point && point[strokeOption]) ||
                    options[strokeOption] ||
                    this.color ||
                    fill
                ),
                strokeWidth = (point && point[strokeWidthOption]) ||
                options[strokeWidthOption] || this[strokeWidthOption] || 0,
                dashstyle = options.dashStyle,
                zone,
                brightness;

            // Handle zone colors
            if (point && this.zones.length) {
                zone = point.getZone();
                // When zones are present, don't use point.color (#4267).
                // Changed order (#6527)
                fill = (
                    point.options.color || (zone && zone.color) || this.color
                );
            }

            // Select or hover states
            if (state) {
                stateOptions = merge(
                    options.states[state],
                    // #6401
                    point.options.states && point.options.states[state] || {}
                );
                brightness = stateOptions.brightness;
                fill = stateOptions.color ||
                (
                    brightness !== undefined &&
                    color(fill).brighten(stateOptions.brightness).get()
                ) ||
                fill;
                stroke = stateOptions[strokeOption] || stroke;
                strokeWidth = stateOptions[strokeWidthOption] || strokeWidth;
                dashstyle = stateOptions.dashStyle || dashstyle;
            }

            ret = {
                'fill': fill,
                'stroke': stroke,
                'stroke-width': strokeWidth
            };

            if (dashstyle) {
                ret.dashstyle = dashstyle;
            }

            return ret;
        },

        /**
         * Draw the columns. For bars, the series.group is rotated, so the same
         * coordinates apply for columns and bars. This method is inherited by
         * scatter series.
         *
         * @private
         * @function Highcharts.seriesTypes.column#drawPoints
         */
        drawPoints: function () {
            var series = this,
                chart = this.chart,
                options = series.options,
                renderer = chart.renderer,
                animationLimit = options.animationLimit || 250,
                shapeArgs;

            // draw the columns
            series.points.forEach(function (point) {
                var plotY = point.plotY,
                    graphic = point.graphic,
                    verb = graphic && chart.pointCount < animationLimit ?
                        'animate' : 'attr';

                if (isNumber(plotY) && point.y !== null) {
                    shapeArgs = point.shapeArgs;

                    if (graphic) { // update
                        graphic[verb](
                            merge(shapeArgs)
                        );

                    } else {
                        point.graphic = graphic =
                        renderer[point.shapeType](shapeArgs)
                            .add(point.group || series.group);
                    }

                    // Border radius is not stylable (#6900)
                    if (options.borderRadius) {
                        graphic.attr({
                            r: options.borderRadius
                        });
                    }

                    // Presentational
                    if (!chart.styledMode) {
                        graphic[verb](series.pointAttribs(
                            point,
                            point.selected && 'select'
                        ))
                            .shadow(
                                options.shadow,
                                null,
                                options.stacking && !options.borderRadius
                            );
                    }

                    graphic.addClass(point.getClassName(), true);


                } else if (graphic) {
                    point.graphic = graphic.destroy(); // #1269
                }
            });
        },

        /**
         * Animate the column heights one by one from zero.
         *
         * @private
         * @function Highcharts.seriesTypes.column#animate
         *
         * @param {boolean} init
         *        Whether to initialize the animation or run it
         */
        animate: function (init) {
            var series = this,
                yAxis = this.yAxis,
                options = series.options,
                inverted = this.chart.inverted,
                attr = {},
                translateProp = inverted ? 'translateX' : 'translateY',
                translateStart,
                translatedThreshold;

            if (svg) { // VML is too slow anyway
                if (init) {
                    attr.scaleY = 0.001;
                    translatedThreshold = Math.min(
                        yAxis.pos + yAxis.len,
                        Math.max(yAxis.pos, yAxis.toPixels(options.threshold))
                    );
                    if (inverted) {
                        attr.translateX = translatedThreshold - yAxis.len;
                    } else {
                        attr.translateY = translatedThreshold;
                    }

                    // apply finnal clipping (used in Highstock) (#7083)
                    // animation is done by scaleY, so cliping is for panes
                    if (series.clipBox) {
                        series.setClip();
                    }

                    series.group.attr(attr);

                } else { // run the animation
                    translateStart = series.group.attr(translateProp);
                    series.group.animate(
                        { scaleY: 1 },
                        extend(animObject(series.options.animation), {
                            // Do the scale synchronously to ensure smooth
                            // updating (#5030, #7228)
                            step: function (val, fx) {

                                attr[translateProp] =
                            translateStart +
                            fx.pos * (yAxis.pos - translateStart);
                                series.group.attr(attr);
                            }
                        })
                    );

                    // delete this function to allow it only once
                    series.animate = null;
                }
            }
        },

        /**
         * Remove this series from the chart
         *
         * @private
         * @function Highcharts.seriesTypes.column#remove
         */
        remove: function () {
            var series = this,
                chart = series.chart;

            // column and bar series affects other series of the same type
            // as they are either stacked or grouped
            if (chart.hasRendered) {
                chart.series.forEach(function (otherSeries) {
                    if (otherSeries.type === series.type) {
                        otherSeries.isDirty = true;
                    }
                });
            }

            Series.prototype.remove.apply(series, arguments);
        }
    });


/**
 * A `column` series. If the [type](#series.column.type) option is
 * not specified, it is inherited from [chart.type](#chart.type).
 *
 * @extends   series,plotOptions.column
 * @excluding connectNulls, dashStyle, dataParser, dataURL, gapSize, gapUnit,
 *            linecap, lineWidth, marker, connectEnds, step
 * @product   highcharts highstock
 * @apioption series.column
 */

/**
 * An array of data points for the series. For the `column` series type,
 * points can be given in the following ways:
 *
 * 1. An array of numerical values. In this case, the numerical values will be
 *    interpreted as `y` options. The `x` values will be automatically
 *    calculated, either starting at 0 and incremented by 1, or from
 *    `pointStart` and `pointInterval` given in the series options. If the axis
 *    has categories, these will be used. Example:
 *    ```js
 *    data: [0, 5, 3, 5]
 *    ```
 *
 * 2. An array of arrays with 2 values. In this case, the values correspond to
 *    `x,y`. If the first value is a string, it is applied as the name of the
 *    point, and the `x` value is inferred.
 *    ```js
 *    data: [
 *        [0, 6],
 *        [1, 2],
 *        [2, 6]
 *    ]
 *    ```
 *
 * 3. An array of objects with named values. The following snippet shows only a
 *    few settings, see the complete options set below. If the total number of
 *    data points exceeds the series'
 *    [turboThreshold](#series.column.turboThreshold), this option is not
 *    available.
 *    ```js
 *    data: [{
 *        x: 1,
 *        y: 9,
 *        name: "Point2",
 *        color: "#00FF00"
 *    }, {
 *        x: 1,
 *        y: 6,
 *        name: "Point1",
 *        color: "#FF00FF"
 *    }]
 *    ```
 *
 * @sample {highcharts} highcharts/chart/reflow-true/
 *         Numerical values
 * @sample {highcharts} highcharts/series/data-array-of-arrays/
 *         Arrays of numeric x and y
 * @sample {highcharts} highcharts/series/data-array-of-arrays-datetime/
 *         Arrays of datetime x and y
 * @sample {highcharts} highcharts/series/data-array-of-name-value/
 *         Arrays of point.name and y
 * @sample {highcharts} highcharts/series/data-array-of-objects/
 *         Config objects
 *
 * @type      {Array<number|Array<(number|string),number>|*>}
 * @extends   series.line.data
 * @excluding marker
 * @product   highcharts highstock
 * @apioption series.column.data
 */

/**
 * The color of the border surrounding the column or bar.
 *
 * In styled mode, the border stroke can be set with the `.highcharts-point`
 * rule.
 *
 * @sample {highcharts} highcharts/plotoptions/column-bordercolor/
 *         Dark gray border
 *
 * @type      {Highcharts.ColorString}
 * @product   highcharts highstock
 * @apioption series.column.data.borderColor
 */

/**
 * The width of the border surrounding the column or bar.
 *
 * In styled mode, the stroke width can be set with the `.highcharts-point`
 * rule.
 *
 * @sample {highcharts} highcharts/plotoptions/column-borderwidth/
 *         2px black border
 *
 * @type      {number}
 * @product   highcharts highstock
 * @apioption series.column.data.borderWidth
 */

/**
 * @excluding halo, lineWidth, lineWidthPlus, marker
 * @product   highcharts highstock
 * @apioption series.column.states.hover
 */

/**
 * @excluding halo, lineWidth, lineWidthPlus, marker
 * @product   highcharts highstock
 * @apioption series.column.states.select
 */<|MERGE_RESOLUTION|>--- conflicted
+++ resolved
@@ -360,29 +360,17 @@
         dataLabels: {
 
             /**
-<<<<<<< HEAD
              * @type {Highcharts.AlignType|null}
-=======
-             * @type       {string|null}
->>>>>>> 71444160
              */
             align: null, // auto
 
             /**
-<<<<<<< HEAD
              * @type {Highcharts.VerticalAlignType|null}
-=======
-             * @type       {string|null}
->>>>>>> 71444160
              */
             verticalAlign: null, // auto
 
             /**
-<<<<<<< HEAD
              * @type {number|null}
-=======
-             * @type       {number|null}
->>>>>>> 71444160
              */
             y: null
         },
