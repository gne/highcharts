--- conflicted
+++ resolved
@@ -191,12 +191,8 @@
 				right,
 				bottom,
 				fromTop,
-<<<<<<< HEAD
+				up,
 				barH = Math.max(plotY, yBottom) - barY;
-=======
-				up,
-				barH = mathMax(plotY, yBottom) - barY;
->>>>>>> 7a45a398
 
 			// Handle options.minPointLength
 			if (Math.abs(barH) < minPointLength) {
