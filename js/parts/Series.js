--- conflicted
+++ resolved
@@ -2331,11 +2331,7 @@
     coll: 'series',
     init: function (chart, options) {
 
-<<<<<<< HEAD
         fireEvent(this, 'beforeInit', { options: options });
-=======
-        fireEvent(this, 'init', { options: options });
->>>>>>> 2e20ca1f
 
         var series = this,
             events,
