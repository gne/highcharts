/* *
 * (c) 2010-2019 Torstein Honsi
 *
 * License: www.highcharts.com/license
 */

/**
 * Function callback when a series has been animated.
 *
 * @callback Highcharts.SeriesAfterAnimateCallbackFunction
 *
 * @param {Highcharts.Series} this
 *        The series where the event occured.
 *
 * @param {Highcharts.SeriesAfterAnimateEventObject} event
 *        Event arguments.
 */

/**
 * Event information regarding completed animation of a series.
 *
 * @interface Highcharts.SeriesAfterAnimateEventObject
 *//**
 * Animated series.
 * @name Highcharts.SeriesAfterAnimateEventObject#target
 * @type {Highcharts.Series}
 *//**
 * Event type.
 * @name Highcharts.SeriesAfterAnimateEventObject#type
 * @type {"afterAnimate"}
 */

/**
 * Function callback when the checkbox next to the series' name in the legend is
 * clicked.
 *
 * @callback Highcharts.SeriesCheckboxClickCallbackFunction
 *
 * @param {Highcharts.Series} this
 *        The series where the event occured.
 *
 * @param {Highcharts.SeriesCheckboxClickEventObject} event
 *        Event arguments.
 */

/**
 * Event information regarding check of a series box.
 *
 * @interface Highcharts.SeriesCheckboxClickEventObject
 *//**
 * Whether the box has been checked.
 * @name Highcharts.SeriesCheckboxClickEventObject#checked
 * @type {boolean}
 *//**
 * Related series.
 * @name Highcharts.SeriesCheckboxClickEventObject#item
 * @type {Highcharts.Series}
 *//**
 * Related series.
 * @name Highcharts.SeriesCheckboxClickEventObject#target
 * @type {Highcharts.Series}
 *//**
 * Event type.
 * @name Highcharts.SeriesCheckboxClickEventObject#type
 * @type {"checkboxClick"}
 */

/**
 * Function callback when a series is clicked. Return false to cancel toogle
 * actions.
 *
 * @callback Highcharts.SeriesClickCallbackFunction
 *
 * @param {Highcharts.Series} this
 *        The series where the event occured.
 *
 * @param {Highcharts.SeriesClickEventObject} event
 *        Event arguments.
 */

/**
 * Common information for a click event on a series.
 *
 * @interface Highcharts.SeriesClickEventObject
 * @implements {global.Event}
 *//**
 * Nearest point on the graph.
 * @name Highcharts.SeriesClickEventObject#point
 * @type {Highcharts.Point}
 */

/**
 * Gets fired when the series is hidden after chart generation time, either by
 * clicking the legend item or by calling `.hide()`.
 *
 * @callback Highcharts.SeriesHideCallbackFunction
 *
 * @param {Highcharts.Series} this
 *        The series where the event occured.
 *
 * @param {global.Event} event
 *        The event that occured.
 */

/**
 * Gets fired when the legend item belonging to the series is clicked. The
 * default action is to toggle the visibility of the series. This can be
 * prevented by returning `false` or calling `event.preventDefault()`.
 *
 * @callback Highcharts.SeriesLegendItemClickCallbackFunction
 *
 * @param {Highcharts.Series} this
 *        The series where the event occured.
 *
 * @param {Highcharts.SeriesLegendItemClickEventObject} event
 *        The event that occured.
 */

/**
 * Information about the event.
 *
 * @interface Highcharts.SeriesLegendItemClickEventObject
 *//**
 * Related browser event.
 * @name Highcharts.SeriesLegendItemClickEventObject#browserEvent
 * @type {Highcharts.PointerEvent}
 *//**
 * Prevent the default action of toggle the visibility of the series.
 * @name Highcharts.SeriesLegendItemClickEventObject#preventDefault
 * @type {Function}
 *//**
 * Related series.
 * @name Highcharts.SeriesCheckboxClickEventObject#target
 * @type {Highcharts.Series}
 *//**
 * Event type.
 * @name Highcharts.SeriesCheckboxClickEventObject#type
 * @type {"checkboxClick"}
 */

/**
 * Gets fired when the mouse leaves the graph.
 *
 * @callback Highcharts.SeriesMouseOutCallbackFunction
 *
 * @param {Highcharts.Series} this
 *        Series where the event occured.
 *
 * @param {global.Event} event
 *        Event that occured.
 */

/**
 * Gets fired when the mouse enters the graph.
 *
 * @callback Highcharts.SeriesMouseOverCallbackFunction
 *
 * @param {Highcharts.Series} this
 *        Series where the event occured.
 *
 * @param {global.Event} event
 *        Event that occured.
 */

/**
 * Translation and scale for the plot area of a series.
 *
 * @interface Highcharts.SeriesPlotBoxObject
 *//**
 * @name Highcharts.SeriesPlotBoxObject#translateX
 * @type {number}
 *//**
 * @name Highcharts.SeriesPlotBoxObject#translateY
 * @type {number}
 *//**
 * @name Highcharts.SeriesPlotBoxObject#scaleX
 * @type {number}
 *//**
 * @name Highcharts.SeriesPlotBoxObject#scaleY
 * @type {number}
 */

/**
 * Function callback when a series point is clicked. Return false to cancel the
 * action.
 *
 * @callback Highcharts.SeriesPointClickCallbackFunction
 *
 * @param {Highcharts.Point} this
 *        The point where the event occured.
 *
 * @param {Highcharts.SeriesPointClickEventObject} event
 *        Event arguments.
 */

/**
 * Common information for a click event on a series point.
 *
 * @interface Highcharts.SeriesPointClickEventObject
 * @implements {Highcharts.PointerEventObject}
 *//**
 * Clicked point.
 * @name Highcharts.SeriesPointClickEventObject#point
 * @type {Highcharts.Point}
 */

/**
 * Gets fired when the mouse leaves the area close to the point.
 *
 * @callback Highcharts.SeriesPointMouseOutCallbackFunction
 *
 * @param {Highcharts.Point} this
 *        Point where the event occured.
 *
 * @param {global.Event} event
 *        Event that occured.
 */

/**
 * Gets fired when the mouse enters the area close to the point.
 *
 * @callback Highcharts.SeriesPointMouseOverCallbackFunction
 *
 * @param {Highcharts.Point} this
 *        Point where the event occured.
 *
 * @param {global.Event} event
 *        Event that occured.
 */

/**
 * Gets fired when the point is removed using the `.remove()` method.
 *
 * @callback Highcharts.SeriesPointRemoveCallbackFunction
 *
 * @param {Highcharts.Point} this
 *        Point where the event occured.
 *
 * @param {global.Event} event
 *        Event that occured.
 */

/**
 * Gets fired when the point is selected either programmatically or following a
 * click on the point.
 *
 * @callback Highcharts.SeriesPointSelectCallbackFunction
 *
 * @param {Highcharts.Point} this
 *        Point where the event occured.
 *
 * @param {Highcharts.SeriesPointSelectEventObject} event
 *        Event that occured.
 */

/**
 * Information about the select event.
 *
 * @interface Highcharts.SeriesPointSelectEventObject
 * @implements {global.Event}
 *//**
 * @name Highcharts.SeriesPointSelectEventObject#accumulate
 * @type {boolean}
 */

/**
 * Fires when the point is unselected either programmatically or following a
 * click on the point.
 *
 * @callback Highcharts.SeriesPointUnselectCallbackFunction
 *
 * @param {Highcharts.Point} this
 *        Point where the event occured.
 *
 * @param {Highcharts.SeriesPointUnselectEventObject} event
 *        Event that occured.
 */

/**
 * Information about the unselect event.
 *
 * @interface Highcharts.SeriesPointUnselectEventObject
 * @implements {global.Event}
 *//**
 * @name Highcharts.SeriesPointUnselectEventObject#accumulate
 * @type {boolean}
 */

/**
 * Gets fired when the point is updated programmatically through the `.update()`
 * method.
 *
 * @callback Highcharts.SeriesPointUpdateCallbackFunction
 *
 * @param {Highcharts.Point} this
 *        Point where the event occured.
 *
 * @param {Highcharts.SeriesPointUpdateEventObject} event
 *        Event that occured.
 */

/**
 * Information about the update event.
 *
 * @interface Highcharts.SeriesPointUpdateEventObject
 * @implements {global.Event}
 *//**
 * Options data of the update event.
 * @name Highcharts.SeriesPointUpdateEventObject#options
 * @type {number|object|Array<(number|string)>|null}
 */

/**
 * Gets fired when the series is shown after chart generation time, either by
 * clicking the legend item or by calling `.show()`.
 *
 * @callback Highcharts.SeriesShowCallbackFunction
 *
 * @param {Highcharts.Series} this
 *        Series where the event occured.
 *
 * @param {global.Event} event
 *        Event that occured.
 */

'use strict';

import H from './Globals.js';
import './Utilities.js';
import './Options.js';
import './Legend.js';
import './Point.js';
import './SvgRenderer.js';

var addEvent = H.addEvent,
    animObject = H.animObject,
    arrayMax = H.arrayMax,
    arrayMin = H.arrayMin,
    correctFloat = H.correctFloat,
    defaultOptions = H.defaultOptions,
    defaultPlotOptions = H.defaultPlotOptions,
    defined = H.defined,
    erase = H.erase,
    extend = H.extend,
    fireEvent = H.fireEvent,
    isArray = H.isArray,
    isNumber = H.isNumber,
    isString = H.isString,
    LegendSymbolMixin = H.LegendSymbolMixin, // @todo add as a requirement
    merge = H.merge,
    objectEach = H.objectEach,
    pick = H.pick,
    Point = H.Point, // @todo  add as a requirement
    removeEvent = H.removeEvent,
    splat = H.splat,
    SVGElement = H.SVGElement,
    syncTimeout = H.syncTimeout,
    win = H.win;

/**
 * This is the base series prototype that all other series types inherit from.
 * A new series is initialized either through the
 * [series](https://api.highcharts.com/highcharts/series)
 * option structure, or after the chart is initialized, through
 * {@link Highcharts.Chart#addSeries}.
 *
 * The object can be accessed in a number of ways. All series and point event
 * handlers give a reference to the `series` object. The chart object has a
 * {@link Highcharts.Chart#series|series} property that is a collection of all
 * the chart's series. The point objects and axis objects also have the same
 * reference.
 *
 * Another way to reference the series programmatically is by `id`. Add an id
 * in the series configuration options, and get the series object by
 * {@link Highcharts.Chart#get}.
 *
 * Configuration options for the series are given in three levels. Options for
 * all series in a chart are given in the
 * [plotOptions.series](https://api.highcharts.com/highcharts/plotOptions.series)
 * object. Then options for all series of a specific type
 * are given in the plotOptions of that type, for example `plotOptions.line`.
 * Next, options for one single series are given in the series array, or as
 * arguments to `chart.addSeries`.
 *
 * The data in the series is stored in various arrays.
 *
 * - First, `series.options.data` contains all the original config options for
 *   each point whether added by options or methods like `series.addPoint`.
 *
 * - Next, `series.data` contains those values converted to points, but in case
 *   the series data length exceeds the `cropThreshold`, or if the data is
 *   grouped, `series.data` doesn't contain all the points. It only contains the
 *   points that have been created on demand.
 *
 * - Then there's `series.points` that contains all currently visible point
 *   objects. In case of cropping, the cropped-away points are not part of this
 *   array. The `series.points` array starts at `series.cropStart` compared to
 *   `series.data` and `series.options.data`. If however the series data is
 *   grouped, these can't be correlated one to one.
 *
 * - `series.xData` and `series.processedXData` contain clean x values,
 *   equivalent to `series.data` and `series.points`.
 *
 * - `series.yData` and `series.processedYData` contain clean y values,
 *   equivalent to `series.data` and `series.points`.
 *
 * @class
 * @name Highcharts.Series
 *
 * @param {Highcharts.Chart} chart
 *        The chart instance.
 *
 * @param {Highcharts.SeriesOptionsType|object} options
 *        The series options.
 *//**
 * The line series is the base type and is therefor the series base prototype.
 *
 * @private
 * @class
 * @name Highcharts.seriesTypes.line
 *
 * @augments Highcharts.Series
 */
H.Series = H.seriesType(
    'line',

    /**
     * Series options for specific data and the data itself. In TypeScript you
     * have to cast the series options to specific series types, to get all
     * possible options for a series.
     *
     * @example
     * // TypeScript example
     * Highcharts.chart('container', {
     *     series: [{
     *         color: '#06C',
     *         data: [[0, 1], [2, 3]]
     *     } as Highcharts.SeriesLineOptions ]
     * });
     *
     * @type      {Array<*>}
     * @apioption series
     */

    /**
     * An id for the series. This can be used after render time to get a pointer
     * to the series object through `chart.get()`.
     *
     * @sample {highcharts} highcharts/plotoptions/series-id/
     *         Get series by id
     *
     * @type      {string}
     * @since     1.2.0
     * @apioption series.id
     */

    /**
     * The index of the series in the chart, affecting the internal index in the
     * `chart.series` array, the visible Z index as well as the order in the
     * legend.
     *
     * @type      {number}
     * @since     2.3.0
     * @apioption series.index
     */

    /**
     * The sequential index of the series in the legend.
     *
     * @see [legend.reversed](#legend.reversed),
     *      [yAxis.reversedStacks](#yAxis.reversedStacks)
     *
     * @sample {highcharts|highstock} highcharts/series/legendindex/
     *         Legend in opposite order
     *
     * @type      {number}
     * @apioption series.legendIndex
     */
    /**
     * The name of the series as shown in the legend, tooltip etc.
     *
     * @sample {highcharts} highcharts/series/name/
     *         Series name
     * @sample {highmaps} maps/demo/category-map/
     *         Series name
     *
     * @type      {string}
     * @apioption series.name
     */

    /**
     * This option allows grouping series in a stacked chart. The stack option
     * can be a string or anything else, as long as the grouped series' stack
     * options match each other after conversion into a string.
     *
     * @sample {highcharts} highcharts/series/stack/
     *         Stacked and grouped columns
     *
     * @type      {string|object}
     * @since     2.1
     * @product   highcharts highstock
     * @apioption series.stack
     */

    /**
     * The type of series, for example `line` or `column`. By default, the
     * series type is inherited from [chart.type](#chart.type), so unless the
     * chart is a combination of series types, there is no need to set it on the
     * series level.
     *
     * In TypeScript instead the `type` option must always be set.
     *
     * @sample {highcharts} highcharts/series/type/
     *         Line and column in the same chart
     * @sample {highmaps} maps/demo/mapline-mappoint/
     *         Multiple types in the same map
     *
     * @type      {string}
     * @apioption series.type
     */

    /**
     * When using dual or multiple x axes, this number defines which xAxis the
     * particular series is connected to. It refers to either the
     * {@link #xAxis.id|axis id}
     * or the index of the axis in the xAxis array, with 0 being the first.
     *
     * @type      {number|string}
     * @default   0
     * @product   highcharts highstock
     * @apioption series.xAxis
     */

    /**
     * When using dual or multiple y axes, this number defines which yAxis the
     * particular series is connected to. It refers to either the
     * {@link #yAxis.id|axis id}
     * or the index of the axis in the yAxis array, with 0 being the first.
     *
     * @sample {highcharts} highcharts/series/yaxis/
     *         Apply the column series to the secondary Y axis
     *
     * @type      {number|string}
     * @default   0
     * @product   highcharts highstock
     * @apioption series.yAxis
     */

    /**
     * Define the visual z index of the series.
     *
     * @sample {highcharts} highcharts/plotoptions/series-zindex-default/
     *         With no z index, the series defined last are on top
     * @sample {highcharts} highcharts/plotoptions/series-zindex/
     *         With a z index, the series with the highest z index is on top
     * @sample {highstock} highcharts/plotoptions/series-zindex-default/
     *         With no z index, the series defined last are on top
     * @sample {highstock} highcharts/plotoptions/series-zindex/
     *         With a z index, the series with the highest z index is on top
     *
     * @type      {number}
     * @product   highcharts highstock
     * @apioption series.zIndex
     */

    null,

    /**
     * General options for all series types.
     *
     * @optionparent plotOptions.series
     */
    { // base series options

        /**
         * The SVG value used for the `stroke-linecap` and `stroke-linejoin`
         * of a line graph. Round means that lines are rounded in the ends and
         * bends.
         *
         * @type       {string}
         * @validvalue ["round", "butt", "square"]
         * @default    round
         * @since      3.0.7
         * @apioption  plotOptions.line.linecap
         */

        /**
         * Pixel width of the graph line.
         *
         * @see In styled mode, the line stroke-width can be set with the
         *      `.highcharts-graph` class name.
         *
         * @sample {highcharts} highcharts/plotoptions/series-linewidth-general/
         *         On all series
         * @sample {highcharts} highcharts/plotoptions/series-linewidth-specific/
         *         On one single series
         *
         * @product highcharts highstock
         */
        lineWidth: 2,

        /**
         * For some series, there is a limit that shuts down initial animation
         * by default when the total number of points in the chart is too high.
         * For example, for a column chart and its derivatives, animation does
         * not run if there is more than 250 points totally. To disable this
         * cap, set `animationLimit` to `Infinity`.
         *
         * @type      {number}
         * @apioption plotOptions.series.animationLimit
         */

        /**
         * Allow this series' points to be selected by clicking on the graphic
         * (columns, point markers, pie slices, map areas etc).
         *
         * @see {@link Highcharts.Chart#getSelectedPoints}.
         *
         * @sample {highcharts} highcharts/plotoptions/series-allowpointselect-line/
         *         Line
         * @sample {highcharts} highcharts/plotoptions/series-allowpointselect-column/
         *         Column
         * @sample {highcharts} highcharts/plotoptions/series-allowpointselect-pie/
         *         Pie
         * @sample {highmaps} maps/plotoptions/series-allowpointselect/
         *         Map area
         * @sample {highmaps} maps/plotoptions/mapbubble-allowpointselect/
         *         Map bubble
         *
         * @since 1.2.0
         */
        allowPointSelect: false,

        /**
         * If true, a checkbox is displayed next to the legend item to allow
         * selecting the series. The state of the checkbox is determined by
         * the `selected` option.
         *
         * @productdesc {highmaps}
         * Note that if a `colorAxis` is defined, the color axis is represented
         * in the legend, not the series.
         *
         * @sample {highcharts} highcharts/plotoptions/series-showcheckbox-true/
         *         Show select box
         *
         * @since 1.2.0
         */
        showCheckbox: false,

        /**
         * Enable or disable the initial animation when a series is displayed.
         * The animation can also be set as a configuration object. Please
         * note that this option only applies to the initial animation of the
         * series itself. For other animations, see [chart.animation](
         * #chart.animation) and the animation parameter under the API methods.
         * The following properties are supported:
         *
         * - `duration`: The duration of the animation in milliseconds.
         *
         * - `easing`: Can be a string reference to an easing function set on
         *   the `Math` object or a function. See the _Custom easing function_
         *   demo below.
         *
         * Due to poor performance, animation is disabled in old IE browsers
         * for several chart types.
         *
         * @sample {highcharts} highcharts/plotoptions/series-animation-disabled/
         *         Animation disabled
         * @sample {highcharts} highcharts/plotoptions/series-animation-slower/
         *         Slower animation
         * @sample {highcharts} highcharts/plotoptions/series-animation-easing/
         *         Custom easing function
         * @sample {highstock} stock/plotoptions/animation-slower/
         *         Slower animation
         * @sample {highstock} stock/plotoptions/animation-easing/
         *         Custom easing function
         * @sample {highmaps} maps/plotoptions/series-animation-true/
         *         Animation enabled on map series
         * @sample {highmaps} maps/plotoptions/mapbubble-animation-false/
         *         Disabled on mapbubble series
         *
         * @type    {boolean|Highcharts.AnimationOptionsObject}
         * @default {highcharts} true
         * @default {highstock} true
         * @default {highmaps} false
         */
        animation: {

            /**
             * @type      {number}
             * @default   1000
             * @apioption plotOptions.series.animation.duration
             */
            duration: 1000
        },

        /**
         * An additional class name to apply to the series' graphical elements.
         * This option does not replace default class names of the graphical
         * element.
         *
         * @type      {string}
         * @since     5.0.0
         * @apioption plotOptions.series.className
         */

        /**
         * Disable this option to allow series rendering in the whole plotting
         * area.
         *
         * **Note:** Clipping should be always enabled when
         * [chart.zoomType](#chart.zoomType) is set
         *
         * @sample {highcharts} highcharts/plotoptions/series-clip/
         *         Disabled clipping
         *
         * @default   true
         * @type      {boolean}
         * @since     3.0.0
         * @apioption plotOptions.series.clip
         */

        /**
         * The main color of the series. In line type series it applies to the
         * line and the point markers unless otherwise specified. In bar type
         * series it applies to the bars unless a color is specified per point.
         * The default value is pulled from the `options.colors` array.
         *
         * In styled mode, the color can be defined by the
         * [colorIndex](#plotOptions.series.colorIndex) option. Also, the series
         * color can be set with the `.highcharts-series`,
         * `.highcharts-color-{n}`, `.highcharts-{type}-series` or
         * `.highcharts-series-{n}` class, or individual classes given by the
         * `className` option.
         *
         * @productdesc {highmaps}
         * In maps, the series color is rarely used, as most choropleth maps use
         * the color to denote the value of each point. The series color can
         * however be used in a map with multiple series holding categorized
         * data.
         *
         * @sample {highcharts} highcharts/plotoptions/series-color-general/
         *         General plot option
         * @sample {highcharts} highcharts/plotoptions/series-color-specific/
         *         One specific series
         * @sample {highcharts} highcharts/plotoptions/series-color-area/
         *         Area color
         * @sample {highcharts} highcharts/series/infographic/
         *         Pattern fill
         * @sample {highmaps} maps/demo/category-map/
         *         Category map by multiple series
         *
         * @type      {Highcharts.ColorString|Highcharts.GradientColorObject|Highcharts.PatternObject}
         * @apioption plotOptions.series.color
         */

        /**
         * Styled mode only. A specific color index to use for the series, so
         * its graphic representations are given the class name
         * `highcharts-color-{n}`.
         *
         * @type      {number}
         * @since     5.0.0
         * @apioption plotOptions.series.colorIndex
         */


        /**
         * Whether to connect a graph line across null points, or render a gap
         * between the two points on either side of the null.
         *
         * @sample {highcharts} highcharts/plotoptions/series-connectnulls-false/
         *         False by default
         * @sample {highcharts} highcharts/plotoptions/series-connectnulls-true/
         *         True
         *
         * @type      {boolean}
         * @default   false
         * @product   highcharts highstock
         * @apioption plotOptions.series.connectNulls
         */


        /**
         * You can set the cursor to "pointer" if you have click events attached
         * to the series, to signal to the user that the points and lines can
         * be clicked.
         *
         * In styled mode, the series cursor can be set with the same classes
         * as listed under [series.color](#plotOptions.series.color).
         *
         * @sample {highcharts} highcharts/plotoptions/series-cursor-line/
         *         On line graph
         * @sample {highcharts} highcharts/plotoptions/series-cursor-column/
         *         On columns
         * @sample {highcharts} highcharts/plotoptions/series-cursor-scatter/
         *         On scatter markers
         * @sample {highstock} stock/plotoptions/cursor/
         *         Pointer on a line graph
         * @sample {highmaps} maps/plotoptions/series-allowpointselect/
         *         Map area
         * @sample {highmaps} maps/plotoptions/mapbubble-allowpointselect/
         *         Map bubble
         *
         * @type      {string|Highcharts.CursorValue}
         * @apioption plotOptions.series.cursor
         */


        /**
         * A name for the dash style to use for the graph, or for some series
         * types the outline of each shape.
         *
         * In styled mode, the
         * [stroke dash-array](https://jsfiddle.net/gh/get/library/pure/highcharts/highcharts/tree/master/samples/highcharts/css/series-dashstyle/)
         * can be set with the same classes as listed under
         * [series.color](#plotOptions.series.color).
         *
         * @sample {highcharts} highcharts/plotoptions/series-dashstyle-all/
         *         Possible values demonstrated
         * @sample {highcharts} highcharts/plotoptions/series-dashstyle/
         *         Chart suitable for printing in black and white
         * @sample {highstock} highcharts/plotoptions/series-dashstyle-all/
         *         Possible values demonstrated
         * @sample {highmaps} highcharts/plotoptions/series-dashstyle-all/
         *         Possible values demonstrated
         * @sample {highmaps} maps/plotoptions/series-dashstyle/
         *         Dotted borders on a map
         *
         * @type      {Highcharts.DashStyleValue}
         * @default   Solid
         * @since     2.1
         * @apioption plotOptions.series.dashStyle
         */

        /**
         * Requires the Accessibility module.
         *
         * A description of the series to add to the screen reader information
         * about the series.
         *
         * @type      {string}
         * @since     5.0.0
         * @apioption plotOptions.series.description
         */

        /**
         * Enable or disable the mouse tracking for a specific series. This
         * includes point tooltips and click events on graphs and points. For
         * large datasets it improves performance.
         *
         * @sample {highcharts} highcharts/plotoptions/series-enablemousetracking-false/
         *         No mouse tracking
         * @sample {highmaps} maps/plotoptions/series-enablemousetracking-false/
         *         No mouse tracking
         *
         * @type      {boolean}
         * @default   true
         * @apioption plotOptions.series.enableMouseTracking
         */

        /**
         * By default, series are exposed to screen readers as regions. By
         * enabling this option, the series element itself will be exposed in
         * the same way as the data points. This is useful if the series is not
         * used as a grouping entity in the chart, but you still want to attach
         * a description to the series.
         *
         * Requires the Accessibility module.
         *
         * @sample highcharts/accessibility/art-grants/
         *         Accessible data visualization
         *
         * @type      {boolean}
         * @since     5.0.12
         * @apioption plotOptions.series.exposeElementToA11y
         */

        /**
         * Whether to use the Y extremes of the total chart width or only the
         * zoomed area when zooming in on parts of the X axis. By default, the
         * Y axis adjusts to the min and max of the visible data. Cartesian
         * series only.
         *
         * @type      {boolean}
         * @default   false
         * @since     4.1.6
         * @product   highcharts highstock gantt
         * @apioption plotOptions.series.getExtremesFromAll
         */

        /**
         * An array specifying which option maps to which key in the data point
         * array. This makes it convenient to work with unstructured data arrays
         * from different sources.
         *
         * @see [series.data](#series.line.data)
         *
         * @sample {highcharts|highstock} highcharts/series/data-keys/
         *         An extended data array with keys
         * @sample {highcharts|highstock} highcharts/series/data-nested-keys/
         *         Nested keys used to access object properties
         *
         * @type      {Array<string>}
         * @since     4.1.6
         * @apioption plotOptions.series.keys
         */

        /**
         * The line cap used for line ends and line joins on the graph.
         *
         * @type       {string}
         * @default    round
         * @product    highcharts highstock
         * @validvalue ["round", "square"]
         * @apioption  plotOptions.series.linecap
         */

        /**
         * The [id](#series.id) of another series to link to. Additionally,
         * the value can be ":previous" to link to the previous series. When
         * two series are linked, only the first one appears in the legend.
         * Toggling the visibility of this also toggles the linked series.
         *
         * @sample {highcharts|highstock} highcharts/demo/arearange-line/
         *         Linked series
         *
         * @type      {string}
         * @since     3.0
         * @product   highcharts highstock gantt
         * @apioption plotOptions.series.linkedTo
         */

        /**
         * Options for the corresponding navigator series if `showInNavigator`
         * is `true` for this series. Available options are the same as any
         * series, documented at [plotOptions](#plotOptions.series) and
         * [series](#series).
         *
         * These options are merged with options in [navigator.series](
         * #navigator.series), and will take precedence if the same option is
         * defined both places.
         *
         * @see [navigator.series](#navigator.series)
         *
         * @type      {Highcharts.PlotSeriesOptions}
         * @since     5.0.0
         * @product   highstock
         * @apioption plotOptions.series.navigatorOptions
         */

        /**
         * The color for the parts of the graph or points that are below the
         * [threshold](#plotOptions.series.threshold).
         *
         * @see In styled mode, a negative color is applied by setting this option
         *      to `true` combined with the `.highcharts-negative` class name.
         *
         * @sample {highcharts} highcharts/plotoptions/series-negative-color/
         *         Spline, area and column
         * @sample {highcharts} highcharts/plotoptions/arearange-negativecolor/
         *         Arearange
         * @sample {highcharts} highcharts/css/series-negative-color/
         *         Styled mode
         * @sample {highstock} highcharts/plotoptions/series-negative-color/
         *         Spline, area and column
         * @sample {highstock} highcharts/plotoptions/arearange-negativecolor/
         *         Arearange
         * @sample {highmaps} highcharts/plotoptions/series-negative-color/
         *         Spline, area and column
         * @sample {highmaps} highcharts/plotoptions/arearange-negativecolor/
         *         Arearange
         *
         * @type      {Highcharts.ColorString|Highcharts.GradientColorObject|Highcharts.PatternObject}
         * @since     3.0
         * @apioption plotOptions.series.negativeColor
         */

        /**
         * Same as
         * [accessibility.pointDescriptionFormatter](#accessibility.pointDescriptionFormatter),
         * but for an individual series. Overrides the chart wide configuration.
         *
         * @type      {Function}
         * @since     5.0.12
         * @apioption plotOptions.series.pointDescriptionFormatter
         */

        /**
         * If no x values are given for the points in a series, `pointInterval`
         * defines the interval of the x values. For example, if a series
         * contains one value every decade starting from year 0, set
         * `pointInterval` to `10`. In true `datetime` axes, the `pointInterval`
         * is set in milliseconds.
         *
         * It can be also be combined with `pointIntervalUnit` to draw irregular
         * time intervals.
         *
         * Please note that this options applies to the _series data_, not the
         * interval of the axis ticks, which is independent.
         *
         * @sample {highcharts} highcharts/plotoptions/series-pointstart-datetime/
         *         Datetime X axis
         * @sample {highstock} stock/plotoptions/pointinterval-pointstart/
         *         Using pointStart and pointInterval
         *
         * @type      {number}
         * @default   1
         * @product   highcharts highstock gantt
         * @apioption plotOptions.series.pointInterval
         */

        /**
         * On datetime series, this allows for setting the
         * [pointInterval](#plotOptions.series.pointInterval) to irregular time
         * units, `day`, `month` and `year`. A day is usually the same as 24
         * hours, but `pointIntervalUnit` also takes the DST crossover into
         * consideration when dealing with local time. Combine this option with
         * `pointInterval` to draw weeks, quarters, 6 months, 10 years etc.
         *
         * Please note that this options applies to the _series data_, not the
         * interval of the axis ticks, which is independent.
         *
         * @sample {highcharts} highcharts/plotoptions/series-pointintervalunit/
         *         One point a month
         * @sample {highstock} highcharts/plotoptions/series-pointintervalunit/
         *         One point a month
         *
         * @type       {string}
         * @since      4.1.0
         * @product    highcharts highstock gantt
         * @validvalue ["day", "month", "year"]
         * @apioption  plotOptions.series.pointIntervalUnit
         */

        /**
         * Possible values: `"on"`, `"between"`, `number`.
         *
         * In a column chart, when pointPlacement is `"on"`, the point will not
         * create any padding of the X axis. In a polar column chart this means
         * that the first column points directly north. If the pointPlacement is
         * `"between"`, the columns will be laid out between ticks. This is
         * useful for example for visualising an amount between two points in
         * time or in a certain sector of a polar chart.
         *
         * Since Highcharts 3.0.2, the point placement can also be numeric,
         * where 0 is on the axis value, -0.5 is between this value and the
         * previous, and 0.5 is between this value and the next. Unlike the
         * textual options, numeric point placement options won't affect axis
         * padding.
         *
         * Note that pointPlacement needs a [pointRange](
         * #plotOptions.series.pointRange) to work. For column series this is
         * computed, but for line-type series it needs to be set.
         *
         * For the `xrange` series type and gantt charts, if the Y axis is a
         * category axis, the `pointPlacement` applies to the Y axis rather than
         * the (typically datetime) X axis.
         *
         * Defaults to `undefined` in cartesian charts, `"between"` in polar
         * charts.
         *
         * @see [xAxis.tickmarkPlacement](#xAxis.tickmarkPlacement)
         *
         * @sample {highcharts|highstock} highcharts/plotoptions/series-pointplacement-between/
         *         Between in a column chart
         * @sample {highcharts|highstock} highcharts/plotoptions/series-pointplacement-numeric/
         *         Numeric placement for custom layout
         * @sample {highcharts|highstock} maps/plotoptions/heatmap-pointplacement/
         *         Placement in heatmap
         *
         * @type      {string|number}
         * @since     2.3.0
         * @product   highcharts highstock gantt
         * @apioption plotOptions.series.pointPlacement
         */

        /**
         * If no x values are given for the points in a series, pointStart
         * defines on what value to start. For example, if a series contains one
         * yearly value starting from 1945, set pointStart to 1945.
         *
         * @sample {highcharts} highcharts/plotoptions/series-pointstart-linear/
         *         Linear
         * @sample {highcharts} highcharts/plotoptions/series-pointstart-datetime/
         *         Datetime
         * @sample {highstock} stock/plotoptions/pointinterval-pointstart/
         *         Using pointStart and pointInterval
         *
         * @type      {number}
         * @default   0
         * @product   highcharts highstock gantt
         * @apioption plotOptions.series.pointStart
         */

        /**
         * Whether to select the series initially. If `showCheckbox` is true,
         * the checkbox next to the series name in the legend will be checked
         * for a selected series.
         *
         * @sample {highcharts} highcharts/plotoptions/series-selected/
         *         One out of two series selected
         *
         * @type      {boolean}
         * @default   false
         * @since     1.2.0
         * @apioption plotOptions.series.selected
         */

        /**
         * Whether to apply a drop shadow to the graph line. Since 2.3 the
         * shadow can be an object configuration containing `color`, `offsetX`,
         * `offsetY`, `opacity` and `width`.
         *
         * @sample {highcharts} highcharts/plotoptions/series-shadow/
         *         Shadow enabled
         *
         * @type      {boolean|Highcharts.ShadowOptionsObject}
         * @default   false
         * @apioption plotOptions.series.shadow
         */

        /**
         * Whether to display this particular series or series type in the
         * legend. The default value is `true` for standalone series, `false`
         * for linked series.
         *
         * @sample {highcharts} highcharts/plotoptions/series-showinlegend/
         *         One series in the legend, one hidden
         *
         * @type      {boolean}
         * @default   true
         * @apioption plotOptions.series.showInLegend
         */

        /**
         * Whether or not to show the series in the navigator. Takes precedence
         * over [navigator.baseSeries](#navigator.baseSeries) if defined.
         *
         * @type      {boolean}
         * @since     5.0.0
         * @product   highstock
         * @apioption plotOptions.series.showInNavigator
         */

        /**
         * If set to `true`, the accessibility module will skip past the points
         * in this series for keyboard navigation.
         *
         * @type      {boolean}
         * @since     5.0.12
         * @apioption plotOptions.series.skipKeyboardNavigation
         */

        /**
         * Whether to stack the values of each series on top of each other.
         * Possible values are `undefined` to disable, `"normal"` to stack by
         * value or `"percent"`. When stacking is enabled, data must be sorted
         * in ascending X order. A special stacking option is with the
         * streamgraph series type, where the stacking option is set to
         * `"stream"`. The second one is `"overlap"`, which only applies to
         * waterfall series.
         *
         * @see [yAxis.reversedStacks](#yAxis.reversedStacks)
         *
         * @sample {highcharts} highcharts/plotoptions/series-stacking-line/
         *         Line
         * @sample {highcharts} highcharts/plotoptions/series-stacking-column/
         *         Column
         * @sample {highcharts} highcharts/plotoptions/series-stacking-bar/
         *         Bar
         * @sample {highcharts} highcharts/plotoptions/series-stacking-area/
         *         Area
         * @sample {highcharts} highcharts/plotoptions/series-stacking-percent-line/
         *         Line
         * @sample {highcharts} highcharts/plotoptions/series-stacking-percent-column/
         *         Column
         * @sample {highcharts} highcharts/plotoptions/series-stacking-percent-bar/
         *         Bar
         * @sample {highcharts} highcharts/plotoptions/series-stacking-percent-area/
         *         Area
         * @sample {highcharts} highcharts/plotoptions/series-waterfall-with-normal-stacking
         *         Waterfall with normal stacking
         * @sample {highcharts} highcharts/plotoptions/series-waterfall-with-overlap-stacking
         *         Waterfall with overlap stacking
         * @sample {highstock} stock/plotoptions/stacking/
         *         Area
         *
         * @type       {string}
         * @product    highcharts highstock
         * @validvalue ["normal", "percent"]
         * @apioption  plotOptions.series.stacking
         */

        /**
         * Whether to apply steps to the line. Possible values are `left`,
         * `center` and `right`.
         *
         * @sample {highcharts} highcharts/plotoptions/line-step/
         *         Different step line options
         * @sample {highcharts} highcharts/plotoptions/area-step/
         *         Stepped, stacked area
         * @sample {highstock} stock/plotoptions/line-step/
         *         Step line
         *
         * @type       {string}
         * @since      1.2.5
         * @product    highcharts highstock
         * @validvalue ["left", "center", "right"]
         * @apioption  plotOptions.series.step
         */

        /**
         * The threshold, also called zero level or base level. For line type
         * series this is only used in conjunction with
         * [negativeColor](#plotOptions.series.negativeColor).
         *
         * @see [softThreshold](#plotOptions.series.softThreshold).
         *
         * @type      {number}
         * @default   0
         * @since     3.0
         * @product   highcharts highstock
         * @apioption plotOptions.series.threshold
         */

        /**
         * Set the initial visibility of the series.
         *
         * @sample {highcharts} highcharts/plotoptions/series-visible/
         *         Two series, one hidden and one visible
         * @sample {highstock} stock/plotoptions/series-visibility/
         *         Hidden series
         *
         * @type      {boolean}
         * @default   true
         * @apioption plotOptions.series.visible
         */

        /**
         * Defines the Axis on which the zones are applied.
         *
         * @see [zones](#plotOptions.series.zones)
         *
         * @sample {highcharts} highcharts/series/color-zones-zoneaxis-x/
         *         Zones on the X-Axis
         * @sample {highstock} highcharts/series/color-zones-zoneaxis-x/
         *         Zones on the X-Axis
         *
         * @type      {string}
         * @default   y
         * @since     4.1.0
         * @product   highcharts highstock
         * @apioption plotOptions.series.zoneAxis
         */

        /**
         * General event handlers for the series items. These event hooks can
         * also be attached to the series at run time using the
         * `Highcharts.addEvent` function.
         */
        events: {},

        /**
         * Fires after the series has finished its initial animation, or in case
         * animation is disabled, immediately as the series is displayed.
         *
         * @sample {highcharts} highcharts/plotoptions/series-events-afteranimate/
         *         Show label after animate
         * @sample {highstock} highcharts/plotoptions/series-events-afteranimate/
         *         Show label after animate
         *
         * @type      {Highcharts.SeriesAfterAnimateCallbackFunction}
         * @since     4.0
         * @product   highcharts highstock gantt
         * @context   Highcharts.Series
         * @apioption plotOptions.series.events.afterAnimate
         */

        /**
         * Fires when the checkbox next to the series' name in the legend is
         * clicked. One parameter, `event`, is passed to the function. The state
         * of the checkbox is found by `event.checked`. The checked item is
         * found by `event.item`. Return `false` to prevent the default action
         * which is to toggle the select state of the series.
         *
         * @sample {highcharts} highcharts/plotoptions/series-events-checkboxclick/
         *         Alert checkbox status
         *
         * @type      {Highcharts.SeriesCheckboxClickCallbackFunction}
         * @since     1.2.0
         * @context   Highcharts.Series
         * @apioption plotOptions.series.events.checkboxClick
         */

        /**
         * Fires when the series is clicked. One parameter, `event`, is passed
         * to the function, containing common event information. Additionally,
         * `event.point` holds a pointer to the nearest point on the graph.
         *
         * @sample {highcharts} highcharts/plotoptions/series-events-click/
         *         Alert click info
         * @sample {highstock} stock/plotoptions/series-events-click/
         *         Alert click info
         * @sample {highmaps} maps/plotoptions/series-events-click/
         *         Display click info in subtitle
         *
         * @type      {Highcharts.SeriesClickCallbackFunction}
         * @context   Highcharts.Series
         * @apioption plotOptions.series.events.click
         */

        /**
         * Fires when the series is hidden after chart generation time, either
         * by clicking the legend item or by calling `.hide()`.
         *
         * @sample {highcharts} highcharts/plotoptions/series-events-hide/
         *         Alert when the series is hidden by clicking the legend item
         *
         * @type      {Highcharts.SeriesHideCallbackFunction}
         * @since     1.2.0
         * @context   Highcharts.Series
         * @apioption plotOptions.series.events.hide
         */

        /**
         * Fires when the legend item belonging to the series is clicked. One
         * parameter, `event`, is passed to the function. The default action
         * is to toggle the visibility of the series. This can be prevented
         * by returning `false` or calling `event.preventDefault()`.
         *
         * @sample {highcharts} highcharts/plotoptions/series-events-legenditemclick/
         *         Confirm hiding and showing
         *
         * @type      {Highcharts.SeriesLegendItemClickCallbackFunction}
         * @context   Highcharts.Series
         * @apioption plotOptions.series.events.legendItemClick
         */

        /**
         * Fires when the mouse leaves the graph. One parameter, `event`, is
         * passed to the function, containing common event information. If the
         * [stickyTracking](#plotOptions.series) option is true, `mouseOut`
         * doesn't happen before the mouse enters another graph or leaves the
         * plot area.
         *
         * @sample {highcharts} highcharts/plotoptions/series-events-mouseover-sticky/
         *         With sticky tracking by default
         * @sample {highcharts} highcharts/plotoptions/series-events-mouseover-no-sticky/
         *         Without sticky tracking
         *
         * @type      {Highcharts.SeriesMouseOutCallbackFunction}
         * @context   Highcharts.Series
         * @apioption plotOptions.series.events.mouseOut
         */

        /**
         * Fires when the mouse enters the graph. One parameter, `event`, is
         * passed to the function, containing common event information.
         *
         * @sample {highcharts} highcharts/plotoptions/series-events-mouseover-sticky/
         *         With sticky tracking by default
         * @sample {highcharts} highcharts/plotoptions/series-events-mouseover-no-sticky/
         *         Without sticky tracking
         *
         * @type      {Highcharts.SeriesMouseOverCallbackFunction}
         * @context   Highcharts.Series
         * @apioption plotOptions.series.events.mouseOver
         */

        /**
         * Fires when the series is shown after chart generation time, either
         * by clicking the legend item or by calling `.show()`.
         *
         * @sample {highcharts} highcharts/plotoptions/series-events-show/
         *         Alert when the series is shown by clicking the legend item.
         *
         * @type      {Highcharts.SeriesShowCallbackFunction}
         * @since     1.2.0
         * @context   Highcharts.Series
         * @apioption plotOptions.series.events.show
         */

        /**
         * Options for the point markers of line-like series. Properties like
         * `fillColor`, `lineColor` and `lineWidth` define the visual appearance
         * of the markers. Other series types, like column series, don't have
         * markers, but have visual options on the series level instead.
         *
         * In styled mode, the markers can be styled with the
         * `.highcharts-point`, `.highcharts-point-hover` and
         * `.highcharts-point-select` class names.
         */
        marker: {

            /**
             * The width of the point marker's outline.
             *
             * @sample {highcharts} highcharts/plotoptions/series-marker-fillcolor/
             *         2px blue marker
             */
            lineWidth: 0,

            /**
             * The color of the point marker's outline. When `undefined`, the
             * series' or point's color is used.
             *
             * @sample {highcharts} highcharts/plotoptions/series-marker-fillcolor/
             *         Inherit from series color (undefined)
             *
             * @type {Highcharts.ColorString}
             */
            lineColor: '${palette.backgroundColor}',

            /**
             * The fill color of the point marker. When `undefined`, the series'
             * or point's color is used.
             *
             * @sample {highcharts} highcharts/plotoptions/series-marker-fillcolor/
             *         White fill
             *
             * @type      {Highcharts.ColorString|Highcharts.GradientColorObject|Highcharts.PatternObject}
             * @apioption plotOptions.series.marker.fillColor
             */

            /**
             * Enable or disable the point marker. If `undefined`, the markers
             * are hidden when the data is dense, and shown for more widespread
             * data points.
             *
             * @sample {highcharts} highcharts/plotoptions/series-marker-enabled/
             *         Disabled markers
             * @sample {highcharts} highcharts/plotoptions/series-marker-enabled-false/
             *         Disabled in normal state but enabled on hover
             * @sample {highstock} stock/plotoptions/series-marker/
             *         Enabled markers
             *
             * @type      {boolean}
             * @default   {highcharts} undefined
             * @default   {highstock} false
             * @apioption plotOptions.series.marker.enabled
             */

            /**
             * Image markers only. Set the image width explicitly. When using
             * this option, a `width` must also be set.
             *
             * @sample {highcharts} highcharts/plotoptions/series-marker-width-height/
             *         Fixed width and height
             * @sample {highstock} highcharts/plotoptions/series-marker-width-height/
             *         Fixed width and height
             *
             * @type      {number}
             * @since     4.0.4
             * @apioption plotOptions.series.marker.height
             */

            /**
             * A predefined shape or symbol for the marker. When undefined, the
             * symbol is pulled from options.symbols. Other possible values are
             * "circle", "square", "diamond", "triangle" and "triangle-down".
             *
             * Additionally, the URL to a graphic can be given on this form:
             * "url(graphic.png)". Note that for the image to be applied to
             * exported charts, its URL needs to be accessible by the export
             * server.
             *
             * Custom callbacks for symbol path generation can also be added to
             * `Highcharts.SVGRenderer.prototype.symbols`. The callback is then
             * used by its method name, as shown in the demo.
             *
             * @sample {highcharts} highcharts/plotoptions/series-marker-symbol/
             *         Predefined, graphic and custom markers
             * @sample {highstock} highcharts/plotoptions/series-marker-symbol/
             *         Predefined, graphic and custom markers
             *
             * @type      {string}
             * @apioption plotOptions.series.marker.symbol
             */

            /**
             * The threshold for how dense the point markers should be before
             * they are hidden, given that `enabled` is not defined. The number
             * indicates the horizontal distance between the two closest points
             * in the series, as multiples of the `marker.radius`. In other
             * words, the default value of 2 means points are hidden if
             * overlapping horizontally.
             *
             * @sample highcharts/plotoptions/series-marker-enabledthreshold
             *         A higher threshold
             *
             * @since 6.0.5
             */
            enabledThreshold: 2,

            /**
             * The radius of the point marker.
             *
             * @sample {highcharts} highcharts/plotoptions/series-marker-radius/
             *         Bigger markers
             *
             * @default  {highstock} 2
             */
            radius: 4,

            /**
             * Image markers only. Set the image width explicitly. When using
             * this option, a `height` must also be set.
             *
             * @sample {highcharts} highcharts/plotoptions/series-marker-width-height/
             *         Fixed width and height
             * @sample {highstock} highcharts/plotoptions/series-marker-width-height/
             *         Fixed width and height
             *
             * @type      {number}
             * @since     4.0.4
             * @apioption plotOptions.series.marker.width
             */

            /**
             * States for a single point marker.
             */
            states: {

                /**
                 * The normal state of a single point marker. Currently only
                 * used for setting animation when returning to normal state
                 * from hover.
                 */
                normal: {
                    /**
                     * Animation when returning to normal state after hovering.
                     *
                     * @type {boolean|Highcharts.AnimationOptionsObject}
                     */
                    animation: true
                },

                /**
                 * The hover state for a single point marker.
                 */
                hover: {

                    /**
                     * Animation when hovering over the marker.
                     *
                     * @type {boolean|Highcharts.AnimationOptionsObject}
                     */
                    animation: {

                        duration: 50

                    },

                    /**
                     * Enable or disable the point marker.
                     *
                     * @sample {highcharts} highcharts/plotoptions/series-marker-states-hover-enabled/
                     *         Disabled hover state
                     */
                    enabled: true,

                    /**
                     * The fill color of the marker in hover state. When
                     * `undefined`, the series' or point's fillColor for normal
                     * state is used.
                     *
                     * @type      {Highcharts.ColorString|Highcharts.GradientColorObject|Highcharts.PatternObject}
                     * @apioption plotOptions.series.marker.states.hover.fillColor
                     */

                    /**
                     * The color of the point marker's outline. When
                     * `undefined`, the series' or point's lineColor for normal
                     * state is used.
                     *
                     * @sample {highcharts} highcharts/plotoptions/series-marker-states-hover-linecolor/
                     *         White fill color, black line color
                     *
                     * @type      {Highcharts.ColorString}
                     * @apioption plotOptions.series.marker.states.hover.lineColor
                     */

                    /**
                     * The width of the point marker's outline. When
                     * `undefined`, the series' or point's lineWidth for normal
                     * state is used.
                     *
                     * @sample {highcharts} highcharts/plotoptions/series-marker-states-hover-linewidth/
                     *         3px line width
                     *
                     * @type      {number}
                     * @apioption plotOptions.series.marker.states.hover.lineWidth
                     */

                    /**
                     * The radius of the point marker. In hover state, it
                     * defaults to the normal state's radius + 2 as per the
                     * [radiusPlus](#plotOptions.series.marker.states.hover.radiusPlus)
                     * option.
                     *
                     * @sample {highcharts} highcharts/plotoptions/series-marker-states-hover-radius/
                     *         10px radius
                     *
                     * @type      {number}
                     * @apioption plotOptions.series.marker.states.hover.radius
                     */

                    /**
                     * The number of pixels to increase the radius of the
                     * hovered point.
                     *
                     * @sample {highcharts} highcharts/plotoptions/series-states-hover-linewidthplus/
                     *         5 pixels greater radius on hover
                     * @sample {highstock} highcharts/plotoptions/series-states-hover-linewidthplus/
                     *         5 pixels greater radius on hover
                     *
                     * @since 4.0.3
                     */
                    radiusPlus: 2,

                    /**
                     * The additional line width for a hovered point.
                     *
                     * @sample {highcharts} highcharts/plotoptions/series-states-hover-linewidthplus/
                     *         2 pixels wider on hover
                     * @sample {highstock} highcharts/plotoptions/series-states-hover-linewidthplus/
                     *         2 pixels wider on hover
                     *
                     * @since 4.0.3
                     */
                    lineWidthPlus: 1
                },

                /**
                 * The appearance of the point marker when selected. In order to
                 * allow a point to be selected, set the
                 * `series.allowPointSelect` option to true.
                 */
                select: {

                    /**
                     * The radius of the point marker. In hover state, it
                     * defaults to the normal state's radius + 2.
                     *
                     * @sample {highcharts} highcharts/plotoptions/series-marker-states-select-radius/
                     *         10px radius for selected points
                     *
                     * @type      {number}
                     * @apioption plotOptions.series.marker.states.select.radius
                     */

                    /**
                     * Enable or disable visible feedback for selection.
                     *
                     * @sample {highcharts} highcharts/plotoptions/series-marker-states-select-enabled/
                     *         Disabled select state
                     *
                     * @type      {boolean}
                     * @default   true
                     * @apioption plotOptions.series.marker.states.select.enabled
                     */

                    /**
                     * The fill color of the point marker.
                     *
                     * @sample {highcharts} highcharts/plotoptions/series-marker-states-select-fillcolor/
                     *         Solid red discs for selected points
                     *
                     * @type {Highcharts.ColorString|Highcharts.GradientColorObject|Highcharts.PatternObject}
                     */
                    fillColor: '${palette.neutralColor20}',

                    /**
                     * The color of the point marker's outline. When
                     * `undefined`, the series' or point's color is used.
                     *
                     * @sample {highcharts} highcharts/plotoptions/series-marker-states-select-linecolor/
                     *         Red line color for selected points
                     *
                     * @type {Highcharts.ColorString}
                     */
                    lineColor: '${palette.neutralColor100}',

                    /**
                     * The width of the point marker's outline.
                     *
                     * @sample {highcharts} highcharts/plotoptions/series-marker-states-select-linewidth/
                     *         3px line width for selected points
                     */
                    lineWidth: 2
                }
            }
        },

        /**
         * Properties for each single point.
         */
        point: {

            /**
             * Fires when a point is clicked. One parameter, `event`, is passed
             * to the function, containing common event information.
             *
             * If the `series.allowPointSelect` option is true, the default
             * action for the point's click event is to toggle the point's
             * select state. Returning `false` cancels this action.
             *
             * @sample {highcharts} highcharts/plotoptions/series-point-events-click/
             *         Click marker to alert values
             * @sample {highcharts} highcharts/plotoptions/series-point-events-click-column/
             *         Click column
             * @sample {highcharts} highcharts/plotoptions/series-point-events-click-url/
             *         Go to URL
             * @sample {highmaps} maps/plotoptions/series-point-events-click/
             *         Click marker to display values
             * @sample {highmaps} maps/plotoptions/series-point-events-click-url/
             *         Go to URL
             *
             * @type      {Highcharts.SeriesPointClickCallbackFunction}
             * @context   Highcharts.Point
             * @apioption plotOptions.series.point.events.click
             */

            /**
             * Fires when the mouse leaves the area close to the point. One
             * parameter, `event`, is passed to the function, containing common
             * event information.
             *
             * @sample {highcharts} highcharts/plotoptions/series-point-events-mouseover/
             *         Show values in the chart's corner on mouse over
             *
             * @type      {Highcharts.SeriesPointMouseOutCallbackFunction}
             * @context   Highcharts.Point
             * @apioption plotOptions.series.point.events.mouseOut
             */

            /**
             * Fires when the mouse enters the area close to the point. One
             * parameter, `event`, is passed to the function, containing common
             * event information.
             *
             * @sample {highcharts} highcharts/plotoptions/series-point-events-mouseover/
             *         Show values in the chart's corner on mouse over
             *
             * @type      {Highcharts.SeriesPointMouseOverCallbackFunction}
             * @context   Highcharts.Point
             * @apioption plotOptions.series.point.events.mouseOver
             */

            /**
             * Fires when the point is removed using the `.remove()` method. One
             * parameter, `event`, is passed to the function. Returning `false`
             * cancels the operation.
             *
             * @sample {highcharts} highcharts/plotoptions/series-point-events-remove/
             *         Remove point and confirm
             *
             * @type      {Highcharts.SeriesPointRemoveCallbackFunction}
             * @since     1.2.0
             * @context   Highcharts.Point
             * @apioption plotOptions.series.point.events.remove
             */

            /**
             * Fires when the point is selected either programmatically or
             * following a click on the point. One parameter, `event`, is passed
             * to the function. Returning `false` cancels the operation.
             *
             * @sample {highcharts} highcharts/plotoptions/series-point-events-select/
             *         Report the last selected point
             * @sample {highmaps} maps/plotoptions/series-allowpointselect/
             *         Report select and unselect
             *
             * @type      {Highcharts.SeriesPointSelectCallbackFunction}
             * @since     1.2.0
             * @context   Highcharts.Point
             * @apioption plotOptions.series.point.events.select
             */

            /**
             * Fires when the point is unselected either programmatically or
             * following a click on the point. One parameter, `event`, is passed
             * to the function.
             *  Returning `false` cancels the operation.
             *
             * @sample {highcharts} highcharts/plotoptions/series-point-events-unselect/
             *         Report the last unselected point
             * @sample {highmaps} maps/plotoptions/series-allowpointselect/
             *         Report select and unselect
             *
             * @type      {Highcharts.SeriesPointUnselectCallbackFunction}
             * @since     1.2.0
             * @context   Highcharts.Point
             * @apioption plotOptions.series.point.events.unselect
             */

            /**
             * Fires when the point is updated programmatically through the
             * `.update()` method. One parameter, `event`, is passed to the
             * function. The new point options can be accessed through
             * `event.options`. Returning `false` cancels the operation.
             *
             * @sample {highcharts} highcharts/plotoptions/series-point-events-update/
             *         Confirm point updating
             *
             * @type      {Highcharts.SeriesPointUpdateCallbackFunction}
             * @since     1.2.0
             * @context   Highcharts.Point
             * @apioption plotOptions.series.point.events.update
             */

            /**
             * Events for each single point.
             */
            events: {}
        },

        /**
         * Options for the series data labels, appearing next to each data
         * point.
         *
         * Since v6.2.0, multiple data labels can be applied to each single
         * point by defining them as an array of configs.
         *
         * In styled mode, the data labels can be styled with the
         * `.highcharts-data-label-box` and `.highcharts-data-label` class names
         * ([see example](https://www.highcharts.com/samples/highcharts/css/series-datalabels)).
         *
         * @sample highcharts/plotoptions/series-datalabels-enabled
         *         Data labels enabled
         * @sample highcharts/plotoptions/series-datalabels-multiple
         *         Multiple data labels on a bar series
         *
         * @type {Highcharts.DataLabelsOptionsObject}
         */
        dataLabels: {
<<<<<<< HEAD
            /** @ignore-option */
=======


            /**
             * The alignment of the data label compared to the point. If
             * `right`, the right side of the label should be touching the
             * point. For points with an extent, like columns, the alignments
             * also dictates how to align it inside the box, as given with the
             * [inside](#plotOptions.column.dataLabels.inside) option. Can be
             * one of `left`, `center` or `right`.
             *
             * @sample {highcharts} highcharts/plotoptions/series-datalabels-align-left/
             *         Left aligned
             *
             * @type {Highcharts.AlignValue}
             */
>>>>>>> 028c85f3
            align: 'center',
            /** @ignore-option */
            formatter: function () {
                return this.y === null ? '' : H.numberFormat(this.y, -1);
            },
            /** @ignore-option */
            padding: 5,
            /** @ignore-option */
            style: {
                /** @ignore-option */
                fontSize: '11px',
                /** @ignore-option */
                fontWeight: 'bold',
                /** @ignore-option */
                color: 'contrast',
                /** @ignore-option */
                textOutline: '1px contrast'
            },
            /**
<<<<<<< HEAD
             * @ignore-option
             * above singular point
=======
             * The shadow of the box. Works best with `borderWidth` or
             * `backgroundColor`. Since 2.3 the shadow can be an object
             * configuration containing `color`, `offsetX`, `offsetY`, `opacity`
             * and `width`.
             *
             * @sample {highcharts|highstock} highcharts/plotoptions/series-datalabels-box/
             *         Data labels box options
             *
             * @type      {boolean|Highcharts.ShadowOptionsObject}
             * @default   false
             * @since     2.2.1
             * @apioption plotOptions.series.dataLabels.shadow
             */

            /**
             * For points with an extent, like columns or map areas, whether to
             * align the data label inside the box or to the actual value point.
             * Defaults to `false` in most cases, `true` in stacked columns.
             *
             * @type      {boolean}
             * @since     3.0
             * @apioption plotOptions.series.dataLabels.inside
             */

            /**
             * How to handle data labels that flow outside the plot area. The
             * default is `"justify"`, which aligns them inside the plot area.
             * For columns and bars, this means it will be moved inside the bar.
             * To display data labels outside the plot area, set `crop` to
             * `false` and `overflow` to `"allow"`.
             *
             * @type       {string}
             * @default    justify
             * @since      3.0.6
             * @validvalue ["allow", "justify"]
             * @apioption  plotOptions.series.dataLabels.overflow
             */

            /**
             * Text rotation in degrees. Note that due to a more complex
             * structure, backgrounds, borders and padding will be lost on a
             * rotated data label.
             *
             * @sample {highcharts} highcharts/plotoptions/series-datalabels-rotation/
             *         Vertical labels
             *
             * @type      {number}
             * @default   0
             * @apioption plotOptions.series.dataLabels.rotation
             */

            /**
             * Whether to
             * [use HTML](https://www.highcharts.com/docs/chart-concepts/labels-and-string-formatting#html)
             * to render the labels.
             *
             * @type      {boolean}
             * @default   false
             * @apioption plotOptions.series.dataLabels.useHTML
             */

            /**
             * The vertical alignment of a data label. Can be one of `top`,
             * `middle` or `bottom`. The default value depends on the data, for
             * instance in a column chart, the label is above positive values
             * and below negative values.
             *
             * @type  {Highcharts.VerticalAlignValue}
             * @since 2.3.3
             */
            verticalAlign: 'bottom', // above singular point


            /**
             * The x position offset of the label relative to the point in
             * pixels.
             *
             * @sample {highcharts} highcharts/plotoptions/series-datalabels-rotation/
             *         Vertical and positioned
>>>>>>> 028c85f3
             */
            verticalAlign: 'bottom',
            /** @ignore-option */
            x: 0,
            /** @ignore-option */
            y: 0
        },

        /**
         * When the series contains less points than the crop threshold, all
         * points are drawn, even if the points fall outside the visible plot
         * area at the current zoom. The advantage of drawing all points
         * (including markers and columns), is that animation is performed on
         * updates. On the other hand, when the series contains more points than
         * the crop threshold, the series data is cropped to only contain points
         * that fall within the plot area. The advantage of cropping away
         * invisible points is to increase performance on large series.
         *
         * @since   2.2
         * @product highcharts highstock
         */
        cropThreshold: 300,


        /**
         * The width of each point on the x axis. For example in a column chart
         * with one value each day, the pointRange would be 1 day (= 24 * 3600
         * * 1000 milliseconds). This is normally computed automatically, but
         * this option can be used to override the automatic value.
         *
         * @product highstock
         */
        pointRange: 0,

        /**
         * When this is true, the series will not cause the Y axis to cross
         * the zero plane (or [threshold](#plotOptions.series.threshold) option)
         * unless the data actually crosses the plane.
         *
         * For example, if `softThreshold` is `false`, a series of 0, 1, 2,
         * 3 will make the Y axis show negative values according to the
         * `minPadding` option. If `softThreshold` is `true`, the Y axis starts
         * at 0.
         *
         * @since   4.1.9
         * @product highcharts highstock
         */
        softThreshold: true,

        /**
         * A wrapper object for all the series options in specific states.
         */
        states: {

            /**
             * The normal state of a series, or for point items in column, pie
             * and similar series. Currently only used for setting animation
             * when returning to normal state from hover.
             */
            normal: {
                /**
                 * Animation when returning to normal state after hovering.
                 *
                 * @type {boolean|Highcharts.AnimationOptionsObject}
                 */
                animation: true
            },

            /**
             * Options for the hovered series. These settings override the
             * normal state options when a series is moused over or touched.
             */
            hover: {

                /**
                 * Enable separate styles for the hovered series to visualize
                 * that the user hovers either the series itself or the legend.
                 *
                 * @sample {highcharts} highcharts/plotoptions/series-states-hover-enabled/
                 *         Line
                 * @sample {highcharts} highcharts/plotoptions/series-states-hover-enabled-column/
                 *         Column
                 * @sample {highcharts} highcharts/plotoptions/series-states-hover-enabled-pie/
                 *         Pie
                 *
                 * @type      {boolean}
                 * @default   true
                 * @since     1.2
                 * @apioption plotOptions.series.states.hover.enabled
                 */


                /**
                 * Animation setting for hovering the graph in line-type series.
                 *
                 * @type    {boolean|Highcharts.AnimationOptionsObject}
                 * @since   5.0.8
                 * @product highcharts
                 */
                animation: {

                    /**
                     * The duration of the hover animation in milliseconds. By
                     * default the hover state animates quickly in, and slowly
                     * back to normal.
                     */
                    duration: 50
                },

                /**
                 * Pixel width of the graph line. By default this property is
                 * undefined, and the `lineWidthPlus` property dictates how much
                 * to increase the linewidth from normal state.
                 *
                 * @sample {highcharts} highcharts/plotoptions/series-states-hover-linewidth/
                 *         5px line on hover
                 *
                 * @type      {number}
                 * @product   highcharts highstock
                 * @apioption plotOptions.series.states.hover.lineWidth
                 */


                /**
                 * The additional line width for the graph of a hovered series.
                 *
                 * @sample {highcharts} highcharts/plotoptions/series-states-hover-linewidthplus/
                 *         5 pixels wider
                 * @sample {highstock} highcharts/plotoptions/series-states-hover-linewidthplus/
                 *         5 pixels wider
                 *
                 * @since   4.0.3
                 * @product highcharts highstock
                 */
                lineWidthPlus: 1,

                /**
                 * In Highcharts 1.0, the appearance of all markers belonging
                 * to the hovered series. For settings on the hover state of the
                 * individual point, see
                 * [marker.states.hover](#plotOptions.series.marker.states.hover).
                 *
                 * @deprecated
                 *
                 * @extends plotOptions.series.marker
                 * @product highcharts highstock
                 */
                marker: {
                    // lineWidth: base + 1,
                    // radius: base + 1
                },

                /**
                 * Options for the halo appearing around the hovered point in
                 * line-type series as well as outside the hovered slice in pie
                 * charts. By default the halo is filled by the current point or
                 * series color with an opacity of 0.25\. The halo can be
                 * disabled by setting the `halo` option to `false`.
                 *
                 * In styled mode, the halo is styled with the
                 * `.highcharts-halo` class, with colors inherited from
                 * `.highcharts-color-{n}`.
                 *
                 * @sample {highcharts} highcharts/plotoptions/halo/
                 *         Halo options
                 * @sample {highstock} highcharts/plotoptions/halo/
                 *         Halo options
                 *
                 * @since   4.0
                 * @product highcharts highstock
                 */
                halo: {

                    /**
                     * A collection of SVG attributes to override the appearance
                     * of the halo, for example `fill`, `stroke` and
                     * `stroke-width`.
                     *
                     * @type      {Highcharts.SVGAttributes}
                     * @since     4.0
                     * @product   highcharts highstock
                     * @apioption plotOptions.series.states.hover.halo.attributes
                     */


                    /**
                     * The pixel size of the halo. For point markers this is the
                     * radius of the halo. For pie slices it is the width of the
                     * halo outside the slice. For bubbles it defaults to 5 and
                     * is the width of the halo outside the bubble.
                     *
                     * @since   4.0
                     * @product highcharts highstock
                     */
                    size: 10,

                    /**
                     * Opacity for the halo unless a specific fill is overridden
                     * using the `attributes` setting. Note that Highcharts is
                     * only able to apply opacity to colors of hex or rgb(a)
                     * formats.
                     *
                     * @since   4.0
                     * @product highcharts highstock
                     */
                    opacity: 0.25
                }
            },


            /**
             * Specific options for point in selected states, after being
             * selected by
             * [allowPointSelect](#plotOptions.series.allowPointSelect) or
             * programmatically.
             *
             * @sample {highmaps} maps/plotoptions/series-allowpointselect/
             *         Allow point select demo
             *
             * @extends   plotOptions.series.states.hover
             * @excluding brightness
             * @product   highmaps
             */
            select: {
                animation: {
                    duration: 0
                }
            }
        },

        /**
         * Sticky tracking of mouse events. When true, the `mouseOut` event on a
         * series isn't triggered until the mouse moves over another series, or
         * out of the plot area. When false, the `mouseOut` event on a series is
         * triggered when the mouse leaves the area around the series' graph or
         * markers. This also implies the tooltip when not shared. When
         * `stickyTracking` is false and `tooltip.shared` is false, the tooltip
         * will be hidden when moving the mouse between series. Defaults to true
         * for line and area type series, but to false for columns, pies etc.
         *
         * @sample {highcharts} highcharts/plotoptions/series-stickytracking-true/
         *         True by default
         * @sample {highcharts} highcharts/plotoptions/series-stickytracking-false/
         *         False
         *
         * @default {highcharts} true
         * @default {highstock} true
         * @default {highmaps} false
         * @since   2.0
         */
        stickyTracking: true,

        /**
         * A configuration object for the tooltip rendering of each single
         * series. Properties are inherited from [tooltip](#tooltip), but only
         * the following properties can be defined on a series level.
         *
         * @since     2.3
         * @extends   tooltip
         * @excluding animation, backgroundColor, borderColor, borderRadius,
         *            borderWidth, crosshairs, enabled, formatter, positioner,
         *            shadow, shape, shared, snap, style, useHTML
         * @apioption plotOptions.series.tooltip
         */

        /**
         * When a series contains a data array that is longer than this, only
         * one dimensional arrays of numbers, or two dimensional arrays with
         * x and y values are allowed. Also, only the first point is tested,
         * and the rest are assumed to be the same format. This saves expensive
         * data checking and indexing in long series. Set it to `0` disable.
         *
         * @since   2.2
         * @product highcharts highstock gantt
         */
        turboThreshold: 1000,

        /**
         * An array defining zones within a series. Zones can be applied to the
         * X axis, Y axis or Z axis for bubbles, according to the `zoneAxis`
         * option. The zone definitions have to be in ascending order regarding
         * to the value.
         *
         * In styled mode, the color zones are styled with the
         * `.highcharts-zone-{n}` class, or custom classed from the `className`
         * option
         * ([view live demo](https://jsfiddle.net/gh/get/library/pure/highcharts/highcharts/tree/master/samples/highcharts/css/color-zones/)).
         *
         * @see [zoneAxis](#plotOptions.series.zoneAxis)
         *
         * @sample {highcharts} highcharts/series/color-zones-simple/
         *         Color zones
         * @sample {highstock} highcharts/series/color-zones-simple/
         *         Color zones
         *
         * @type      {Array<*>}
         * @since     4.1.0
         * @product   highcharts highstock
         * @apioption plotOptions.series.zones
         */

        /**
         * Styled mode only. A custom class name for the zone.
         *
         * @sample highcharts/css/color-zones/
         *         Zones styled by class name
         *
         * @type      {string}
         * @since     5.0.0
         * @apioption plotOptions.series.zones.className
         */

        /**
         * Defines the color of the series.
         *
         * @see [series color](#plotOptions.series.color)
         *
         * @type      {Highcharts.ColorString|Highcharts.GradientColorObject|Highcharts.PatternObject}
         * @since     4.1.0
         * @product   highcharts highstock
         * @apioption plotOptions.series.zones.color
         */

        /**
         * A name for the dash style to use for the graph.
         *
         * @see [series.dashStyle](#plotOptions.series.dashStyle)
         *
         * @sample {highcharts|highstock} highcharts/series/color-zones-dashstyle-dot/
         *         Dashed line indicates prognosis
         *
         * @type      {Highcharts.DashStyleValue}
         * @since     4.1.0
         * @product   highcharts highstock
         * @apioption plotOptions.series.zones.dashStyle
         */

        /**
         * Defines the fill color for the series (in area type series)
         *
         * @see [fillColor](#plotOptions.area.fillColor)
         *
         * @type      {Highcharts.ColorString|Highcharts.GradientColorObject|Highcharts.PatternObject}
         * @since     4.1.0
         * @product   highcharts highstock
         * @apioption plotOptions.series.zones.fillColor
         */

        /**
         * The value up to where the zone extends, if undefined the zones
         * stretches to the last value in the series.
         *
         * @type      {number}
         * @since     4.1.0
         * @product   highcharts highstock
         * @apioption plotOptions.series.zones.value
         */

        /**
         * Determines whether the series should look for the nearest point
         * in both dimensions or just the x-dimension when hovering the series.
         * Defaults to `'xy'` for scatter series and `'x'` for most other
         * series. If the data has duplicate x-values, it is recommended to
         * set this to `'xy'` to allow hovering over all points.
         *
         * Applies only to series types using nearest neighbor search (not
         * direct hover) for tooltip.
         *
         * @sample {highcharts} highcharts/series/findnearestpointby/
         *         Different hover behaviors
         * @sample {highstock} highcharts/series/findnearestpointby/
         *         Different hover behaviors
         * @sample {highmaps} highcharts/series/findnearestpointby/
         *         Different hover behaviors
         *
         * @since      5.0.10
         * @validvalue ["x", "xy"]
         */
        findNearestPointBy: 'x'

    },
    /** @lends Highcharts.Series.prototype */
    {
        isCartesian: true,
        pointClass: Point,
        sorted: true, // requires the data to be sorted
        requireSorting: true,
        directTouch: false,
        axisTypes: ['xAxis', 'yAxis'],
        colorCounter: 0,
        // each point's x and y values are stored in this.xData and this.yData
        parallelArrays: ['x', 'y'],
        coll: 'series',
        cropShoulder: 1,
        init: function (chart, options) {

            fireEvent(this, 'init', { options: options });

            var series = this,
                events,
                chartSeries = chart.series,
                lastSeries;

            /**
             * Read only. The chart that the series belongs to.
             *
             * @name Highcharts.Series#chart
             * @type {Highcharts.Chart}
             */
            series.chart = chart;

            /**
             * Read only. The series' type, like "line", "area", "column" etc.
             * The type in the series options anc can be altered using
             * {@link Series#update}.
             *
             * @name Highcharts.Series#type
             * @type {string}
             */

            /**
             * Read only. The series' current options. To update, use
             * {@link Series#update}.
             *
             * @name Highcharts.Series#options
             * @type {Highcharts.SeriesOptionsType}
             */
            series.options = options = series.setOptions(options);
            series.linkedSeries = [];
            // bind the axes
            series.bindAxes();

            // set some variables
            extend(series, {
                /**
                 * The series name as given in the options. Defaults to
                 * "Series {n}".
                 *
                 * @name Highcharts.Series#name
                 * @type {string}
                 */
                name: options.name,
                state: '',
                /**
                 * Read only. The series' visibility state as set by {@link
                 * Series#show}, {@link Series#hide}, or in the initial
                 * configuration.
                 *
                 * @name Highcharts.Series#visible
                 * @type {boolean}
                 */
                visible: options.visible !== false, // true by default
                /**
                 * Read only. The series' selected state as set by {@link
                 * Highcharts.Series#select}.
                 *
                 * @name Highcharts.Series#selected
                 * @type {boolean}
                 */
                selected: options.selected === true // false by default
            });

            // register event listeners
            events = options.events;

            objectEach(events, function (event, eventType) {
                if (
                    // In case we're doing Series.update(), first check if the
                    // event already exists.
                    !series.hcEvents ||
                    !series.hcEvents[eventType] ||
                    series.hcEvents[eventType].indexOf(event) === -1
                ) {
                    addEvent(series, eventType, event);
                }
            });
            if (
                (events && events.click) ||
                (
                    options.point &&
                    options.point.events &&
                    options.point.events.click
                ) ||
                options.allowPointSelect
            ) {
                chart.runTrackerClick = true;
            }

            series.getColor();
            series.getSymbol();

            // Set the data
            series.parallelArrays.forEach(function (key) {
                series[key + 'Data'] = [];
            });
            series.setData(options.data, false);

            // Mark cartesian
            if (series.isCartesian) {
                chart.hasCartesianSeries = true;
            }

            // Get the index and register the series in the chart. The index is
            // one more than the current latest series index (#5960).
            if (chartSeries.length) {
                lastSeries = chartSeries[chartSeries.length - 1];
            }
            series._i = pick(lastSeries && lastSeries._i, -1) + 1;

            // Insert the series and re-order all series above the insertion
            // point.
            chart.orderSeries(this.insert(chartSeries));

            fireEvent(this, 'afterInit');
        },

        /**
         * Insert the series in a collection with other series, either the chart
         * series or yAxis series, in the correct order according to the index
         * option. Used internally when adding series.
         *
         * @private
         * @function Highcharts.Series#insert
         *
         * @param {Array<Highcharts.Series>} collection
         *        A collection of series, like `chart.series` or `xAxis.series`.
         *
         * @return {number}
         *         The index of the series in the collection.
         */
        insert: function (collection) {
            var indexOption = this.options.index,
                i;

            // Insert by index option
            if (isNumber(indexOption)) {
                i = collection.length;
                while (i--) {
                    // Loop down until the interted element has higher index
                    if (indexOption >=
                            pick(collection[i].options.index, collection[i]._i)
                    ) {
                        collection.splice(i + 1, 0, this);
                        break;
                    }
                }
                if (i === -1) {
                    collection.unshift(this);
                }
                i = i + 1;


            // Or just push it to the end
            } else {
                collection.push(this);
            }
            return pick(i, collection.length - 1);
        },

        /**
         * Set the xAxis and yAxis properties of cartesian series, and register
         * the series in the `axis.series` array.
         *
         * @private
         * @function Highcharts.Series#bindAxes
         *
         * @exception 18
         */
        bindAxes: function () {
            var series = this,
                seriesOptions = series.options,
                chart = series.chart,
                axisOptions;

            fireEvent(this, 'bindAxes', null, function () {

                // repeat for xAxis and yAxis
                (series.axisTypes || []).forEach(function (AXIS) {

                    // loop through the chart's axis objects
                    chart[AXIS].forEach(function (axis) {
                        axisOptions = axis.options;

                        // apply if the series xAxis or yAxis option mathches
                        // the number of the axis, or if undefined, use the
                        // first axis
                        if (
                            seriesOptions[AXIS] === axisOptions.index ||
                            (
                                seriesOptions[AXIS] !== undefined &&
                                seriesOptions[AXIS] === axisOptions.id
                            ) ||
                            (
                                seriesOptions[AXIS] === undefined &&
                                axisOptions.index === 0
                            )
                        ) {

                            // register this series in the axis.series lookup
                            series.insert(axis.series);

                            // set this series.xAxis or series.yAxis reference
                            /**
                             * Read only. The unique xAxis object associated
                             * with the series.
                             *
                             * @name Highcharts.Series#xAxis
                             * @type {Highcharts.Axis}
                             */
                            /**
                             * Read only. The unique yAxis object associated
                             * with the series.
                             *
                             * @name Highcharts.Series#yAxis
                             * @type {Highcharts.Axis}
                             */
                            series[AXIS] = axis;

                            // mark dirty for redraw
                            axis.isDirty = true;
                        }
                    });

                    // The series needs an X and an Y axis
                    if (!series[AXIS] && series.optionalAxis !== AXIS) {
                        H.error(18, true, chart);
                    }

                });
            });
        },

        /**
         * For simple series types like line and column, the data values are
         * held in arrays like xData and yData for quick lookup to find extremes
         * and more. For multidimensional series like bubble and map, this can
         * be extended with arrays like zData and valueData by adding to the
         * `series.parallelArrays` array.
         *
         * @private
         * @function Highcharts.Series#updateParallelArrays
         *
         * @param {Highcharts.Point} point
         *
         * @param {number|string} i
         */
        updateParallelArrays: function (point, i) {
            var series = point.series,
                args = arguments,
                fn = isNumber(i) ?
                    // Insert the value in the given position
                    function (key) {
                        var val = key === 'y' && series.toYData ?
                            series.toYData(point) :
                            point[key];

                        series[key + 'Data'][i] = val;
                    } :
                    // Apply the method specified in i with the following
                    // arguments as arguments
                    function (key) {
                        Array.prototype[i].apply(
                            series[key + 'Data'],
                            Array.prototype.slice.call(args, 2)
                        );
                    };

            series.parallelArrays.forEach(fn);
        },

        /**
         * Return an auto incremented x value based on the pointStart and
         * pointInterval options. This is only used if an x value is not given
         * for the point that calls autoIncrement.
         *
         * @private
         * @function Highcharts.Series#autoIncrement
         *
         * @return {number}
         */
        autoIncrement: function () {

            var options = this.options,
                xIncrement = this.xIncrement,
                date,
                pointInterval,
                pointIntervalUnit = options.pointIntervalUnit,
                time = this.chart.time;

            xIncrement = pick(xIncrement, options.pointStart, 0);

            this.pointInterval = pointInterval = pick(
                this.pointInterval,
                options.pointInterval,
                1
            );

            // Added code for pointInterval strings
            if (pointIntervalUnit) {
                date = new time.Date(xIncrement);

                if (pointIntervalUnit === 'day') {
                    time.set(
                        'Date',
                        date,
                        time.get('Date', date) + pointInterval
                    );
                } else if (pointIntervalUnit === 'month') {
                    time.set(
                        'Month',
                        date,
                        time.get('Month', date) + pointInterval
                    );
                } else if (pointIntervalUnit === 'year') {
                    time.set(
                        'FullYear',
                        date,
                        time.get('FullYear', date) + pointInterval
                    );
                }

                pointInterval = date.getTime() - xIncrement;

            }

            this.xIncrement = xIncrement + pointInterval;
            return xIncrement;
        },

        /**
         * Set the series options by merging from the options tree. Called
         * internally on initializing and updating series. This function will
         * not redraw the series. For API usage, use {@link Series#update}.
         *
         * @function Highcharts.Series#setOptions
         *
         * @param {Highcharts.SeriesOptionsType} itemOptions
         *        The series options.
         *
         * @return {Highcharts.SeriesOptionsType}
         *
         * @fires Highcharts.Series#event:afterSetOptions
         */
        setOptions: function (itemOptions) {
            var chart = this.chart,
                chartOptions = chart.options,
                plotOptions = chartOptions.plotOptions,
                userOptions = chart.userOptions || {},
                userPlotOptions = userOptions.plotOptions || {},
                typeOptions = plotOptions[this.type],
                seriesUserOptions = merge(itemOptions),
                options,
                zones,
                zone,
                styledMode = chart.styledMode;

            fireEvent(this, 'setOptions', { userOptions: seriesUserOptions });

            // use copy to prevent undetected changes (#9762)
            this.userOptions = seriesUserOptions;

            // General series options take precedence over type options because
            // otherwise, default type options like column.animation would be
            // overwritten by the general option. But issues have been raised
            // here (#3881), and the solution may be to distinguish between
            // default option and userOptions like in the tooltip below.
            options = merge(
                typeOptions,
                plotOptions.series,
                seriesUserOptions
            );

            // The tooltip options are merged between global and series specific
            // options. Importance order asscendingly:
            // globals: (1)tooltip, (2)plotOptions.series,
            // (3)plotOptions[this.type]
            // init userOptions with possible later updates: 4-6 like 1-3 and
            // (7)this series options
            this.tooltipOptions = merge(
                defaultOptions.tooltip, // 1
                defaultOptions.plotOptions.series &&
                    defaultOptions.plotOptions.series.tooltip, // 2
                defaultOptions.plotOptions[this.type].tooltip, // 3
                chartOptions.tooltip.userOptions, // 4
                plotOptions.series && plotOptions.series.tooltip, // 5
                plotOptions[this.type].tooltip, // 6
                seriesUserOptions.tooltip // 7
            );

            // When shared tooltip, stickyTracking is true by default,
            // unless user says otherwise.
            this.stickyTracking = pick(
                seriesUserOptions.stickyTracking,
                userPlotOptions[this.type] &&
                    userPlotOptions[this.type].stickyTracking,
                userPlotOptions.series && userPlotOptions.series.stickyTracking,
                (
                    this.tooltipOptions.shared && !this.noSharedTooltip ?
                        true :
                        options.stickyTracking
                )
            );

            // Delete marker object if not allowed (#1125)
            if (typeOptions.marker === null) {
                delete options.marker;
            }

            // Handle color zones
            this.zoneAxis = options.zoneAxis;
            zones = this.zones = (options.zones || []).slice();
            if (
                (options.negativeColor || options.negativeFillColor) &&
                !options.zones
            ) {
                zone = {
                    value:
                        options[this.zoneAxis + 'Threshold'] ||
                        options.threshold ||
                        0,
                    className: 'highcharts-negative'
                };
                if (!styledMode) {
                    zone.color = options.negativeColor;
                    zone.fillColor = options.negativeFillColor;
                }
                zones.push(zone);
            }
            if (zones.length) { // Push one extra zone for the rest
                if (defined(zones[zones.length - 1].value)) {
                    zones.push(styledMode ? {} : {
                        color: this.color,
                        fillColor: this.fillColor
                    });
                }
            }

            fireEvent(this, 'afterSetOptions', { options: options });

            return options;
        },

        /**
         * Return series name in "Series {Number}" format or the one defined by
         * a user. This method can be simply overridden as series name format
         * can vary (e.g. technical indicators).
         *
         * @function Highcharts.Series#getName
         *
         * @return {string}
         *         The series name.
         */
        getName: function () {
            // #4119
            return pick(this.options.name, 'Series ' + (this.index + 1));
        },

        /**
         * @private
         * @function Highcharts.Series#getCyclic
         *
         * @param {string} prop
         *
         * @param {*} value
         *
         * @param {*} [defaults]
         */
        getCyclic: function (prop, value, defaults) {
            var i,
                chart = this.chart,
                userOptions = this.userOptions,
                indexName = prop + 'Index',
                counterName = prop + 'Counter',
                len = defaults ? defaults.length : pick(
                    chart.options.chart[prop + 'Count'],
                    chart[prop + 'Count']
                ),
                setting;

            if (!value) {
                // Pick up either the colorIndex option, or the _colorIndex
                // after Series.update()
                setting = pick(
                    userOptions[indexName],
                    userOptions['_' + indexName]
                );
                if (defined(setting)) { // after Series.update()
                    i = setting;
                } else {
                    // #6138
                    if (!chart.series.length) {
                        chart[counterName] = 0;
                    }
                    userOptions['_' + indexName] = i = chart[counterName] % len;
                    chart[counterName] += 1;
                }
                if (defaults) {
                    value = defaults[i];
                }
            }
            // Set the colorIndex
            if (i !== undefined) {
                this[indexName] = i;
            }
            this[prop] = value;
        },

        /**
         * Get the series' color based on either the options or pulled from
         * global options.
         *
         * @function Highcharts.Series#getColor
         */
        getColor: function () {
            if (this.chart.styledMode) {
                this.getCyclic('color');

            } else if (this.options.colorByPoint) {
                // #4359, selected slice got series.color even when colorByPoint
                // was set.
                this.options.color = null;
            } else {
                this.getCyclic(
                    'color',
                    this.options.color || defaultPlotOptions[this.type].color,
                    this.chart.options.colors
                );
            }
        },

        /**
         * Get the series' symbol based on either the options or pulled from
         * global options.
         *
         * @function Highcharts.Series#getSymbol
         */
        getSymbol: function () {
            var seriesMarkerOption = this.options.marker;

            this.getCyclic(
                'symbol',
                seriesMarkerOption.symbol,
                this.chart.options.symbols
            );
        },

        /**
         * @private
         * @borrows LegendSymbolMixin.drawLineMarker as Highcharts.Series#drawLegendSymbol
         */
        drawLegendSymbol: LegendSymbolMixin.drawLineMarker,

        /**
         * Internal function called from setData. If the point count is the same
         * as is was, or if there are overlapping X values, just run
         * Point.update which is cheaper, allows animation, and keeps references
         * to points. This also allows adding or removing points if the X-es
         * don't match.
         *
         * @private
         * @function Highcharts.Series#updateData
         *
         * @param {Array<*>} data
         *
         * @return {boolean}
         */
        updateData: function (data) {
            var options = this.options,
                oldData = this.points,
                pointsToAdd = [],
                hasUpdatedByKey,
                i,
                point,
                lastIndex,
                requireSorting = this.requireSorting;

            this.xIncrement = null;

            // Iterate the new data
            data.forEach(function (pointOptions) {
                var id,
                    matchingPoint,
                    x,
                    pointIndex,
                    optionsObject = (
                        H.defined(pointOptions) &&
                        this.pointClass.prototype.optionsToObject.call(
                            { series: this },
                            pointOptions
                        )
                    ) || {};

                // Get the x of the new data point
                x = optionsObject.x;
                id = optionsObject.id;

                if (id || isNumber(x)) {
                    if (id) {
                        matchingPoint = this.chart.get(id);
                        pointIndex = matchingPoint && matchingPoint.index;
                    }

                    // Search for the same X in the existing data set
                    if (pointIndex === undefined && isNumber(x)) {
                        pointIndex = this.xData.indexOf(x, lastIndex);
                    }

                    // Reduce pointIndex if data is cropped
                    if (pointIndex !== -1 &&
                        pointIndex !== undefined &&
                        this.cropped
                    ) {
                        pointIndex = (pointIndex >= this.cropStart) ?
                            pointIndex - this.cropStart : pointIndex;
                    }

                    // Matching X not found
                    // or used already due to ununique x values (#8995),
                    // add point (but later)
                    if (
                        pointIndex === -1 ||
                        pointIndex === undefined ||
                        (oldData[pointIndex] &&
                            oldData[pointIndex].touched
                        )
                    ) {
                        pointsToAdd.push(pointOptions);

                    // Matching X found, update
                    } else if (pointOptions !== options.data[pointIndex]) {
                        oldData[pointIndex].update(
                            pointOptions,
                            false,
                            null,
                            false
                        );

                        // Mark it touched, below we will remove all points that
                        // are not touched.
                        oldData[pointIndex].touched = true;

                        // Speed optimize by only searching after last known
                        // index. Performs ~20% bettor on large data sets.
                        if (requireSorting) {
                            lastIndex = pointIndex + 1;
                        }
                    // Point exists, no changes, don't remove it
                    } else if (oldData[pointIndex]) {
                        oldData[pointIndex].touched = true;
                    }
                    hasUpdatedByKey = true;
                }
            }, this);

            // Remove points that don't exist in the updated data set
            if (hasUpdatedByKey) {
                i = oldData.length;
                while (i--) {
                    point = oldData[i];
                    if (!point.touched) {
                        point.remove(false);
                    }
                    point.touched = false;
                }

            // If we did not find keys (x-values), and the length is the same,
            // update one-to-one
            } else if (data.length === oldData.length) {
                data.forEach(function (point, i) {
                    // .update doesn't exist on a linked, hidden series (#3709)
                    if (oldData[i].update && point !== options.data[i]) {
                        oldData[i].update(point, false, null, false);
                    }
                });

            // Did not succeed in updating data
            } else {
                return false;
            }

            // Add new points
            pointsToAdd.forEach(function (point) {
                this.addPoint(point, false);
            }, this);

            return true;
        },

        /**
         * Apply a new set of data to the series and optionally redraw it. The
         * new data array is passed by reference (except in case of
         * `updatePoints`), and may later be mutated when updating the chart
         * data.
         *
         * Note the difference in behaviour when setting the same amount of
         * points, or a different amount of points, as handled by the
         * `updatePoints` parameter.
         *
         * @sample highcharts/members/series-setdata/
         *         Set new data from a button
         * @sample highcharts/members/series-setdata-pie/
         *         Set data in a pie
         * @sample stock/members/series-setdata/
         *         Set new data in Highstock
         * @sample maps/members/series-setdata/
         *         Set new data in Highmaps
         *
         * @function Highcharts.Series#setData
         *
         * @param {Array<*>} data
         *        Takes an array of data in the same format as described under
         *        `series.{type}.data` for the given series type, for example a
         *        line series would take data in the form described under
         *        [series.line.data](https://api.highcharts.com/highcharts/series.line.data).
         *
         * @param {boolean} [redraw=true]
         *        Whether to redraw the chart after the series is altered. If
         *        doing more operations on the chart, it is a good idea to set
         *        redraw to false and call {@link Chart#redraw} after.
         *
         * @param {Highcharts.AnimationOptionsObject} [animation]
         *        When the updated data is the same length as the existing data,
         *        points will be updated by default, and animation visualizes
         *        how the points are changed. Set false to disable animation, or
         *        a configuration object to set duration or easing.
         *
         * @param {boolean} [updatePoints=true]
         *        When this is true, points will be updated instead of replaced
         *        whenever possible. This occurs a) when the updated data is the
         *        same length as the existing data, b) when points are matched
         *        by their id's, or c) when points can be matched by X values.
         *        This allows updating with animation and performs better. In
         *        this case, the original array is not passed by reference. Set
         *        `false` to prevent.
         */
        setData: function (data, redraw, animation, updatePoints) {
            var series = this,
                oldData = series.points,
                oldDataLength = (oldData && oldData.length) || 0,
                dataLength,
                options = series.options,
                chart = series.chart,
                firstPoint = null,
                xAxis = series.xAxis,
                i,
                turboThreshold = options.turboThreshold,
                pt,
                xData = this.xData,
                yData = this.yData,
                pointArrayMap = series.pointArrayMap,
                valueCount = pointArrayMap && pointArrayMap.length,
                keys = options.keys,
                indexOfX = 0,
                indexOfY = 1,
                updatedData;

            data = data || [];
            dataLength = data.length;
            redraw = pick(redraw, true);

            // If the point count is the same as is was, just run Point.update
            // which is cheaper, allows animation, and keeps references to
            // points.
            if (
                updatePoints !== false &&
                dataLength &&
                oldDataLength &&
                !series.cropped &&
                !series.hasGroupedData &&
                series.visible &&
                // Soft updating has no benefit in boost, and causes JS error
                // (#8355)
                !series.isSeriesBoosting
            ) {
                updatedData = this.updateData(data);
            }

            if (!updatedData) {

                // Reset properties
                series.xIncrement = null;

                series.colorCounter = 0; // for series with colorByPoint (#1547)

                // Update parallel arrays
                this.parallelArrays.forEach(function (key) {
                    series[key + 'Data'].length = 0;
                });

                // In turbo mode, only one- or twodimensional arrays of numbers
                // are allowed. The first value is tested, and we assume that
                // all the rest are defined the same way. Although the 'for'
                // loops are similar, they are repeated inside each if-else
                // conditional for max performance.
                if (turboThreshold && dataLength > turboThreshold) {

                    // find the first non-null point
                    i = 0;
                    while (firstPoint === null && i < dataLength) {
                        firstPoint = data[i];
                        i++;
                    }


                    if (isNumber(firstPoint)) { // assume all points are numbers
                        for (i = 0; i < dataLength; i++) {
                            xData[i] = this.autoIncrement();
                            yData[i] = data[i];
                        }

                    // Assume all points are arrays when first point is
                    } else if (isArray(firstPoint)) {
                        if (valueCount) { // [x, low, high] or [x, o, h, l, c]
                            for (i = 0; i < dataLength; i++) {
                                pt = data[i];
                                xData[i] = pt[0];
                                yData[i] = pt.slice(1, valueCount + 1);
                            }
                        } else { // [x, y]
                            if (keys) {
                                indexOfX = keys.indexOf('x');
                                indexOfY = keys.indexOf('y');

                                indexOfX = indexOfX >= 0 ? indexOfX : 0;
                                indexOfY = indexOfY >= 0 ? indexOfY : 1;
                            }

                            for (i = 0; i < dataLength; i++) {
                                pt = data[i];
                                xData[i] = pt[indexOfX];
                                yData[i] = pt[indexOfY];
                            }
                        }
                    } else {
                        // Highcharts expects configs to be numbers or arrays in
                        // turbo mode
                        H.error(12, false, chart);
                    }
                } else {
                    for (i = 0; i < dataLength; i++) {
                        if (data[i] !== undefined) { // stray commas in oldIE
                            pt = { series: series };
                            series.pointClass.prototype.applyOptions.apply(
                                pt,
                                [data[i]]
                            );
                            series.updateParallelArrays(pt, i);
                        }
                    }
                }

                // Forgetting to cast strings to numbers is a common caveat when
                // handling CSV or JSON
                if (yData && isString(yData[0])) {
                    H.error(14, true, chart);
                }

                series.data = [];
                series.options.data = series.userOptions.data = data;

                // destroy old points
                i = oldDataLength;
                while (i--) {
                    if (oldData[i] && oldData[i].destroy) {
                        oldData[i].destroy();
                    }
                }

                // reset minRange (#878)
                if (xAxis) {
                    xAxis.minRange = xAxis.userMinRange;
                }

                // redraw
                series.isDirty = chart.isDirtyBox = true;
                series.isDirtyData = !!oldData;
                animation = false;
            }

            // Typically for pie series, points need to be processed and
            // generated prior to rendering the legend
            if (options.legendType === 'point') {
                this.processData();
                this.generatePoints();
            }

            if (redraw) {
                chart.redraw(animation);
            }
        },

        /**
         * Internal function to process the data by cropping away unused data
         * points if the series is longer than the crop threshold. This saves
         * computing time for large series. In Highstock, this function is
         * extended to provide data grouping.
         *
         * @private
         * @function Highcharts.Series#processData
         *
         * @param {boolean} force
         *        Force data grouping.
         *
         * @return {boolean|undefined}
         */
        processData: function (force) {
            var series = this,
                processedXData = series.xData, // copied during slice operation
                processedYData = series.yData,
                dataLength = processedXData.length,
                croppedData,
                cropStart = 0,
                cropped,
                distance,
                closestPointRange,
                xAxis = series.xAxis,
                i, // loop variable
                options = series.options,
                cropThreshold = options.cropThreshold,
                getExtremesFromAll =
                    series.getExtremesFromAll ||
                    options.getExtremesFromAll, // #4599
                isCartesian = series.isCartesian,
                xExtremes,
                val2lin = xAxis && xAxis.val2lin,
                isLog = xAxis && xAxis.isLog,
                throwOnUnsorted = series.requireSorting,
                min,
                max;

            // If the series data or axes haven't changed, don't go through
            // this. Return false to pass the message on to override methods
            // like in data grouping.
            if (
                isCartesian &&
                !series.isDirty &&
                !xAxis.isDirty &&
                !series.yAxis.isDirty &&
                !force
            ) {
                return false;
            }

            if (xAxis) {
                // corrected for log axis (#3053)
                xExtremes = xAxis.getExtremes();
                min = xExtremes.min;
                max = xExtremes.max;
            }

            // optionally filter out points outside the plot area
            if (
                isCartesian &&
                series.sorted &&
                !getExtremesFromAll &&
                (
                    !cropThreshold ||
                    dataLength > cropThreshold ||
                    series.forceCrop
                )
            ) {

                // it's outside current extremes
                if (
                    processedXData[dataLength - 1] < min ||
                    processedXData[0] > max
                ) {
                    processedXData = [];
                    processedYData = [];

                // only crop if it's actually spilling out
                } else if (
                    series.yData && (
                        processedXData[0] < min ||
                        processedXData[dataLength - 1] > max
                    )
                ) {
                    croppedData = this.cropData(
                        series.xData,
                        series.yData,
                        min,
                        max
                    );
                    processedXData = croppedData.xData;
                    processedYData = croppedData.yData;
                    cropStart = croppedData.start;
                    cropped = true;
                }
            }


            // Find the closest distance between processed points
            i = processedXData.length || 1;
            while (--i) {
                distance = (
                    isLog ?
                        (
                            val2lin(processedXData[i]) -
                            val2lin(processedXData[i - 1])
                        ) :
                        processedXData[i] - processedXData[i - 1]
                );

                if (
                    distance > 0 &&
                    (
                        closestPointRange === undefined ||
                        distance < closestPointRange
                    )
                ) {
                    closestPointRange = distance;

                // Unsorted data is not supported by the line tooltip, as well
                // as data grouping and navigation in Stock charts (#725) and
                // width calculation of columns (#1900)
                } else if (distance < 0 && throwOnUnsorted) {
                    H.error(15, false, series.chart);
                    throwOnUnsorted = false; // Only once
                }
            }

            // Record the properties
            series.cropped = cropped; // undefined or true
            series.cropStart = cropStart;
            series.processedXData = processedXData;
            series.processedYData = processedYData;

            series.closestPointRange = closestPointRange;

        },

        /**
         * Iterate over xData and crop values between min and max. Returns
         * object containing crop start/end cropped xData with corresponding
         * part of yData, dataMin and dataMax within the cropped range.
         *
         * @private
         * @function Highcharts.Series#cropData
         *
         * @param {Array<number>} xData
         *
         * @param {Array<number>} yData
         *
         * @param {number} min
         *
         * @param {number} max
         *
         * @param {number} [cropShoulder]
         *
         * @return {*}
         */
        cropData: function (xData, yData, min, max, cropShoulder) {
            var dataLength = xData.length,
                cropStart = 0,
                cropEnd = dataLength,
                i,
                j;

            // line-type series need one point outside
            cropShoulder = pick(cropShoulder, this.cropShoulder);

            // iterate up to find slice start
            for (i = 0; i < dataLength; i++) {
                if (xData[i] >= min) {
                    cropStart = Math.max(0, i - cropShoulder);
                    break;
                }
            }

            // proceed to find slice end
            for (j = i; j < dataLength; j++) {
                if (xData[j] > max) {
                    cropEnd = j + cropShoulder;
                    break;
                }
            }

            return {
                xData: xData.slice(cropStart, cropEnd),
                yData: yData.slice(cropStart, cropEnd),
                start: cropStart,
                end: cropEnd
            };
        },


        /**
         * Generate the data point after the data has been processed by cropping
         * away unused points and optionally grouped in Highcharts Stock.
         *
         * @private
         * @function Highcharts.Series#generatePoints
         */
        generatePoints: function () {
            var series = this,
                options = series.options,
                dataOptions = options.data,
                data = series.data,
                dataLength,
                processedXData = series.processedXData,
                processedYData = series.processedYData,
                PointClass = series.pointClass,
                processedDataLength = processedXData.length,
                cropStart = series.cropStart || 0,
                cursor,
                hasGroupedData = series.hasGroupedData,
                keys = options.keys,
                point,
                points = [],
                i;

            if (!data && !hasGroupedData) {
                var arr = [];

                arr.length = dataOptions.length;
                data = series.data = arr;
            }

            if (keys && hasGroupedData) {
                // grouped data has already applied keys (#6590)
                series.options.keys = false;
            }

            for (i = 0; i < processedDataLength; i++) {
                cursor = cropStart + i;
                if (!hasGroupedData) {
                    point = data[cursor];
                    if (!point && dataOptions[cursor] !== undefined) { // #970
                        data[cursor] = point = (new PointClass()).init(
                            series,
                            dataOptions[cursor],
                            processedXData[i]
                        );
                    }
                } else {
                    // splat the y data in case of ohlc data array
                    point = (new PointClass()).init(
                        series,
                        [processedXData[i]].concat(splat(processedYData[i]))
                    );

                    /**
                     * Highstock only. If a point object is created by data
                     * grouping, it doesn't reflect actual points in the raw
                     * data. In this case, the `dataGroup` property holds
                     * information that points back to the raw data.
                     *
                     * - `dataGroup.start` is the index of the first raw data
                     *   point in the group.
                     *
                     * - `dataGroup.length` is the amount of points in the
                     *   group.
                     *
                     * @product highstock
                     *
                     * @name Highcharts.Point#dataGroup
                     * @type {Highcharts.SVGElement|undefined}
                     */
                    point.dataGroup = series.groupMap[i];
                    if (point.dataGroup.options) {
                        point.options = point.dataGroup.options;
                        extend(point, point.dataGroup.options);
                        // Collision of props and options (#9770)
                        delete point.dataLabels;
                    }
                }
                if (point) { // #6279
                    point.index = cursor; // For faster access in Point.update
                    points[i] = point;
                }
            }

            // restore keys options (#6590)
            series.options.keys = keys;

            // Hide cropped-away points - this only runs when the number of
            // points is above cropThreshold, or when swithching view from
            // non-grouped data to grouped data (#637)
            if (
                data &&
                (
                    processedDataLength !== (dataLength = data.length) ||
                    hasGroupedData
                )
            ) {
                for (i = 0; i < dataLength; i++) {
                    // when has grouped data, clear all points
                    if (i === cropStart && !hasGroupedData) {
                        i += processedDataLength;
                    }
                    if (data[i]) {
                        data[i].destroyElements();
                        data[i].plotX = undefined; // #1003
                    }
                }
            }

            /**
             * Read only. An array containing those values converted to points.
             * In case the series data length exceeds the `cropThreshold`, or if
             * the data is grouped, `series.data` doesn't contain all the
             * points. Also, in case a series is hidden, the `data` array may be
             * empty. To access raw values, `series.options.data` will always be
             * up to date. `Series.data` only contains the points that have been
             * created on demand. To modify the data, use
             * {@link Highcharts.Series#setData} or
             * {@link Highcharts.Point#update}.
             *
             * @see Series.points
             *
             * @name Highcharts.Series#data
             * @type {Array<Highcharts.Point>}
             */
            series.data = data;

            /**
             * An array containing all currently visible point objects. In case
             * of cropping, the cropped-away points are not part of this array.
             * The `series.points` array starts at `series.cropStart` compared
             * to `series.data` and `series.options.data`. If however the series
             * data is grouped, these can't be correlated one to one. To modify
             * the data, use {@link Highcharts.Series#setData} or
             * {@link Highcharts.Point#update}.
             *
             * @name Highcharts.Series#points
             * @type {Array<Highcharts.Point>}
             */
            series.points = points;

            fireEvent(this, 'afterGeneratePoints');
        },

        /**
         * Calculate Y extremes for the visible data. The result is set as
         * `dataMin` and `dataMax` on the Series item.
         *
         * @function Highcharts.Series#getExtremes
         *
         * @param {Array<number>} [yData]
         *        The data to inspect. Defaults to the current data within the
         *        visible range.
         */
        getExtremes: function (yData) {
            var xAxis = this.xAxis,
                yAxis = this.yAxis,
                xData = this.processedXData,
                yDataLength,
                activeYData = [],
                activeCounter = 0,
                // #2117, need to compensate for log X axis
                xExtremes = xAxis.getExtremes(),
                xMin = xExtremes.min,
                xMax = xExtremes.max,
                validValue,
                withinRange,
                // Handle X outside the viewed area. This does not work with
                // non-sorted data like scatter (#7639).
                shoulder = this.requireSorting ? this.cropShoulder : 0,
                x,
                y,
                i,
                j;

            yData = yData || this.stackedYData || this.processedYData || [];
            yDataLength = yData.length;

            for (i = 0; i < yDataLength; i++) {

                x = xData[i];
                y = yData[i];

                // For points within the visible range, including the first
                // point outside the visible range (#7061), consider y extremes.
                validValue = (
                    (isNumber(y, true) || isArray(y)) &&
                    (!yAxis.positiveValuesOnly || (y.length || y > 0))
                );
                withinRange = (
                    this.getExtremesFromAll ||
                    this.options.getExtremesFromAll ||
                    this.cropped ||
                    (
                        (xData[i + shoulder] || x) >= xMin &&
                        (xData[i - shoulder] || x) <= xMax
                    )
                );

                if (validValue && withinRange) {

                    j = y.length;
                    if (j) { // array, like ohlc or range data
                        while (j--) {
                            if (typeof y[j] === 'number') { // #7380
                                activeYData[activeCounter++] = y[j];
                            }
                        }
                    } else {
                        activeYData[activeCounter++] = y;
                    }
                }
            }

            this.dataMin = arrayMin(activeYData);
            this.dataMax = arrayMax(activeYData);

            fireEvent(this, 'afterGetExtremes');
        },

        /**
         * Translate data points from raw data values to chart specific
         * positioning data needed later in the `drawPoints` and `drawGraph`
         * functions. This function can be overridden in plugins and custom
         * series type implementations.
         *
         * @function Highcharts.Series#translate
         *
         * @fires Highcharts.Series#events:translate
         */
        translate: function () {
            if (!this.processedXData) { // hidden series
                this.processData();
            }
            this.generatePoints();
            var series = this,
                options = series.options,
                stacking = options.stacking,
                xAxis = series.xAxis,
                categories = xAxis.categories,
                yAxis = series.yAxis,
                points = series.points,
                dataLength = points.length,
                hasModifyValue = !!series.modifyValue,
                i,
                pointPlacement = series.pointPlacementToXValue(), // #7860
                dynamicallyPlaced = isNumber(pointPlacement),
                threshold = options.threshold,
                stackThreshold = options.startFromThreshold ? threshold : 0,
                plotX,
                plotY,
                lastPlotX,
                stackIndicator,
                zoneAxis = this.zoneAxis || 'y',
                closestPointRangePx = Number.MAX_VALUE;

            // Plotted coordinates need to be within a limited range. Drawing
            // too far outside the viewport causes various rendering issues
            // (#3201, #3923, #7555).
            function limitedRange(val) {
                return Math.min(Math.max(-1e5, val), 1e5);
            }

            // Translate each point
            for (i = 0; i < dataLength; i++) {
                var point = points[i],
                    xValue = point.x,
                    yValue = point.y,
                    yBottom = point.low,
                    stack = stacking && yAxis.stacks[(
                        series.negStacks &&
                        yValue < (stackThreshold ? 0 : threshold) ? '-' : ''
                    ) + series.stackKey],
                    pointStack,
                    stackValues;

                // Discard disallowed y values for log axes (#3434)
                if (yAxis.positiveValuesOnly &&
                    yValue !== null &&
                    yValue <= 0
                ) {
                    point.isNull = true;
                }

                // Get the plotX translation
                point.plotX = plotX = correctFloat( // #5236
                    limitedRange(xAxis.translate( // #3923
                        xValue,
                        0,
                        0,
                        0,
                        1,
                        pointPlacement,
                        this.type === 'flags'
                    )) // #3923
                );

                // Calculate the bottom y value for stacked series
                if (
                    stacking &&
                    series.visible &&
                    !point.isNull &&
                    stack &&
                    stack[xValue]
                ) {
                    stackIndicator = series.getStackIndicator(
                        stackIndicator,
                        xValue,
                        series.index
                    );
                    pointStack = stack[xValue];
                    stackValues = pointStack.points[stackIndicator.key];
                    yBottom = stackValues[0];
                    yValue = stackValues[1];

                    if (
                        yBottom === stackThreshold &&
                        stackIndicator.key === stack[xValue].base
                    ) {
                        yBottom = (
                            pick(isNumber(threshold) && threshold, yAxis.min)
                        );
                    }

                    // #1200, #1232
                    if (yAxis.positiveValuesOnly && yBottom <= 0) {
                        yBottom = null;
                    }

                    point.total = point.stackTotal = pointStack.total;
                    point.percentage =
                        pointStack.total &&
                        (point.y / pointStack.total * 100);
                    point.stackY = yValue;

                    // Place the stack label
                    pointStack.setOffset(
                        series.pointXOffset || 0,
                        series.barW || 0
                    );

                }

                // Set translated yBottom or remove it
                point.yBottom = defined(yBottom) ?
                    limitedRange(yAxis.translate(yBottom, 0, 1, 0, 1)) :
                    null;

                // general hook, used for Highstock compare mode
                if (hasModifyValue) {
                    yValue = series.modifyValue(yValue, point);
                }

                // Set the the plotY value, reset it for redraws
                // #3201
                point.plotY = plotY = (
                    (typeof yValue === 'number' && yValue !== Infinity) ?
                        limitedRange(yAxis.translate(yValue, 0, 1, 0, 1)) :
                        undefined
                );

                point.isInside =
                    plotY !== undefined &&
                    plotY >= 0 &&
                    plotY <= yAxis.len && // #3519
                    plotX >= 0 &&
                    plotX <= xAxis.len;


                // Set client related positions for mouse tracking
                point.clientX = dynamicallyPlaced ?
                    correctFloat(
                        xAxis.translate(xValue, 0, 0, 0, 1, pointPlacement)
                    ) :
                    plotX; // #1514, #5383, #5518

                // Negative points. For bubble charts, this means negative z
                // values (#9728)
                point.negative = point[zoneAxis] < (
                    options[zoneAxis + 'Threshold'] ||
                    threshold ||
                    0
                );

                // some API data
                point.category = (
                    categories &&
                    categories[point.x] !== undefined ?
                        categories[point.x] :
                        point.x
                );

                // Determine auto enabling of markers (#3635, #5099)
                if (!point.isNull) {
                    if (lastPlotX !== undefined) {
                        closestPointRangePx = Math.min(
                            closestPointRangePx,
                            Math.abs(plotX - lastPlotX)
                        );
                    }
                    lastPlotX = plotX;
                }

                // Find point zone
                point.zone = this.zones.length && point.getZone();
            }
            series.closestPointRangePx = closestPointRangePx;

            fireEvent(this, 'afterTranslate');
        },

        /**
         * Return the series points with null points filtered out.
         *
         * @param {Array<Highcharts.Point>} [points]
         *        The points to inspect, defaults to {@link Series.points}.
         *
         * @param {boolean} [insideOnly=false]
         *        Whether to inspect only the points that are inside the visible
         *        view.
         *
         * @param {boolean} [allowNull=false]
         *        Whether to allow null points to pass as valid points.
         *
         * @return {Array<Highcharts.Point>}
         *         The valid points.
         */
        getValidPoints: function (points, insideOnly, allowNull) {
            var chart = this.chart;

            // #3916, #5029, #5085
            return (points || this.points || []).filter(
                function isValidPoint(point) {
                    if (insideOnly && !chart.isInsidePlot(
                        point.plotX,
                        point.plotY,
                        chart.inverted
                    )) {
                        return false;
                    }
                    return allowNull || !point.isNull;
                }
            );
        },

        /**
         * Set the clipping for the series. For animated series it is called
         * twice, first to initiate animating the clip then the second time
         * without the animation to set the final clip.
         *
         * @private
         * @function Highcharts.Series#setClip
         *
         * @param {boolean} [animation]
         */
        setClip: function (animation) {
            var chart = this.chart,
                options = this.options,
                renderer = chart.renderer,
                inverted = chart.inverted,
                seriesClipBox = this.clipBox,
                clipBox = seriesClipBox || chart.clipBox,
                sharedClipKey =
                    this.sharedClipKey ||
                    [
                        '_sharedClip',
                        animation && animation.duration,
                        animation && animation.easing,
                        clipBox.height,
                        options.xAxis,
                        options.yAxis
                    ].join(','), // #4526
                clipRect = chart[sharedClipKey],
                markerClipRect = chart[sharedClipKey + 'm'];

            // If a clipping rectangle with the same properties is currently
            // present in the chart, use that.
            if (!clipRect) {

                // When animation is set, prepare the initial positions
                if (animation) {
                    clipBox.width = 0;
                    if (inverted) {
                        clipBox.x = chart.plotSizeX;
                    }

                    chart[sharedClipKey + 'm'] = markerClipRect = renderer
                        .clipRect(
                            // include the width of the first marker
                            inverted ? chart.plotSizeX + 99 : -99,
                            inverted ? -chart.plotLeft : -chart.plotTop,
                            99,
                            inverted ? chart.chartWidth : chart.chartHeight
                        );
                }
                chart[sharedClipKey] = clipRect = renderer.clipRect(clipBox);
                // Create hashmap for series indexes
                clipRect.count = { length: 0 };

            }
            if (animation) {
                if (!clipRect.count[this.index]) {
                    clipRect.count[this.index] = true;
                    clipRect.count.length += 1;
                }
            }

            if (options.clip !== false) {
                this.group.clip(
                    animation || seriesClipBox ? clipRect : chart.clipRect
                );
                this.markerGroup.clip(markerClipRect);
                this.sharedClipKey = sharedClipKey;
            }

            // Remove the shared clipping rectangle when all series are shown
            if (!animation) {
                if (clipRect.count[this.index]) {
                    delete clipRect.count[this.index];
                    clipRect.count.length -= 1;
                }

                if (
                    clipRect.count.length === 0 &&
                    sharedClipKey &&
                    chart[sharedClipKey]
                ) {
                    if (!seriesClipBox) {
                        chart[sharedClipKey] = chart[sharedClipKey].destroy();
                    }
                    if (chart[sharedClipKey + 'm']) {
                        chart[sharedClipKey + 'm'] =
                            chart[sharedClipKey + 'm'].destroy();
                    }
                }
            }
        },

        /**
         * Animate in the series. Called internally twice. First with the `init`
         * parameter set to true, which sets up the initial state of the
         * animation. Then when ready, it is called with the `init` parameter
         * undefined, in order to perform the actual animation. After the
         * second run, the function is removed.
         *
         * @function Highcharts.Series#animate
         *
         * @param {boolean} init
         *        Initialize the animation.
         */
        animate: function (init) {
            var series = this,
                chart = series.chart,
                clipRect,
                animation = animObject(series.options.animation),
                sharedClipKey;

            // Initialize the animation. Set up the clipping rectangle.
            if (init) {

                series.setClip(animation);

            // Run the animation
            } else {
                sharedClipKey = this.sharedClipKey;
                clipRect = chart[sharedClipKey];
                if (clipRect) {
                    clipRect.animate({
                        width: chart.plotSizeX,
                        x: 0
                    }, animation);
                }
                if (chart[sharedClipKey + 'm']) {
                    chart[sharedClipKey + 'm'].animate({
                        width: chart.plotSizeX + 99,
                        x: 0
                    }, animation);
                }

                // Delete this function to allow it only once
                series.animate = null;

            }
        },

        /**
         * This runs after animation to land on the final plot clipping.
         *
         * @private
         * @function Highcharts.Series#afterAnimate
         *
         * @fires Highcharts.Series#event:afterAnimate
         */
        afterAnimate: function () {
            this.setClip();
            fireEvent(this, 'afterAnimate');
            this.finishedAnimating = true;
        },

        /**
         * Draw the markers for line-like series types, and columns or other
         * graphical representation for {@link Point} objects for other series
         * types. The resulting element is typically stored as
         * {@link Point.graphic}, and is created on the first call and updated
         * and moved on subsequent calls.
         *
         * @function Highcharts.Series#drawPoints
         */
        drawPoints: function () {
            var series = this,
                points = series.points,
                chart = series.chart,
                i,
                point,
                symbol,
                graphic,
                options = series.options,
                seriesMarkerOptions = options.marker,
                pointMarkerOptions,
                hasPointMarker,
                enabled,
                isInside,
                markerGroup = series[series.specialGroup] || series.markerGroup,
                xAxis = series.xAxis,
                markerAttribs,
                globallyEnabled = pick(
                    seriesMarkerOptions.enabled,
                    !xAxis || xAxis.isRadial ? true : null,
                    // Use larger or equal as radius is null in bubbles (#6321)
                    series.closestPointRangePx >= (
                        seriesMarkerOptions.enabledThreshold *
                        seriesMarkerOptions.radius
                    )
                );

            if (seriesMarkerOptions.enabled !== false ||
                series._hasPointMarkers
            ) {

                for (i = 0; i < points.length; i++) {
                    point = points[i];
                    graphic = point.graphic;
                    pointMarkerOptions = point.marker || {};
                    hasPointMarker = !!point.marker;
                    enabled = (
                        globallyEnabled &&
                        pointMarkerOptions.enabled === undefined
                    ) || pointMarkerOptions.enabled;
                    isInside = point.isInside !== false;

                    // only draw the point if y is defined
                    if (enabled && !point.isNull) {

                        // Shortcuts
                        symbol = pick(pointMarkerOptions.symbol, series.symbol);

                        markerAttribs = series.markerAttribs(
                            point,
                            point.selected && 'select'
                        );

                        if (graphic) { // update
                            // Since the marker group isn't clipped, each
                            // individual marker must be toggled
                            graphic[isInside ? 'show' : 'hide'](true)
                                .animate(markerAttribs);

                        } else if (
                            isInside &&
                            (markerAttribs.width > 0 || point.hasImage)
                        ) {

                            /**
                             * The graphic representation of the point.
                             * Typically this is a simple shape, like a `rect`
                             * for column charts or `path` for line markers, but
                             * for some complex series types like boxplot or 3D
                             * charts, the graphic may be a `g` element
                             * containing other shapes. The graphic is generated
                             * the first time {@link Series#drawPoints} runs,
                             * and updated and moved on subsequent runs.
                             *
                             * @name Point#graphic
                             * @type {SVGElement}
                             */
                            point.graphic = graphic = chart.renderer
                                .symbol(
                                    symbol,
                                    markerAttribs.x,
                                    markerAttribs.y,
                                    markerAttribs.width,
                                    markerAttribs.height,
                                    hasPointMarker ?
                                        pointMarkerOptions :
                                        seriesMarkerOptions
                                )
                                .add(markerGroup);
                        }

                        // Presentational attributes
                        if (graphic && !chart.styledMode) {
                            graphic.attr(
                                series.pointAttribs(
                                    point,
                                    point.selected && 'select'
                                )
                            );
                        }

                        if (graphic) {
                            graphic.addClass(point.getClassName(), true);
                        }

                    } else if (graphic) {
                        point.graphic = graphic.destroy(); // #1269
                    }
                }
            }

        },

        /**
         * Get non-presentational attributes for a point. Used internally for
         * both styled mode and classic. Can be overridden for different series
         * types.
         *
         * @see Series#pointAttribs
         *
         * @function Highcharts.Series#markerAttribs
         *
         * @param {Highcharts.Point} point
         *        The Point to inspect.
         *
         * @param {string} [state]
         *        The state, can be either `hover`, `select` or undefined.
         *
         * @return {Highcharts.SVGAttributes}
         *         A hash containing those attributes that are not settable from
         *         CSS.
         */
        markerAttribs: function (point, state) {
            var seriesMarkerOptions = this.options.marker,
                seriesStateOptions,
                pointMarkerOptions = point.marker || {},
                symbol = (
                    pointMarkerOptions.symbol || seriesMarkerOptions.symbol
                ),
                pointStateOptions,
                radius = pick(
                    pointMarkerOptions.radius,
                    seriesMarkerOptions.radius
                ),
                attribs;

            // Handle hover and select states
            if (state) {
                seriesStateOptions = seriesMarkerOptions.states[state];
                pointStateOptions = pointMarkerOptions.states &&
                    pointMarkerOptions.states[state];

                radius = pick(
                    pointStateOptions && pointStateOptions.radius,
                    seriesStateOptions && seriesStateOptions.radius,
                    radius + (
                        seriesStateOptions && seriesStateOptions.radiusPlus ||
                        0
                    )
                );
            }

            point.hasImage = symbol && symbol.indexOf('url') === 0;

            if (point.hasImage) {
                radius = 0; // and subsequently width and height is not set
            }

            attribs = {
                x: Math.floor(point.plotX) - radius, // Math.floor for #1843
                y: point.plotY - radius
            };

            if (radius) {
                attribs.width = attribs.height = 2 * radius;
            }

            return attribs;

        },

        /**
         * Internal function to get presentational attributes for each point.
         * Unlike {@link Series#markerAttribs}, this function should return
         * those attributes that can also be set in CSS. In styled mode,
         * `pointAttribs` won't be called.
         *
         * @private
         * @function Highcharts.Series#pointAttribs
         *
         * @param {Highcharts.Point} point
         *        The point instance to inspect.
         *
         * @param {string} [state]
         *        The point state, can be either `hover`, `select` or undefined
         *        for normal state.
         *
         * @return {Highcharts.SVGAttributes}
         *         The presentational attributes to be set on the point.
         */
        pointAttribs: function (point, state) {
            var seriesMarkerOptions = this.options.marker,
                seriesStateOptions,
                pointOptions = point && point.options,
                pointMarkerOptions = (
                    (pointOptions && pointOptions.marker) || {}
                ),
                pointStateOptions,
                color = this.color,
                pointColorOption = pointOptions && pointOptions.color,
                pointColor = point && point.color,
                strokeWidth = pick(
                    pointMarkerOptions.lineWidth,
                    seriesMarkerOptions.lineWidth
                ),
                zoneColor = point && point.zone && point.zone.color,
                fill,
                stroke;

            color = (
                pointColorOption ||
                zoneColor ||
                pointColor ||
                color
            );
            fill = (
                pointMarkerOptions.fillColor ||
                seriesMarkerOptions.fillColor ||
                color
            );
            stroke = (
                pointMarkerOptions.lineColor ||
                seriesMarkerOptions.lineColor ||
                color
            );

            // Handle hover and select states
            if (state) {
                seriesStateOptions = seriesMarkerOptions.states[state];
                pointStateOptions = (
                    pointMarkerOptions.states &&
                    pointMarkerOptions.states[state]
                ) || {};
                strokeWidth = pick(
                    pointStateOptions.lineWidth,
                    seriesStateOptions.lineWidth,
                    strokeWidth + pick(
                        pointStateOptions.lineWidthPlus,
                        seriesStateOptions.lineWidthPlus,
                        0
                    )
                );
                fill = (
                    pointStateOptions.fillColor ||
                    seriesStateOptions.fillColor ||
                    fill
                );
                stroke = (
                    pointStateOptions.lineColor ||
                    seriesStateOptions.lineColor ||
                    stroke
                );
            }

            return {
                'stroke': stroke,
                'stroke-width': strokeWidth,
                'fill': fill
            };
        },

        /**
         * Clear DOM objects and free up memory.
         *
         * @private
         * @function Highcharts.Series#destroy
         *
         * @fires Highcharts.Series#event:destroy
         */
        destroy: function (keepEvents) {
            var series = this,
                chart = series.chart,
                issue134 = /AppleWebKit\/533/.test(win.navigator.userAgent),
                destroy,
                i,
                data = series.data || [],
                point,
                axis;

            // add event hook
            fireEvent(series, 'destroy');

            // remove all events
            if (!keepEvents) {
                removeEvent(series);
            }

            // erase from axes
            (series.axisTypes || []).forEach(function (AXIS) {
                axis = series[AXIS];
                if (axis && axis.series) {
                    erase(axis.series, series);
                    axis.isDirty = axis.forceRedraw = true;
                }
            });

            // remove legend items
            if (series.legendItem) {
                series.chart.legend.destroyItem(series);
            }

            // destroy all points with their elements
            i = data.length;
            while (i--) {
                point = data[i];
                if (point && point.destroy) {
                    point.destroy();
                }
            }
            series.points = null;

            // Clear the animation timeout if we are destroying the series
            // during initial animation
            H.clearTimeout(series.animationTimeout);

            // Destroy all SVGElements associated to the series
            objectEach(series, function (val, prop) {
                // Survive provides a hook for not destroying
                if (val instanceof SVGElement && !val.survive) {

                    // issue 134 workaround
                    destroy = issue134 && prop === 'group' ?
                        'hide' :
                        'destroy';

                    val[destroy]();
                }
            });

            // remove from hoverSeries
            if (chart.hoverSeries === series) {
                chart.hoverSeries = null;
            }
            erase(chart.series, series);
            chart.orderSeries();

            // clear all members
            objectEach(series, function (val, prop) {
                if (!keepEvents || prop !== 'hcEvents') {
                    delete series[prop];
                }
            });
        },

        /**
         * Get the graph path.
         *
         * @private
         * @function Highcharts.Series#getGraphPath
         *
         * @param {Array<*>} points
         *
         * @param {boolean} nullsAsZeroes
         *
         * @param {boolean} connectCliffs
         *
         * @return {Array<number|string>}
         */
        getGraphPath: function (points, nullsAsZeroes, connectCliffs) {
            var series = this,
                options = series.options,
                step = options.step,
                reversed,
                graphPath = [],
                xMap = [],
                gap;

            points = points || series.points;

            // Bottom of a stack is reversed
            reversed = points.reversed;
            if (reversed) {
                points.reverse();
            }
            // Reverse the steps (#5004)
            step = { right: 1, center: 2 }[step] || (step && 3);
            if (step && reversed) {
                step = 4 - step;
            }

            // Remove invalid points, especially in spline (#5015)
            if (options.connectNulls && !nullsAsZeroes && !connectCliffs) {
                points = this.getValidPoints(points);
            }

            // Build the line
            points.forEach(function (point, i) {

                var plotX = point.plotX,
                    plotY = point.plotY,
                    lastPoint = points[i - 1],
                    pathToPoint; // the path to this point from the previous

                if (
                    (point.leftCliff || (lastPoint && lastPoint.rightCliff)) &&
                    !connectCliffs
                ) {
                    gap = true; // ... and continue
                }

                // Line series, nullsAsZeroes is not handled
                if (point.isNull && !defined(nullsAsZeroes) && i > 0) {
                    gap = !options.connectNulls;

                // Area series, nullsAsZeroes is set
                } else if (point.isNull && !nullsAsZeroes) {
                    gap = true;

                } else {

                    if (i === 0 || gap) {
                        pathToPoint = ['M', point.plotX, point.plotY];

                    // Generate the spline as defined in the SplineSeries object
                    } else if (series.getPointSpline) {

                        pathToPoint = series.getPointSpline(points, point, i);

                    } else if (step) {

                        if (step === 1) { // right
                            pathToPoint = [
                                'L',
                                lastPoint.plotX,
                                plotY
                            ];

                        } else if (step === 2) { // center
                            pathToPoint = [
                                'L',
                                (lastPoint.plotX + plotX) / 2,
                                lastPoint.plotY,
                                'L',
                                (lastPoint.plotX + plotX) / 2,
                                plotY
                            ];

                        } else {
                            pathToPoint = [
                                'L',
                                plotX,
                                lastPoint.plotY
                            ];
                        }
                        pathToPoint.push('L', plotX, plotY);

                    } else {
                        // normal line to next point
                        pathToPoint = [
                            'L',
                            plotX,
                            plotY
                        ];
                    }

                    // Prepare for animation. When step is enabled, there are
                    // two path nodes for each x value.
                    xMap.push(point.x);
                    if (step) {
                        xMap.push(point.x);
                        if (step === 2) { // step = center (#8073)
                            xMap.push(point.x);
                        }
                    }

                    graphPath.push.apply(graphPath, pathToPoint);
                    gap = false;
                }
            });

            graphPath.xMap = xMap;
            series.graphPath = graphPath;

            return graphPath;

        },

        /**
         * Draw the graph. Called internally when rendering line-like series
         * types. The first time it generates the `series.graph` item and
         * optionally other series-wide items like `series.area` for area
         * charts. On subsequent calls these items are updated with new
         * positions and attributes.
         *
         * @function Highcharts.Series#drawGraph
         */
        drawGraph: function () {
            var series = this,
                options = this.options,
                graphPath = (this.gappedPath || this.getGraphPath).call(this),
                styledMode = this.chart.styledMode,
                props = [[
                    'graph',
                    'highcharts-graph'
                ]];

            // Presentational properties
            if (!styledMode) {
                props[0].push(
                    options.lineColor || this.color,
                    options.dashStyle
                );
            }

            props = series.getZonesGraphs(props);

            // Draw the graph
            props.forEach(function (prop, i) {
                var graphKey = prop[0],
                    graph = series[graphKey],
                    attribs;

                if (graph) {
                    graph.endX = series.preventGraphAnimation ?
                        null :
                        graphPath.xMap;
                    graph.animate({ d: graphPath });

                } else if (graphPath.length) { // #1487

                    series[graphKey] = series.chart.renderer.path(graphPath)
                        .addClass(prop[1])
                        .attr({ zIndex: 1 }) // #1069
                        .add(series.group);


                    if (!styledMode) {
                        attribs = {
                            'stroke': prop[2],
                            'stroke-width': options.lineWidth,
                            // Polygon series use filled graph
                            'fill': (series.fillGraph && series.color) || 'none'
                        };

                        if (prop[3]) {
                            attribs.dashstyle = prop[3];
                        } else if (options.linecap !== 'square') {
                            attribs['stroke-linecap'] =
                                attribs['stroke-linejoin'] = 'round';
                        }

                        graph = series[graphKey]
                            .attr(attribs)
                            // Add shadow to normal series (0) or to first
                            // zone (1) #3932
                            .shadow((i < 2) && options.shadow);
                    }
                }

                // Helpers for animation
                if (graph) {
                    graph.startX = graphPath.xMap;
                    graph.isArea = graphPath.isArea; // For arearange animation
                }
            });
        },

        /**
         * Get zones properties for building graphs. Extendable by series with
         * multiple lines within one series.
         *
         * @private
         * @function Highcharts.Series#getZonesGraphs
         *
         * @param {Array<Array<string>>} props
         *
         * @return {Array<Array<string>>}
         */
        getZonesGraphs: function (props) {
            // Add the zone properties if any
            this.zones.forEach(function (zone, i) {
                var propset = [
                    'zone-graph-' + i,
                    'highcharts-graph highcharts-zone-graph-' + i + ' ' +
                        (zone.className || '')
                ];

                if (!this.chart.styledMode) {
                    propset.push(
                        zone.color || this.color,
                        zone.dashStyle || this.options.dashStyle
                    );
                }
                props.push(propset);
            }, this);

            return props;
        },

        /**
         * Clip the graphs into zones for colors and styling.
         *
         * @private
         * @function Highcharts.Series#applyZones
         */
        applyZones: function () {
            var series = this,
                chart = this.chart,
                renderer = chart.renderer,
                zones = this.zones,
                translatedFrom,
                translatedTo,
                clips = this.clips || [],
                clipAttr,
                graph = this.graph,
                area = this.area,
                chartSizeMax = Math.max(chart.chartWidth, chart.chartHeight),
                axis = this[(this.zoneAxis || 'y') + 'Axis'],
                extremes,
                reversed,
                inverted = chart.inverted,
                horiz,
                pxRange,
                pxPosMin,
                pxPosMax,
                ignoreZones = false;

            if (zones.length &&
                (graph || area) &&
                axis &&
                axis.min !== undefined
            ) {
                reversed = axis.reversed;
                horiz = axis.horiz;
                // The use of the Color Threshold assumes there are no gaps
                // so it is safe to hide the original graph and area
                // unless it is not waterfall series, then use showLine property
                // to set lines between columns to be visible (#7862)
                if (graph && !this.showLine) {
                    graph.hide();
                }
                if (area) {
                    area.hide();
                }

                // Create the clips
                extremes = axis.getExtremes();
                zones.forEach(function (threshold, i) {

                    translatedFrom = reversed ?
                        (horiz ? chart.plotWidth : 0) :
                        (horiz ? 0 : (axis.toPixels(extremes.min) || 0));

                    translatedFrom = Math.min(
                        Math.max(
                            pick(translatedTo, translatedFrom), 0
                        ),
                        chartSizeMax
                    );
                    translatedTo = Math.min(
                        Math.max(
                            Math.round(
                                axis.toPixels(
                                    pick(threshold.value, extremes.max),
                                    true
                                ) || 0
                            ),
                            0
                        ),
                        chartSizeMax
                    );

                    if (ignoreZones) {
                        translatedFrom = translatedTo =
                            axis.toPixels(extremes.max);
                    }

                    pxRange = Math.abs(translatedFrom - translatedTo);
                    pxPosMin = Math.min(translatedFrom, translatedTo);
                    pxPosMax = Math.max(translatedFrom, translatedTo);
                    if (axis.isXAxis) {
                        clipAttr = {
                            x: inverted ? pxPosMax : pxPosMin,
                            y: 0,
                            width: pxRange,
                            height: chartSizeMax
                        };
                        if (!horiz) {
                            clipAttr.x = chart.plotHeight - clipAttr.x;
                        }
                    } else {
                        clipAttr = {
                            x: 0,
                            y: inverted ? pxPosMax : pxPosMin,
                            width: chartSizeMax,
                            height: pxRange
                        };
                        if (horiz) {
                            clipAttr.y = chart.plotWidth - clipAttr.y;
                        }
                    }

                    // VML SUPPPORT
                    if (inverted && renderer.isVML) {
                        if (axis.isXAxis) {
                            clipAttr = {
                                x: 0,
                                y: reversed ? pxPosMin : pxPosMax,
                                height: clipAttr.width,
                                width: chart.chartWidth
                            };
                        } else {
                            clipAttr = {
                                x: (
                                    clipAttr.y -
                                    chart.plotLeft -
                                    chart.spacingBox.x
                                ),
                                y: 0,
                                width: clipAttr.height,
                                height: chart.chartHeight
                            };
                        }
                    }
                    // END OF VML SUPPORT

                    if (clips[i]) {
                        clips[i].animate(clipAttr);
                    } else {
                        clips[i] = renderer.clipRect(clipAttr);

                        if (graph) {
                            series['zone-graph-' + i].clip(clips[i]);
                        }

                        if (area) {
                            series['zone-area-' + i].clip(clips[i]);
                        }
                    }
                    // if this zone extends out of the axis, ignore the others
                    ignoreZones = threshold.value > extremes.max;

                    // Clear translatedTo for indicators
                    if (series.resetZones && translatedTo === 0) {
                        translatedTo = undefined;
                    }
                });
                this.clips = clips;
            }
        },

        /**
         * Initialize and perform group inversion on series.group and
         * series.markerGroup.
         *
         * @private
         * @function Highcharts.Series#invertGroups
         *
         * @param {boolean} inverted
         */
        invertGroups: function (inverted) {
            var series = this,
                chart = series.chart,
                remover;

            function setInvert() {
                ['group', 'markerGroup'].forEach(function (groupName) {
                    if (series[groupName]) {

                        // VML/HTML needs explicit attributes for flipping
                        if (chart.renderer.isVML) {
                            series[groupName].attr({
                                width: series.yAxis.len,
                                height: series.xAxis.len
                            });
                        }

                        series[groupName].width = series.yAxis.len;
                        series[groupName].height = series.xAxis.len;
                        series[groupName].invert(inverted);
                    }
                });
            }

            // Pie, go away (#1736)
            if (!series.xAxis) {
                return;
            }

            // A fixed size is needed for inversion to work
            remover = addEvent(chart, 'resize', setInvert);
            addEvent(series, 'destroy', remover);

            // Do it now
            setInvert(inverted); // do it now

            // On subsequent render and redraw, just do setInvert without
            // setting up events again
            series.invertGroups = setInvert;
        },

        /**
         * General abstraction for creating plot groups like series.group,
         * series.dataLabelsGroup and series.markerGroup. On subsequent calls,
         * the group will only be adjusted to the updated plot size.
         *
         * @private
         * @function Highcharts.Series#plotGroup
         *
         * @param {string} prop
         *
         * @param {string} name
         *
         * @param {string} visibility
         *
         * @param {number} zIndex
         *
         * @param {Highcharts.SVGElement} parent
         *
         * @return {Highcharts.SVGElement}
         */
        plotGroup: function (prop, name, visibility, zIndex, parent) {
            var group = this[prop],
                isNew = !group;

            // Generate it on first call
            if (isNew) {
                this[prop] = group = this.chart.renderer.g()
                    .attr({
                        zIndex: zIndex || 0.1 // IE8 and pointer logic use this
                    })
                    .add(parent);

            }

            // Add the class names, and replace existing ones as response to
            // Series.update (#6660)
            group.addClass(
                (
                    'highcharts-' + name +
                    ' highcharts-series-' + this.index +
                    ' highcharts-' + this.type + '-series ' +
                    (
                        defined(this.colorIndex) ?
                            'highcharts-color-' + this.colorIndex + ' ' :
                            ''
                    ) +
                    (this.options.className || '') +
                    (
                        group.hasClass('highcharts-tracker') ?
                            ' highcharts-tracker' :
                            ''
                    )
                ),
                true
            );

            // Place it on first and subsequent (redraw) calls
            group.attr({ visibility: visibility })[isNew ? 'attr' : 'animate'](
                this.getPlotBox()
            );
            return group;
        },


        /**
         * Get the translation and scale for the plot area of this series.
         *
         * @function Highcharts.Series#getPlotBox
         *
         * @return {Highcharts.SeriesPlotBoxObject}
         */
        getPlotBox: function () {
            var chart = this.chart,
                xAxis = this.xAxis,
                yAxis = this.yAxis;

            // Swap axes for inverted (#2339)
            if (chart.inverted) {
                xAxis = yAxis;
                yAxis = this.xAxis;
            }
            return {
                translateX: xAxis ? xAxis.left : chart.plotLeft,
                translateY: yAxis ? yAxis.top : chart.plotTop,
                scaleX: 1, // #1623
                scaleY: 1
            };
        },

        /**
         * Render the graph and markers. Called internally when first rendering
         * and later when redrawing the chart. This function can be extended in
         * plugins, but normally shouldn't be called directly.
         *
         * @function Highcharts.Series#render
         *
         * @fires Highcharts.Series#event:afterRender
         */
        render: function () {
            var series = this,
                chart = series.chart,
                group,
                options = series.options,
                // Animation doesn't work in IE8 quirks when the group div is
                // hidden, and looks bad in other oldIE
                animDuration = (
                    !!series.animate &&
                    chart.renderer.isSVG &&
                    animObject(options.animation).duration
                ),
                visibility = series.visible ? 'inherit' : 'hidden', // #2597
                zIndex = options.zIndex,
                hasRendered = series.hasRendered,
                chartSeriesGroup = chart.seriesGroup,
                inverted = chart.inverted;

            fireEvent(this, 'render');

            // the group
            group = series.plotGroup(
                'group',
                'series',
                visibility,
                zIndex,
                chartSeriesGroup
            );

            series.markerGroup = series.plotGroup(
                'markerGroup',
                'markers',
                visibility,
                zIndex,
                chartSeriesGroup
            );

            // initiate the animation
            if (animDuration) {
                series.animate(true);
            }

            // SVGRenderer needs to know this before drawing elements (#1089,
            // #1795)
            group.inverted = series.isCartesian ? inverted : false;

            // draw the graph if any
            if (series.drawGraph) {
                series.drawGraph();
                series.applyZones();
            }

            /* series.points.forEach(function (point) {
                if (point.redraw) {
                    point.redraw();
                }
            }); */

            // draw the data labels (inn pies they go before the points)
            if (series.drawDataLabels) {
                series.drawDataLabels();
            }

            // draw the points
            if (series.visible) {
                series.drawPoints();
            }


            // draw the mouse tracking area
            if (
                series.drawTracker &&
                series.options.enableMouseTracking !== false
            ) {
                series.drawTracker();
            }

            // Handle inverted series and tracker groups
            series.invertGroups(inverted);

            // Initial clipping, must be defined after inverting groups for VML.
            // Applies to columns etc. (#3839).
            if (
                options.clip !== false &&
                !series.sharedClipKey &&
                !hasRendered
            ) {
                group.clip(chart.clipRect);
            }

            // Run the animation
            if (animDuration) {
                series.animate();
            }

            // Call the afterAnimate function on animation complete (but don't
            // overwrite the animation.complete option which should be available
            // to the user).
            if (!hasRendered) {
                series.animationTimeout = syncTimeout(function () {
                    series.afterAnimate();
                }, animDuration);
            }

            // Means data is in accordance with what you see
            series.isDirty = false;

            // (See #322) series.isDirty = series.isDirtyData = false; // means
            // data is in accordance with what you see
            series.hasRendered = true;

            fireEvent(series, 'afterRender');
        },

        /**
         * Redraw the series. This function is called internally from
         * `chart.redraw` and normally shouldn't be called directly.
         *
         * @private
         * @function Highcharts.Series#redraw
         */
        redraw: function () {
            var series = this,
                chart = series.chart,
                // cache it here as it is set to false in render, but used after
                wasDirty = series.isDirty || series.isDirtyData,
                group = series.group,
                xAxis = series.xAxis,
                yAxis = series.yAxis;

            // reposition on resize
            if (group) {
                if (chart.inverted) {
                    group.attr({
                        width: chart.plotWidth,
                        height: chart.plotHeight
                    });
                }

                group.animate({
                    translateX: pick(xAxis && xAxis.left, chart.plotLeft),
                    translateY: pick(yAxis && yAxis.top, chart.plotTop)
                });
            }

            series.translate();
            series.render();
            if (wasDirty) { // #3868, #3945
                delete this.kdTree;
            }
        },

        kdAxisArray: ['clientX', 'plotY'],

        /**
         * @private
         * @function Highcharts.Series#searchPoint
         *
         * @param {object} e
         *
         * @param {boolean} [compareX]
         *
         * @return {Highcharts.Point}
         */
        searchPoint: function (e, compareX) {
            var series = this,
                xAxis = series.xAxis,
                yAxis = series.yAxis,
                inverted = series.chart.inverted;

            return this.searchKDTree({
                clientX: inverted ?
                    xAxis.len - e.chartY + xAxis.pos :
                    e.chartX - xAxis.pos,
                plotY: inverted ?
                    yAxis.len - e.chartX + yAxis.pos :
                    e.chartY - yAxis.pos
            }, compareX, e);
        },

        /**
         * Build the k-d-tree that is used by mouse and touch interaction to get
         * the closest point. Line-like series typically have a one-dimensional
         * tree where points are searched along the X axis, while scatter-like
         * series typically search in two dimensions, X and Y.
         *
         * @private
         * @function Highcharts.Series#buildKDTree
         */
        buildKDTree: function (e) {

            // Prevent multiple k-d-trees from being built simultaneously
            // (#6235)
            this.buildingKdTree = true;

            var series = this,
                dimensions = (
                    series.options.findNearestPointBy.indexOf('y') > -1 ? 2 : 1
                );

            // Internal function
            function _kdtree(points, depth, dimensions) {
                var axis,
                    median,
                    length = points && points.length;

                if (length) {

                    // alternate between the axis
                    axis = series.kdAxisArray[depth % dimensions];

                    // sort point array
                    points.sort(function (a, b) {
                        return a[axis] - b[axis];
                    });

                    median = Math.floor(length / 2);

                    // build and return nod
                    return {
                        point: points[median],
                        left: _kdtree(
                            points.slice(0, median), depth + 1, dimensions
                        ),
                        right: _kdtree(
                            points.slice(median + 1), depth + 1, dimensions
                        )
                    };

                }
            }

            // Start the recursive build process with a clone of the points
            // array and null points filtered out (#3873)
            function startRecursive() {
                series.kdTree = _kdtree(
                    series.getValidPoints(
                        null,
                        // For line-type series restrict to plot area, but
                        // column-type series not (#3916, #4511)
                        !series.directTouch
                    ),
                    dimensions,
                    dimensions
                );
                series.buildingKdTree = false;
            }
            delete series.kdTree;

            // For testing tooltips, don't build async. Also if touchstart, we
            // may be dealing with click events on mobile, so don't delay
            // (#6817).
            syncTimeout(
                startRecursive,
                series.options.kdNow || (e && e.type === 'touchstart') ? 0 : 1
            );
        },

        /**
         * @private
         * @function Highcharts.Series#searchKDTree
         *
         * @param {object} point
         *
         * @param {boolean} [compareX]
         *
         * @return {Highcharts.Point}
         */
        searchKDTree: function (point, compareX, e) {
            var series = this,
                kdX = this.kdAxisArray[0],
                kdY = this.kdAxisArray[1],
                kdComparer = compareX ? 'distX' : 'dist',
                kdDimensions = series.options.findNearestPointBy
                    .indexOf('y') > -1 ? 2 : 1;

            // Set the one and two dimensional distance on the point object
            function setDistance(p1, p2) {
                var x = (defined(p1[kdX]) && defined(p2[kdX])) ?
                        Math.pow(p1[kdX] - p2[kdX], 2) :
                        null,
                    y = (defined(p1[kdY]) && defined(p2[kdY])) ?
                        Math.pow(p1[kdY] - p2[kdY], 2) :
                        null,
                    r = (x || 0) + (y || 0);

                p2.dist = defined(r) ? Math.sqrt(r) : Number.MAX_VALUE;
                p2.distX = defined(x) ? Math.sqrt(x) : Number.MAX_VALUE;
            }
            function _search(search, tree, depth, dimensions) {
                var point = tree.point,
                    axis = series.kdAxisArray[depth % dimensions],
                    tdist,
                    sideA,
                    sideB,
                    ret = point,
                    nPoint1,
                    nPoint2;

                setDistance(search, point);

                // Pick side based on distance to splitting point
                tdist = search[axis] - point[axis];
                sideA = tdist < 0 ? 'left' : 'right';
                sideB = tdist < 0 ? 'right' : 'left';

                // End of tree
                if (tree[sideA]) {
                    nPoint1 = _search(
                        search, tree[sideA], depth + 1, dimensions
                    );

                    ret = (
                        nPoint1[kdComparer] < ret[kdComparer] ? nPoint1 : point
                    );
                }
                if (tree[sideB]) {
                    // compare distance to current best to splitting point to
                    // decide wether to check side B or not
                    if (Math.sqrt(tdist * tdist) < ret[kdComparer]) {
                        nPoint2 = _search(
                            search,
                            tree[sideB],
                            depth + 1,
                            dimensions
                        );
                        ret = nPoint2[kdComparer] < ret[kdComparer] ?
                            nPoint2 :
                            ret;
                    }
                }

                return ret;
            }

            if (!this.kdTree && !this.buildingKdTree) {
                this.buildKDTree(e);
            }

            if (this.kdTree) {
                return _search(point, this.kdTree, kdDimensions, kdDimensions);
            }
        },

        /**
         * @private
         * @function Highcharts.Series#pointPlacementToXValue
         *
         * @return {number}
         */
        pointPlacementToXValue: function () {

            var series = this,
                pointPlacement = series.options.pointPlacement;

            // Point placement is relative to each series pointRange (#5889)
            if (pointPlacement === 'between') {
                pointPlacement = 0.5;
            }
            if (isNumber(pointPlacement)) {
                pointPlacement *=
                    pick(series.options.pointRange || series.xAxis.pointRange);
            }

            return pointPlacement;
        }
    }
); // end Series prototype

/**
 * A line series displays information as a series of data points connected by
 * straight line segments.
 *
 * @sample {highcharts} highcharts/demo/line-basic/
 *         Line chart
 * @sample {highstock} stock/demo/basic-line/
 *         Line chart
 *
 * @extends   plotOptions.series
 * @product   highcharts highstock
 * @apioption plotOptions.line
 */

/**
 * The SVG value used for the `stroke-linecap` and `stroke-linejoin`
 * of a line graph. Round means that lines are rounded in the ends and
 * bends.
 *
 * @type       {string}
 * @validvalue ["round", "butt", "square"]
 * @default    round
 * @since      3.0.7
 * @apioption  plotOptions.line.linecap
 */

/**
 * A `line` series. If the [type](#series.line.type) option is not
 * specified, it is inherited from [chart.type](#chart.type).
 *
 * In TypeScript instead the `type` option must always be set.
 *
 * @extends   series,plotOptions.line
 * @excluding dataParser,dataURL
 * @product   highcharts highstock
 * @apioption series.line
 */

/**
 * An array of data points for the series. For the `line` series type,
 * points can be given in the following ways:
 *
 * 1. An array of numerical values. In this case, the numerical values will be
 *    interpreted as `y` options. The `x` values will be automatically
 *    calculated, either starting at 0 and incremented by 1, or from
 *    `pointStart` and `pointInterval` given in the series options. If the axis
 *    has categories, these will be used. Example:
 *    ```js
 *    data: [0, 5, 3, 5]
 *    ```
 *
 * 2. An array of arrays with 2 values. In this case, the values correspond to
 *    `x,y`. If the first value is a string, it is applied as the name of the
 *    point, and the `x` value is inferred.
 *    ```js
 *    data: [
 *        [0, 1],
 *        [1, 2],
 *        [2, 8]
 *    ]
 *    ```
 *
 * 3. An array of objects with named values. The following snippet shows only a
 *    few settings, see the complete options set below. If the total number of
 *    data points exceeds the series'
 *    [turboThreshold](#series.line.turboThreshold), this option is not
 *    available.
 *    ```js
 *    data: [{
 *        x: 1,
 *        y: 9,
 *        name: "Point2",
 *        color: "#00FF00"
 *    }, {
 *        x: 1,
 *        y: 6,
 *        name: "Point1",
 *        color: "#FF00FF"
 *    }]
 *    ```
 *
 * @sample {highcharts} highcharts/chart/reflow-true/
 *         Numerical values
 * @sample {highcharts} highcharts/series/data-array-of-arrays/
 *         Arrays of numeric x and y
 * @sample {highcharts} highcharts/series/data-array-of-arrays-datetime/
 *         Arrays of datetime x and y
 * @sample {highcharts} highcharts/series/data-array-of-name-value/
 *         Arrays of point.name and y
 * @sample {highcharts} highcharts/series/data-array-of-objects/
 *         Config objects
 *
 * @type      {Array<number|Array<(number|string),number>|*>}
 * @apioption series.line.data
 */

/**
 * An additional, individual class name for the data point's graphic
 * representation.
 *
 * @type      {string}
 * @since     5.0.0
 * @product   highcharts gantt
 * @apioption series.line.data.className
 */

/**
 * Individual color for the point. By default the color is pulled from
 * the global `colors` array.
 *
 * In styled mode, the `color` option doesn't take effect. Instead, use
 * `colorIndex`.
 *
 * @sample {highcharts} highcharts/point/color/
 *         Mark the highest point
 *
 * @type      {Highcharts.ColorString|Highcharts.GradientColorObject|Highcharts.PatternObject}
 * @product   highcharts highstock gantt
 * @apioption series.line.data.color
 */

/**
 * A specific color index to use for the point, so its graphic representations
 * are given the class name `highcharts-color-{n}`. In styled mode this will
 * change the color of the graphic. In non-styled mode, the color by is set by
 * the `fill` attribute, so the change in class name won't have a visual effect
 * by default.
 *
 * @type      {number}
 * @since     5.0.0
 * @product   highcharts gantt
 * @apioption series.line.data.colorIndex
 */

/**
 * Individual data label for each point. The options are the same as
 * the ones for [plotOptions.series.dataLabels](
 * #plotOptions.series.dataLabels).
 *
 * @sample highcharts/point/datalabels/
 *         Show a label for the last value
 *
 * @type      {Highcharts.DataLabelsOptionsObject}
 * @product   highcharts highstock gantt
 * @apioption series.line.data.dataLabels
 */

/**
 * A description of the point to add to the screen reader information
 * about the point. Requires the Accessibility module.
 *
 * @type      {string}
 * @since     5.0.0
 * @apioption series.line.data.description
 */

/**
 * An id for the point. This can be used after render time to get a
 * pointer to the point object through `chart.get()`.
 *
 * @sample {highcharts} highcharts/point/id/
 *         Remove an id'd point
 *
 * @type      {string}
 * @since     1.2.0
 * @product   highcharts highstock gantt
 * @apioption series.line.data.id
 */

/**
 * The rank for this point's data label in case of collision. If two
 * data labels are about to overlap, only the one with the highest `labelrank`
 * will be drawn.
 *
 * @type      {number}
 * @apioption series.line.data.labelrank
 */

/**
 * The name of the point as shown in the legend, tooltip, dataLabels
 * etc.
 *
 * @see [xAxis.uniqueNames](#xAxis.uniqueNames)
 *
 * @sample {highcharts} highcharts/series/data-array-of-objects/
 *         Point names
 *
 * @type      {string}
 * @apioption series.line.data.name
 */

/**
 * Whether the data point is selected initially.
 *
 * @type      {boolean}
 * @default   false
 * @product   highcharts highstock gantt
 * @apioption series.line.data.selected
 */

/**
 * The x value of the point. For datetime axes, the X value is the timestamp
 * in milliseconds since 1970.
 *
 * @type      {number}
 * @product   highcharts highstock
 * @apioption series.line.data.x
 */

/**
 * The y value of the point.
 *
 * @type      {number}
 * @product   highcharts highstock
 * @apioption series.line.data.y
 */

/**
 * Individual point events
 *
 * @extends   plotOptions.series.point.events
 * @product   highcharts highstock gantt
 * @apioption series.line.data.events
 */

/**
 * @extends   plotOptions.series.marker
 * @product   highcharts highstock
 * @apioption series.line.data.marker
 */<|MERGE_RESOLUTION|>--- conflicted
+++ resolved
@@ -1835,25 +1835,7 @@
          * @type {Highcharts.DataLabelsOptionsObject}
          */
         dataLabels: {
-<<<<<<< HEAD
             /** @ignore-option */
-=======
-
-
-            /**
-             * The alignment of the data label compared to the point. If
-             * `right`, the right side of the label should be touching the
-             * point. For points with an extent, like columns, the alignments
-             * also dictates how to align it inside the box, as given with the
-             * [inside](#plotOptions.column.dataLabels.inside) option. Can be
-             * one of `left`, `center` or `right`.
-             *
-             * @sample {highcharts} highcharts/plotoptions/series-datalabels-align-left/
-             *         Left aligned
-             *
-             * @type {Highcharts.AlignValue}
-             */
->>>>>>> 028c85f3
             align: 'center',
             /** @ignore-option */
             formatter: function () {
@@ -1873,90 +1855,8 @@
                 textOutline: '1px contrast'
             },
             /**
-<<<<<<< HEAD
              * @ignore-option
              * above singular point
-=======
-             * The shadow of the box. Works best with `borderWidth` or
-             * `backgroundColor`. Since 2.3 the shadow can be an object
-             * configuration containing `color`, `offsetX`, `offsetY`, `opacity`
-             * and `width`.
-             *
-             * @sample {highcharts|highstock} highcharts/plotoptions/series-datalabels-box/
-             *         Data labels box options
-             *
-             * @type      {boolean|Highcharts.ShadowOptionsObject}
-             * @default   false
-             * @since     2.2.1
-             * @apioption plotOptions.series.dataLabels.shadow
-             */
-
-            /**
-             * For points with an extent, like columns or map areas, whether to
-             * align the data label inside the box or to the actual value point.
-             * Defaults to `false` in most cases, `true` in stacked columns.
-             *
-             * @type      {boolean}
-             * @since     3.0
-             * @apioption plotOptions.series.dataLabels.inside
-             */
-
-            /**
-             * How to handle data labels that flow outside the plot area. The
-             * default is `"justify"`, which aligns them inside the plot area.
-             * For columns and bars, this means it will be moved inside the bar.
-             * To display data labels outside the plot area, set `crop` to
-             * `false` and `overflow` to `"allow"`.
-             *
-             * @type       {string}
-             * @default    justify
-             * @since      3.0.6
-             * @validvalue ["allow", "justify"]
-             * @apioption  plotOptions.series.dataLabels.overflow
-             */
-
-            /**
-             * Text rotation in degrees. Note that due to a more complex
-             * structure, backgrounds, borders and padding will be lost on a
-             * rotated data label.
-             *
-             * @sample {highcharts} highcharts/plotoptions/series-datalabels-rotation/
-             *         Vertical labels
-             *
-             * @type      {number}
-             * @default   0
-             * @apioption plotOptions.series.dataLabels.rotation
-             */
-
-            /**
-             * Whether to
-             * [use HTML](https://www.highcharts.com/docs/chart-concepts/labels-and-string-formatting#html)
-             * to render the labels.
-             *
-             * @type      {boolean}
-             * @default   false
-             * @apioption plotOptions.series.dataLabels.useHTML
-             */
-
-            /**
-             * The vertical alignment of a data label. Can be one of `top`,
-             * `middle` or `bottom`. The default value depends on the data, for
-             * instance in a column chart, the label is above positive values
-             * and below negative values.
-             *
-             * @type  {Highcharts.VerticalAlignValue}
-             * @since 2.3.3
-             */
-            verticalAlign: 'bottom', // above singular point
-
-
-            /**
-             * The x position offset of the label relative to the point in
-             * pixels.
-             *
-             * @sample {highcharts} highcharts/plotoptions/series-datalabels-rotation/
-             *         Vertical and positioned
->>>>>>> 028c85f3
              */
             verticalAlign: 'bottom',
             /** @ignore-option */
