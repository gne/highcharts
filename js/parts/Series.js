/**
 * @classDescription The base function which all other series types inherit from. The data in the series is stored
 * in various arrays.
 *
 * - First, series.options.data contains all the original config options for
 * each point whether added by options or methods like series.addPoint.
 * - Next, series.data contains those values converted to points, but in case the series data length
 * exceeds the cropThreshold, or if the data is grouped, series.data doesn't contain all the points. It
 * only contains the points that have been created on demand.
 * - Then there's series.points that contains all currently visible point objects. In case of cropping,
 * the cropped-away points are not part of this array. The series.points array starts at series.cropStart
 * compared to series.data and series.options.data. If however the series data is grouped, these can't
 * be correlated one to one.
 * - series.xData and series.processedXData contain clean x values, equivalent to series.data and series.points.
 * - series.yData and series.processedYData contain clean x values, equivalent to series.data and series.points.
 *
 * @param {Object} chart
 * @param {Object} options
 */
var Series = Highcharts.Series = function () {};

Series.prototype = {

	isCartesian: true,
	type: 'line',
	pointClass: Point,
	sorted: true, // requires the data to be sorted
	requireSorting: true,
	pointAttrToOptions: { // mapping between SVG attributes and the corresponding options
		stroke: 'lineColor',
		'stroke-width': 'lineWidth',
		fill: 'fillColor',
		r: 'radius'
	},
	axisTypes: ['xAxis', 'yAxis'],
	colorCounter: 0,
	parallelArrays: ['x', 'y'], // each point's x and y values are stored in this.xData and this.yData
	init: function (chart, options) {
		var series = this,
			pick = Highcharts.pick,
			stableSort = Highcharts.stableSort,
			eventType,
			events,
			chartSeries = chart.series,
			sortByIndex = function (a, b) {
				return pick(a.options.index, a._i) - pick(b.options.index, b._i);
			};

		series.chart = chart;
		series.options = options = series.setOptions(options); // merge with plotOptions
		series.linkedSeries = [];

		// bind the axes
		series.bindAxes();

		// set some variables
		Highcharts.extend(series, {
			name: options.name,
			state: '',
			pointAttr: {},
			visible: options.visible !== false, // true by default
			selected: options.selected === true // false by default
		});

		// special
		if (Highcharts.useCanVG) {
			options.animation = false;
		}

		// register event listeners
		events = options.events;
		for (eventType in events) {
			Highcharts.addEvent(series, eventType, events[eventType]);
		}
		if (
			(events && events.click) ||
			(options.point && options.point.events && options.point.events.click) ||
			options.allowPointSelect
		) {
			chart.runTrackerClick = true;
		}

		series.getColor();
		series.getSymbol();

		// Set the data
		Highcharts.each(series.parallelArrays, function (key) {
			series[key + 'Data'] = [];
		});
		series.setData(options.data, false);

		// Mark cartesian
		if (series.isCartesian) {
			chart.hasCartesianSeries = true;
		}

		// Register it in the chart
		chartSeries.push(series);
		series._i = chartSeries.length - 1;

		// Sort series according to index option (#248, #1123, #2456)
		stableSort(chartSeries, sortByIndex);
		if (this.yAxis) {
			stableSort(this.yAxis.series, sortByIndex);
		}

		Highcharts.each(chartSeries, function (series, i) {
			series.index = i;
			series.name = series.name || 'Series ' + (i + 1);
		});

	},

	/**
	 * Set the xAxis and yAxis properties of cartesian series, and register the series
	 * in the axis.series array
	 */
	bindAxes: function () {
		var series = this,
			seriesOptions = series.options,
			chart = series.chart,
			axisOptions;

		Highcharts.each(series.axisTypes || [], function (AXIS) { // repeat for xAxis and yAxis

			Highcharts.each(chart[AXIS], function (axis) { // loop through the chart's axis objects
				axisOptions = axis.options;

				// apply if the series xAxis or yAxis option mathches the number of the
				// axis, or if undefined, use the first axis
				if ((seriesOptions[AXIS] === axisOptions.index) ||
						(seriesOptions[AXIS] !== undefined && seriesOptions[AXIS] === axisOptions.id) ||
						(seriesOptions[AXIS] === undefined && axisOptions.index === 0)) {

					// register this series in the axis.series lookup
					axis.series.push(series);

					// set this series.xAxis or series.yAxis reference
					series[AXIS] = axis;

					// mark dirty for redraw
					axis.isDirty = true;
				}
			});

			// The series needs an X and an Y axis
			if (!series[AXIS] && series.optionalAxis !== AXIS) {
				Highcharts.error(18, true);
			}

		});
	},

	/**
	 * For simple series types like line and column, the data values are held in arrays like
	 * xData and yData for quick lookup to find extremes and more. For multidimensional series
	 * like bubble and map, this can be extended with arrays like zData and valueData by
	 * adding to the series.parallelArrays array.
	 */
	updateParallelArrays: function (point, i) {
		var series = point.series,
			args = arguments,
			fn = typeof i === 'number' ?
				 // Insert the value in the given position
				function (key) {
					var val = key === 'y' && series.toYData ? series.toYData(point) : point[key];
					series[key + 'Data'][i] = val;
				} :
				// Apply the method specified in i with the following arguments as arguments
				function (key) {
					Array.prototype[i].apply(series[key + 'Data'], Array.prototype.slice.call(args, 2));
				};

		Highcharts.each(series.parallelArrays, fn);
	},

	/**
	 * Return an auto incremented x value based on the pointStart and pointInterval options.
	 * This is only used if an x value is not given for the point that calls autoIncrement.
	 */
	autoIncrement: function () {

		var options = this.options,
			xIncrement = this.xIncrement,
			date,
			d = Highcharts.Date,
			pick = Highcharts.pick,
			pointInterval,
			pointIntervalUnit = options.pointIntervalUnit;
		
		xIncrement = pick(xIncrement, options.pointStart, 0);
		
		this.pointInterval = pointInterval = pick(this.pointInterval, options.pointInterval, 1);
		
		// Added code for pointInterval strings
		if (pointIntervalUnit === 'month' || pointIntervalUnit === 'year') {
			date = new d(xIncrement);
			date = (pointIntervalUnit === 'month') ?
				+date[d.hcSetMonth](date[d.hcGetMonth]() + pointInterval) :
				+date[d.hcSetFullYear](date[d.hcGetFullYear]() + pointInterval);
			pointInterval = date - xIncrement;

		}
		
		this.xIncrement = xIncrement + pointInterval;
		return xIncrement;
	},

	/**
	 * Divide the series data into segments divided by null values.
	 */
	getSegments: function () {
		var series = this,
			lastNull = -1,
			segments = [],
			i,
			points = series.points,
			pointsLength = points.length;

		if (pointsLength) { // no action required for []

			// if connect nulls, just remove null points
			if (series.options.connectNulls) {
				i = pointsLength;
				while (i--) {
					if (points[i].y === null) {
						points.splice(i, 1);
					}
				}
				if (points.length) {
					segments = [points];
				}

			// else, split on null points
			} else {
				Highcharts.each(points, function (point, i) {
					if (point.y === null) {
						if (i > lastNull + 1) {
							segments.push(points.slice(lastNull + 1, i));
						}
						lastNull = i;
					} else if (i === pointsLength - 1) { // last value
						segments.push(points.slice(lastNull + 1, i + 1));
					}
				});
			}
		}

		// register it
		series.segments = segments;
	},

	/**
	 * Set the series options by merging from the options tree
	 * @param {Object} itemOptions
	 */
	setOptions: function (itemOptions) {
		var chart = this.chart,
			chartOptions = chart.options,
			plotOptions = chartOptions.plotOptions,
			userOptions = chart.userOptions || {},
			userPlotOptions = userOptions.plotOptions || {},
			typeOptions = plotOptions[this.type],
			options,
			zones;

		this.userOptions = itemOptions;

		// General series options take precedence over type options because otherwise, default
		// type options like column.animation would be overwritten by the general option.
		// But issues have been raised here (#3881), and the solution may be to distinguish 
		// between default option and userOptions like in the tooltip below.
		options = Highcharts.merge(
			typeOptions,
			plotOptions.series,
			itemOptions
		);

		// The tooltip options are merged between global and series specific options
		this.tooltipOptions = Highcharts.merge(
			Highcharts.defaultOptions.tooltip,
			Highcharts.defaultOptions.plotOptions[this.type].tooltip,
			userOptions.tooltip,
			userPlotOptions.series && userPlotOptions.series.tooltip,
			userPlotOptions[this.type] && userPlotOptions[this.type].tooltip,
			itemOptions.tooltip
		);

		// Delete marker object if not allowed (#1125)
		if (typeOptions.marker === null) {
			delete options.marker;
		}

		// Handle color zones
		this.zoneAxis = options.zoneAxis;
		zones = this.zones = (options.zones || []).slice();
		if ((options.negativeColor || options.negativeFillColor) && !options.zones) {
			zones.push({
				value: options[this.zoneAxis + 'Threshold'] || options.threshold || 0,
				color: options.negativeColor,
				fillColor: options.negativeFillColor
			});
		}
		if (zones.length) { // Push one extra zone for the rest
			if (Highcharts.defined(zones[zones.length - 1].value)) {
				zones.push({
					color: this.color,
					fillColor: this.fillColor
				});
			}
		}
		return options;
	},

	getCyclic: function (prop, value, defaults) {
		var i,
			userOptions = this.userOptions,
			indexName = '_' + prop + 'Index',
			counterName = prop + 'Counter';

		if (!value) {
			if (Highcharts.defined(userOptions[indexName])) { // after Series.update()
				i = userOptions[indexName];
			} else {
				userOptions[indexName] = i = this.chart[counterName] % defaults.length;
				this.chart[counterName] += 1;
			}
			value = defaults[i];
		}
		this[prop] = value;
	},

	/**
	 * Get the series' color
	 */
	getColor: function () {
		if (!this.options.colorByPoint) {
			this.getCyclic('color', this.options.color || Highcharts.defaultPlotOptions[this.type].color, this.chart.options.colors);
		}
	},
	/**
	 * Get the series' symbol
	 */
	getSymbol: function () {
		var seriesMarkerOption = this.options.marker;

		this.getCyclic('symbol', seriesMarkerOption.symbol, this.chart.options.symbols);

		// don't substract radius in image symbols (#604)
		if (/^url/.test(this.symbol)) {
			seriesMarkerOption.radius = 0;
		}
	},

	drawLegendSymbol: Highcharts.LegendSymbolMixin.drawLineMarker,

	/**
	 * Replace the series data with a new set of data
	 * @param {Object} data
	 * @param {Object} redraw
	 */
	setData: function (data, redraw, animation, updatePoints) {
		var series = this,
			oldData = series.points,
			oldDataLength = (oldData && oldData.length) || 0,
			dataLength,
			options = series.options,
			chart = series.chart,
			pick = Highcharts.pick,
			error = Highcharts.error,
			firstPoint = null,
			xAxis = series.xAxis,
			hasCategories = xAxis && !!xAxis.categories,
			i,
			turboThreshold = options.turboThreshold,
			pt,
			xData = this.xData,
			yData = this.yData,
			pointArrayMap = series.pointArrayMap,
			valueCount = pointArrayMap && pointArrayMap.length;

		data = data || [];
		dataLength = data.length;
		redraw = pick(redraw, true);

		// If the point count is the same as is was, just run Point.update which is
		// cheaper, allows animation, and keeps references to points.
		if (updatePoints !== false && dataLength && oldDataLength === dataLength && !series.cropped && !series.hasGroupedData && series.visible) {
			Highcharts.each(data, function (point, i) {
				oldData[i].update(point, false, null, false);
			});

		} else {

			// Reset properties
			series.xIncrement = null;
			series.pointRange = hasCategories ? 1 : options.pointRange;

			series.colorCounter = 0; // for series with colorByPoint (#1547)
			
			// Update parallel arrays
			Highcharts.each(this.parallelArrays, function (key) {
				series[key + 'Data'].length = 0;
			});

			// In turbo mode, only one- or twodimensional arrays of numbers are allowed. The
			// first value is tested, and we assume that all the rest are defined the same
			// way. Although the 'for' loops are similar, they are repeated inside each
			// if-else conditional for max performance.
			if (turboThreshold && dataLength > turboThreshold) {

				// find the first non-null point
				i = 0;
				while (firstPoint === null && i < dataLength) {
					firstPoint = data[i];
					i++;
				}


				if (Highcharts.isNumber(firstPoint)) { // assume all points are numbers
					var x = pick(options.pointStart, 0),
						pointInterval = pick(options.pointInterval, 1);

					for (i = 0; i < dataLength; i++) {
						xData[i] = x;
						yData[i] = data[i];
						x += pointInterval;
					}
					series.xIncrement = x;
				} else if (Highcharts.isArray(firstPoint)) { // assume all points are arrays
					if (valueCount) { // [x, low, high] or [x, o, h, l, c]
						for (i = 0; i < dataLength; i++) {
							pt = data[i];
							xData[i] = pt[0];
							yData[i] = pt.slice(1, valueCount + 1);
						}
					} else { // [x, y]
						for (i = 0; i < dataLength; i++) {
							pt = data[i];
							xData[i] = pt[0];
							yData[i] = pt[1];
						}
					}
				} else {
					error(12); // Highcharts expects configs to be numbers or arrays in turbo mode
				}
			} else {
				for (i = 0; i < dataLength; i++) {
					if (data[i] !== undefined) { // stray commas in oldIE
						pt = { series: series };
						series.pointClass.prototype.applyOptions.apply(pt, [data[i]]);
						series.updateParallelArrays(pt, i);
						if (hasCategories && pt.name) {
							xAxis.names[pt.x] = pt.name; // #2046
						}
					}
				}
			}

			// Forgetting to cast strings to numbers is a common caveat when handling CSV or JSON
			if (Highcharts.isString(yData[0])) {
				error(14, true);
			}

			series.data = [];
			series.options.data = data;
			//series.zData = zData;

			// destroy old points
			i = oldDataLength;
			while (i--) {
				if (oldData[i] && oldData[i].destroy) {
					oldData[i].destroy();
				}
			}

			// reset minRange (#878)
			if (xAxis) {
				xAxis.minRange = xAxis.userMinRange;
			}

			// redraw
			series.isDirty = series.isDirtyData = chart.isDirtyBox = true;
			animation = false;
		}

		if (redraw) {
			chart.redraw(animation);
		}
	},

	/**
	 * Process the data by cropping away unused data points if the series is longer
	 * than the crop threshold. This saves computing time for lage series.
	 */
	processData: function (force) {
		var series = this,
			processedXData = series.xData, // copied during slice operation below
			processedYData = series.yData,
			dataLength = processedXData.length,
			croppedData,
			cropStart = 0,
			cropped,
			distance,
			closestPointRange,
			xAxis = series.xAxis,
			i, // loop variable
			options = series.options,
			cropThreshold = options.cropThreshold,
			isCartesian = series.isCartesian,
			xExtremes,
			min,
			max;

		// If the series data or axes haven't changed, don't go through this. Return false to pass
		// the message on to override methods like in data grouping.
		if (isCartesian && !series.isDirty && !xAxis.isDirty && !series.yAxis.isDirty && !force) {
			return false;
		}

		if (xAxis) {
			xExtremes = xAxis.getExtremes(); // corrected for log axis (#3053)
			min = xExtremes.min;
			max = xExtremes.max;
		}

		// optionally filter out points outside the plot area
		if (isCartesian && series.sorted && (!cropThreshold || dataLength > cropThreshold || series.forceCrop)) {
			
			// it's outside current extremes
			if (processedXData[dataLength - 1] < min || processedXData[0] > max) {
				processedXData = [];
				processedYData = [];

			// only crop if it's actually spilling out
			} else if (processedXData[0] < min || processedXData[dataLength - 1] > max) {
				croppedData = this.cropData(series.xData, series.yData, min, max);
				processedXData = croppedData.xData;
				processedYData = croppedData.yData;
				cropStart = croppedData.start;
				cropped = true;
			}
		}


		// Find the closest distance between processed points
		for (i = processedXData.length - 1; i >= 0; i--) {
			distance = processedXData[i] - processedXData[i - 1];
			
			if (distance > 0 && (closestPointRange === undefined || distance < closestPointRange)) {
				closestPointRange = distance;

			// Unsorted data is not supported by the line tooltip, as well as data grouping and
			// navigation in Stock charts (#725) and width calculation of columns (#1900)
			} else if (distance < 0 && series.requireSorting) {
				Highcharts.error(15);
			}
		}

		// Record the properties
		series.cropped = cropped; // undefined or true
		series.cropStart = cropStart;
		series.processedXData = processedXData;
		series.processedYData = processedYData;

		if (options.pointRange === null) { // null means auto, as for columns, candlesticks and OHLC
			series.pointRange = closestPointRange || 1;
		}
		series.closestPointRange = closestPointRange;

	},

	/**
	 * Iterate over xData and crop values between min and max. Returns object containing crop start/end
	 * cropped xData with corresponding part of yData, dataMin and dataMax within the cropped range
	 */
	cropData: function (xData, yData, min, max) {
		var dataLength = xData.length,
			cropStart = 0,
			cropEnd = dataLength,
			cropShoulder = Highcharts.pick(this.cropShoulder, 1), // line-type series need one point outside
			i;

		// iterate up to find slice start
		for (i = 0; i < dataLength; i++) {
			if (xData[i] >= min) {
				cropStart = Math.max(0, i - cropShoulder);
				break;
			}
		}

		// proceed to find slice end
		for (; i < dataLength; i++) {
			if (xData[i] > max) {
				cropEnd = i + cropShoulder;
				break;
			}
		}

		return {
			xData: xData.slice(cropStart, cropEnd),
			yData: yData.slice(cropStart, cropEnd),
			start: cropStart,
			end: cropEnd
		};
	},


	/**
	 * Generate the data point after the data has been processed by cropping away
	 * unused points and optionally grouped in Highcharts Stock.
	 */
	generatePoints: function () {
		var series = this,
			options = series.options,
			dataOptions = options.data,
			data = series.data,
			dataLength,
			processedXData = series.processedXData,
			processedYData = series.processedYData,
			pointClass = series.pointClass,
			processedDataLength = processedXData.length,
			cropStart = series.cropStart || 0,
			cursor,
			hasGroupedData = series.hasGroupedData,
			point,
			points = [],
			i;

		if (!data && !hasGroupedData) {
			var arr = [];
			arr.length = dataOptions.length;
			data = series.data = arr;
		}

		for (i = 0; i < processedDataLength; i++) {
			cursor = cropStart + i;
			if (!hasGroupedData) {
				if (data[cursor]) {
					point = data[cursor];
				} else if (dataOptions[cursor] !== undefined) { // #970
					data[cursor] = point = (new pointClass()).init(series, dataOptions[cursor], processedXData[i]);
				}
				points[i] = point;
			} else {
				// splat the y data in case of ohlc data array
				points[i] = (new pointClass()).init(series, [processedXData[i]].concat(Highcharts.splat(processedYData[i])));
			}
			points[i].index = cursor; // For faster access in Point.update
		}

		// Hide cropped-away points - this only runs when the number of points is above cropThreshold, or when
		// swithching view from non-grouped data to grouped data (#637)
		if (data && (processedDataLength !== (dataLength = data.length) || hasGroupedData)) {
			for (i = 0; i < dataLength; i++) {
				if (i === cropStart && !hasGroupedData) { // when has grouped data, clear all points
					i += processedDataLength;
				}
				if (data[i]) {
					data[i].destroyElements();
					data[i].plotX = undefined; // #1003
				}
			}
		}

		series.data = data;
		series.points = points;
	},

	/**
	 * Calculate Y extremes for visible data
	 */
	getExtremes: function (yData) {
		var xAxis = this.xAxis,
			yAxis = this.yAxis,
			xData = this.processedXData,
			yDataLength,
			activeYData = [],
			activeCounter = 0,
			xExtremes = xAxis.getExtremes(), // #2117, need to compensate for log X axis
			xMin = xExtremes.min,
			xMax = xExtremes.max,
			validValue,
			withinRange,
			x,
			y,
			i,
			j;

		yData = yData || this.stackedYData || this.processedYData;
		yDataLength = yData.length;

		for (i = 0; i < yDataLength; i++) {

			x = xData[i];
			y = yData[i];

			// For points within the visible range, including the first point outside the
			// visible range, consider y extremes
			validValue = y !== null && y !== undefined && (!yAxis.isLog || (y.length || y > 0));
			withinRange = this.getExtremesFromAll || this.cropped || ((xData[i + 1] || x) >= xMin &&
				(xData[i - 1] || x) <= xMax);

			if (validValue && withinRange) {

				j = y.length;
				if (j) { // array, like ohlc or range data
					while (j--) {
						if (y[j] !== null) {
							activeYData[activeCounter++] = y[j];
						}
					}
				} else {
					activeYData[activeCounter++] = y;
				}
			}
		}
		this.dataMin = Highcharts.arrayMin(activeYData);
		this.dataMax = Highcharts.arrayMax(activeYData);
	},

	/**
	 * Translate data points from raw data values to chart specific positioning data
	 * needed later in drawPoints, drawGraph and drawTracker.
	 */
	translate: function () {
		if (!this.processedXData) { // hidden series
			this.processData();
		}
		this.generatePoints();
		var series = this,
			options = series.options,
			stacking = options.stacking,
			xAxis = series.xAxis,
			categories = xAxis.categories,
			yAxis = series.yAxis,
			points = series.points,
			dataLength = points.length,
			hasModifyValue = !!series.modifyValue,
			i,
			pointPlacement = options.pointPlacement,
			dynamicallyPlaced = pointPlacement === 'between' || Highcharts.isNumber(pointPlacement),
			threshold = options.threshold,
			stackThreshold = options.startFromThreshold ? threshold : 0,
			plotX,
			plotY,
			lastPlotX,
			closestPointRangePx = Number.MAX_VALUE;

		// Translate each point
		for (i = 0; i < dataLength; i++) {
			var point = points[i],
				xValue = point.x,
				yValue = point.y,
				yBottom = point.low,
				stack = stacking && yAxis.stacks[(series.negStacks && yValue < (stackThreshold ? 0 : threshold) ? '-' : '') + series.stackKey],
				pointStack,
				stackValues;

			// Discard disallowed y values for log axes (#3434)
			if (yAxis.isLog && yValue !== null && yValue <= 0) {
				point.y = yValue = null;
				Highcharts.error(10);
			}

			// Get the plotX translation
			point.plotX = plotX = mathMin(mathMax(-1e5, xAxis.translate(xValue, 0, 0, 0, 1, pointPlacement, this.type === 'flags')), 1e5); // #3923


			// Calculate the bottom y value for stacked series
			if (stacking && series.visible && stack && stack[xValue]) {

				pointStack = stack[xValue];
				stackValues = pointStack.points[series.index + ',' + i];
				yBottom = stackValues[0];
				yValue = stackValues[1];

<<<<<<< HEAD
				if (yBottom === 0) {
					yBottom = Highcharts.pick(threshold, yAxis.min);
=======
				if (yBottom === stackThreshold) {
					yBottom = pick(threshold, yAxis.min);
>>>>>>> 7a45a398
				}
				if (yAxis.isLog && yBottom <= 0) { // #1200, #1232
					yBottom = null;
				}

				point.total = point.stackTotal = pointStack.total;
				point.percentage = pointStack.total && (point.y / pointStack.total * 100);
				point.stackY = yValue;

				// Place the stack label
				pointStack.setOffset(series.pointXOffset || 0, series.barW || 0);

			}

			// Set translated yBottom or remove it
			point.yBottom = Highcharts.defined(yBottom) ?
				yAxis.translate(yBottom, 0, 1, 0, 1) :
				null;

			// general hook, used for Highstock compare mode
			if (hasModifyValue) {
				yValue = series.modifyValue(yValue, point);
			}

			// Set the the plotY value, reset it for redraws
			point.plotY = plotY = (typeof yValue === 'number' && yValue !== Infinity) ?
				Math.min(Math.max(-1e5, yAxis.translate(yValue, 0, 1, 0, 1)), 1e5) : // #3201
				undefined;
			point.isInside = plotY !== undefined && plotY >= 0 && plotY <= yAxis.len && // #3519
				plotX >= 0 && plotX <= xAxis.len;


			// Set client related positions for mouse tracking
			point.clientX = dynamicallyPlaced ? xAxis.translate(xValue, 0, 0, 0, 1) : plotX; // #1514

			point.negative = point.y < (threshold || 0);

			// some API data
			point.category = categories && categories[point.x] !== undefined ?
				categories[point.x] : point.x;

			// Determine auto enabling of markers (#3635)
			if (i) {
				closestPointRangePx = Math.min(closestPointRangePx, Math.abs(plotX - lastPlotX));
			}
			lastPlotX = plotX;

		}

		series.closestPointRangePx = closestPointRangePx;

		// now that we have the cropped data, build the segments
		series.getSegments();
	},

	/**
	 * Set the clipping for the series. For animated series it is called twice, first to initiate
	 * animating the clip then the second time without the animation to set the final clip.
	 */
	setClip: function (animation) {
		var chart = this.chart,
			renderer = chart.renderer,
			inverted = chart.inverted,
			seriesClipBox = this.clipBox,
			clipBox = seriesClipBox || chart.clipBox,
			sharedClipKey = this.sharedClipKey || ['_sharedClip', animation && animation.duration, animation && animation.easing, clipBox.height].join(','),
			clipRect = chart[sharedClipKey],
			markerClipRect = chart[sharedClipKey + 'm'];

		// If a clipping rectangle with the same properties is currently present in the chart, use that.
		if (!clipRect) {

			// When animation is set, prepare the initial positions
			if (animation) { 
				clipBox.width = 0;

				chart[sharedClipKey + 'm'] = markerClipRect = renderer.clipRect(
					-99, // include the width of the first marker
					inverted ? -chart.plotLeft : -chart.plotTop,
					99,
					inverted ? chart.chartWidth : chart.chartHeight
				);
			}
			chart[sharedClipKey] = clipRect = renderer.clipRect(clipBox);
			
		}
		if (animation) {
			clipRect.count += 1;
		}

		if (this.options.clip !== false) {
			this.group.clip(animation || seriesClipBox ? clipRect : chart.clipRect);
			this.markerGroup.clip(markerClipRect);
			this.sharedClipKey = sharedClipKey;
		}

		// Remove the shared clipping rectangle when all series are shown
		if (!animation) {
			clipRect.count -= 1;
			if (clipRect.count <= 0 && sharedClipKey && chart[sharedClipKey]) {
				if (!seriesClipBox) {
					chart[sharedClipKey] = chart[sharedClipKey].destroy();
				}
				if (chart[sharedClipKey + 'm']) {
					chart[sharedClipKey + 'm'] = chart[sharedClipKey + 'm'].destroy();
				}
			}
		}
	},

	/**
	 * Animate in the series
	 */
	animate: function (init) {
		var series = this,
			chart = series.chart,
			clipRect,
			animation = series.options.animation,
			sharedClipKey;

		// Animation option is set to true
		if (animation && !Highcharts.isObject(animation)) {
			animation = Highcharts.defaultPlotOptions[series.type].animation;
		}

		// Initialize the animation. Set up the clipping rectangle.
		if (init) {

			series.setClip(animation);

		// Run the animation
		} else {
			sharedClipKey = this.sharedClipKey;
			clipRect = chart[sharedClipKey];
			if (clipRect) {
				clipRect.animate({
					width: chart.plotSizeX
				}, animation);
			}
			if (chart[sharedClipKey + 'm']) {
				chart[sharedClipKey + 'm'].animate({
					width: chart.plotSizeX + 99
				}, animation);
			}

			// Delete this function to allow it only once
			series.animate = null;
 
		}
	},

	/**
	 * This runs after animation to land on the final plot clipping
	 */
	afterAnimate: function () {
		this.setClip();
		HighchartsAdapter.fireEvent(this, 'afterAnimate');
	},

	/**
	 * Draw the markers
	 */
	drawPoints: function () {
		var series = this,
			pointAttr,
			points = series.points,
			chart = series.chart,
			pick = Highcharts.pick,
			plotX,
			plotY,
			i,
			point,
			radius,
			symbol,
			isImage,
			graphic,
			options = series.options,
			seriesMarkerOptions = options.marker,
			seriesPointAttr = series.pointAttr[''],
			pointMarkerOptions,
			hasPointMarker,
			enabled,
			isInside,
			markerGroup = series.markerGroup,
			xAxis = series.xAxis,
			globallyEnabled = pick(
				seriesMarkerOptions.enabled, 
				xAxis.isRadial,
				series.closestPointRangePx > 2 * seriesMarkerOptions.radius
			);

		if (seriesMarkerOptions.enabled !== false || series._hasPointMarkers) {

			i = points.length;
			while (i--) {
				point = points[i];
				plotX = Math.floor(point.plotX); // #1843
				plotY = point.plotY;
				graphic = point.graphic;
				pointMarkerOptions = point.marker || {};
				hasPointMarker = !!point.marker;
				enabled = (globallyEnabled && pointMarkerOptions.enabled === undefined) || pointMarkerOptions.enabled;
				isInside = point.isInside;

				// only draw the point if y is defined
				if (enabled && plotY !== undefined && !isNaN(plotY) && point.y !== null) {

					// shortcuts
					pointAttr = point.pointAttr[point.selected ? 'select' : ''] || seriesPointAttr;
					radius = pointAttr.r;
					symbol = pick(pointMarkerOptions.symbol, series.symbol);
					isImage = symbol.indexOf('url') === 0;

					if (graphic) { // update
						graphic[isInside ? 'show' : 'hide'](true) // Since the marker group isn't clipped, each individual marker must be toggled
							.animate(Highcharts.extend({
								x: plotX - radius,
								y: plotY - radius
							}, graphic.symbolName ? { // don't apply to image symbols #507
								width: 2 * radius,
								height: 2 * radius
							} : {}));
					} else if (isInside && (radius > 0 || isImage)) {
						point.graphic = graphic = chart.renderer.symbol(
							symbol,
							plotX - radius,
							plotY - radius,
							2 * radius,
							2 * radius,
							hasPointMarker ? pointMarkerOptions : seriesMarkerOptions
						)
						.attr(pointAttr)
						.add(markerGroup);
					}

				} else if (graphic) {
					point.graphic = graphic.destroy(); // #1269
				}
			}
		}

	},

	/**
	 * Convert state properties from API naming conventions to SVG attributes
	 *
	 * @param {Object} options API options object
	 * @param {Object} base1 SVG attribute object to inherit from
	 * @param {Object} base2 Second level SVG attribute object to inherit from
	 */
	convertAttribs: function (options, base1, base2, base3) {
		var conversion = this.pointAttrToOptions,
			attr,
			option,
			obj = {};

		options = options || {};
		base1 = base1 || {};
		base2 = base2 || {};
		base3 = base3 || {};

		for (attr in conversion) {
			option = conversion[attr];
			obj[attr] = Highcharts.pick(options[option], base1[attr], base2[attr], base3[attr]);
		}
		return obj;
	},

	/**
	 * Get the state attributes. Each series type has its own set of attributes
	 * that are allowed to change on a point's state change. Series wide attributes are stored for
	 * all series, and additionally point specific attributes are stored for all
	 * points with individual marker options. If such options are not defined for the point,
	 * a reference to the series wide attributes is stored in point.pointAttr.
	 */
	getAttribs: function () {
		var series = this,
			seriesOptions = series.options,
			normalOptions = Highcharts.defaultPlotOptions[series.type].marker ? seriesOptions.marker : seriesOptions,
			stateOptions = normalOptions.states,
			stateOptionsHover = stateOptions.hover,
			pointStateOptionsHover,
			seriesColor = series.color,
			seriesNegativeColor = series.options.negativeColor,
			normalDefaults = {
				stroke: seriesColor,
				fill: seriesColor
			},
			points = series.points || [], // #927
			i,
			point,
			seriesPointAttr = [],
			pointAttr,
			pointAttrToOptions = series.pointAttrToOptions,
			hasPointSpecificOptions = series.hasPointSpecificOptions,
			defaultLineColor = normalOptions.lineColor,
			defaultFillColor = normalOptions.fillColor,
			turboThreshold = seriesOptions.turboThreshold,
			zones = series.zones,
			zoneAxis = series.zoneAxis || 'y',
			attr,
			key;

		// series type specific modifications
		if (seriesOptions.marker) { // line, spline, area, areaspline, scatter

			// if no hover radius is given, default to normal radius + 2
			stateOptionsHover.radius = stateOptionsHover.radius || normalOptions.radius + stateOptionsHover.radiusPlus;
			stateOptionsHover.lineWidth = stateOptionsHover.lineWidth || normalOptions.lineWidth + stateOptionsHover.lineWidthPlus;

		} else { // column, bar, pie

			// if no hover color is given, brighten the normal color
			stateOptionsHover.color = stateOptionsHover.color ||
				Highcharts.Color(stateOptionsHover.color || seriesColor)
					.brighten(stateOptionsHover.brightness).get();

			// if no hover negativeColor is given, brighten the normal negativeColor
			stateOptionsHover.negativeColor = stateOptionsHover.negativeColor ||
				Highcharts.Color(stateOptionsHover.negativeColor || seriesNegativeColor)
					.brighten(stateOptionsHover.brightness).get();
		}

		// general point attributes for the series normal state
		seriesPointAttr[''] = series.convertAttribs(normalOptions, normalDefaults);

		// 'hover' and 'select' states inherit from normal state except the default radius
		Highcharts.each(['hover', 'select'], function (state) {
			seriesPointAttr[state] =
					series.convertAttribs(stateOptions[state], seriesPointAttr['']);
		});

		// set it
		series.pointAttr = seriesPointAttr;


		// Generate the point-specific attribute collections if specific point
		// options are given. If not, create a referance to the series wide point
		// attributes
		i = points.length;
		if (!turboThreshold || i < turboThreshold || hasPointSpecificOptions) {
			while (i--) {
				point = points[i];
				normalOptions = (point.options && point.options.marker) || point.options;
				if (normalOptions && normalOptions.enabled === false) {
					normalOptions.radius = 0;
				}

				if (zones.length) {
					var j = 0,
						threshold = zones[j];
					while (point[zoneAxis] >= threshold.value) {				
						threshold = zones[++j];
					}
					
					point.color = point.fillColor = threshold.color;
				}

				hasPointSpecificOptions = seriesOptions.colorByPoint || point.color; // #868

				// check if the point has specific visual options
				if (point.options) {
					for (key in pointAttrToOptions) {
						if (Highcharts.defined(normalOptions[pointAttrToOptions[key]])) {
							hasPointSpecificOptions = true;
						}
					}
				}

				// a specific marker config object is defined for the individual point:
				// create it's own attribute collection
				if (hasPointSpecificOptions) {
					normalOptions = normalOptions || {};
					pointAttr = [];
					stateOptions = normalOptions.states || {}; // reassign for individual point
					pointStateOptionsHover = stateOptions.hover = stateOptions.hover || {};

					// Handle colors for column and pies
					if (!seriesOptions.marker) { // column, bar, point
						// If no hover color is given, brighten the normal color. #1619, #2579
						pointStateOptionsHover.color = pointStateOptionsHover.color || (!point.options.color && stateOptionsHover[(point.negative && seriesNegativeColor ? 'negativeColor' : 'color')]) ||
							Highcharts.Color(point.color)
								.brighten(pointStateOptionsHover.brightness || stateOptionsHover.brightness)
								.get();
					}

					// normal point state inherits series wide normal state
					attr = { color: point.color }; // #868
					if (!defaultFillColor) { // Individual point color or negative color markers (#2219)
						attr.fillColor = point.color;
					}
					if (!defaultLineColor) {
						attr.lineColor = point.color; // Bubbles take point color, line markers use white
					}
<<<<<<< HEAD
					pointAttr[''] = series.convertAttribs(Highcharts.extend(attr, normalOptions), seriesPointAttr['']);
=======
					// Color is explicitly set to null or undefined (#1288, #4068)
					if (normalOptions.hasOwnProperty('color') && !normalOptions.color) {
						delete normalOptions.color;
					}
					pointAttr[NORMAL_STATE] = series.convertAttribs(extend(attr, normalOptions), seriesPointAttr[NORMAL_STATE]);
>>>>>>> 7a45a398

					// inherit from point normal and series hover
					pointAttr.hover = series.convertAttribs(
						stateOptions.hover,
						seriesPointAttr.hover,
						pointAttr['']
					);

					// inherit from point normal and series hover
					pointAttr.select = series.convertAttribs(
						stateOptions.select,
						seriesPointAttr.select,
						pointAttr['']
					);


				// no marker config object is created: copy a reference to the series-wide
				// attribute collection
				} else {
					pointAttr = seriesPointAttr;
				}

				point.pointAttr = pointAttr;
			}
		}
	},

	/**
	 * Clear DOM objects and free up memory
	 */
	destroy: function () {
		var series = this,
			chart = series.chart,
			issue134 = /AppleWebKit\/533/.test(navigator.userAgent),
			erase = Highcharts.erase,
			destroy,
			i,
			data = series.data || [],
			point,
			prop,
			axis;

		// add event hook
		HighchartsAdapter.fireEvent(series, 'destroy');

		// remove all events
		Highcharts.removeEvent(series);

		// erase from axes
		Highcharts.each(series.axisTypes || [], function (AXIS) {
			axis = series[AXIS];
			if (axis) {
				erase(axis.series, series);
				axis.isDirty = axis.forceRedraw = true;
			}
		});

		// remove legend items
		if (series.legendItem) {
			series.chart.legend.destroyItem(series);
		}

		// destroy all points with their elements
		i = data.length;
		while (i--) {
			point = data[i];
			if (point && point.destroy) {
				point.destroy();
			}
		}
		series.points = null;

		// Clear the animation timeout if we are destroying the series during initial animation
		clearTimeout(series.animationTimeout);

<<<<<<< HEAD
		// destroy all SVGElements associated to the series
		Highcharts.each(['area', 'graph', 'dataLabelsGroup', 'group', 'markerGroup', 'tracker',
				'graphNeg', 'areaNeg', 'posClip', 'negClip'], function (prop) {
			if (series[prop]) {
=======
		// Destroy all SVGElements associated to the series
		for (prop in series) {
			if (series[prop] instanceof SVGElement && !series[prop].survive) { // Survive provides a hook for not destroying
>>>>>>> 7a45a398

				// issue 134 workaround
				destroy = issue134 && prop === 'group' ?
					'hide' :
					'destroy';

				series[prop][destroy]();
			}
		}

		// remove from hoverSeries
		if (chart.hoverSeries === series) {
			chart.hoverSeries = null;
		}
		erase(chart.series, series);

		// clear all members
		for (prop in series) {
			delete series[prop];
		}
	},

	/**
	 * Return the graph path of a segment
	 */
	getSegmentPath: function (segment) {
		var series = this,
			segmentPath = [],
			step = series.options.step;

		// build the segment line
		Highcharts.each(segment, function (point, i) {

			var plotX = point.plotX,
				plotY = point.plotY,
				lastPoint;

			if (series.getPointSpline) { // generate the spline as defined in the SplineSeries object
				segmentPath.push.apply(segmentPath, series.getPointSpline(segment, point, i));

			} else {

				// moveTo or lineTo
				segmentPath.push(i ? 'L' : 'M');

				// step line?
				if (step && i) {
					lastPoint = segment[i - 1];
					if (step === 'right') {
						segmentPath.push(
							lastPoint.plotX,
							plotY
						);

					} else if (step === 'center') {
						segmentPath.push(
							(lastPoint.plotX + plotX) / 2,
							lastPoint.plotY,
							(lastPoint.plotX + plotX) / 2,
							plotY
						);

					} else {
						segmentPath.push(
							plotX,
							lastPoint.plotY
						);
					}
				}

				// normal line to next point
				segmentPath.push(
					point.plotX,
					point.plotY
				);
			}
		});

		return segmentPath;
	},

	/**
	 * Get the graph path
	 */
	getGraphPath: function () {
		var series = this,
			graphPath = [],
			segmentPath,
			singlePoints = []; // used in drawTracker

		// Divide into segments and build graph and area paths
		Highcharts.each(series.segments, function (segment) {

			segmentPath = series.getSegmentPath(segment);

			// add the segment to the graph, or a single point for tracking
			if (segment.length > 1) {
				graphPath = graphPath.concat(segmentPath);
			} else {
				singlePoints.push(segment[0]);
			}
		});

		// Record it for use in drawGraph and drawTracker, and return graphPath
		series.singlePoints = singlePoints;
		series.graphPath = graphPath;

		return graphPath;

	},

	/**
	 * Draw the actual graph
	 */
	drawGraph: function () {
		var series = this,
			options = this.options,
			props = [['graph', options.lineColor || this.color, options.dashStyle]],
			lineWidth = options.lineWidth,
			roundCap = options.linecap !== 'square',
			graphPath = this.getGraphPath(),
			fillColor = (this.fillGraph && this.color) || 'none', // polygon series use filled graph
			zones = this.zones;

<<<<<<< HEAD
		Highcharts.each(zones, function (threshold, i) {
			props.push(['colorGraph' + i, threshold.color || series.color, threshold.dashStyle || options.dashStyle]);
=======
		each(zones, function (threshold, i) {
			props.push(['zoneGraph' + i, threshold.color || series.color, threshold.dashStyle || options.dashStyle]);
>>>>>>> 7a45a398
		});
		
		// Draw the graph
		Highcharts.each(props, function (prop, i) {
			var graphKey = prop[0],
				graph = series[graphKey],
				attribs;

			if (graph) {
				HighchartsAdapter.stop(graph); // cancel running animations, #459
				graph.animate({ d: graphPath });

			} else if ((lineWidth || fillColor) && graphPath.length) { // #1487
				attribs = {
					stroke: prop[1],
					'stroke-width': lineWidth,
					fill: fillColor,
					zIndex: 1 // #1069
				};
				if (prop[2]) {
					attribs.dashstyle = prop[2];
				} else if (roundCap) {
					attribs['stroke-linecap'] = attribs['stroke-linejoin'] = 'round';
				}

				series[graphKey] = series.chart.renderer.path(graphPath)
					.attr(attribs)
					.add(series.group)
					.shadow((i < 2) && options.shadow); // add shadow to normal series (0) or to first zone (1) #3932
			}
		});
	},

	/**
	 * Clip the graphs into the positive and negative coloured graphs
	 */
	applyZones: function () {
		var series = this,
			chart = this.chart,
			renderer = chart.renderer,
			pick = Highcharts.pick,
			zones = this.zones,
			translatedFrom,
			translatedTo,
			clips = this.clips || [],
			clipAttr,
			graph = this.graph,
			area = this.area,
			chartSizeMax = Math.max(chart.chartWidth, chart.chartHeight),
			zoneAxis = this.zoneAxis || 'y',
			axis = this[zoneAxis + 'Axis'],
			extremes,
			reversed = axis.reversed,
			horiz = axis.horiz,
			pxRange,
			ignoreZones = false;

		if (zones.length && (graph || area)) {
			// The use of the Color Threshold assumes there are no gaps
			// so it is safe to hide the original graph and area
			if (graph) {
				graph.hide();
			}
			if (area) { 
				area.hide(); 
			}

			// Create the clips
<<<<<<< HEAD
			Highcharts.each(zones, function (threshold, i) {
				translatedFrom = pick(translatedTo, (reversed ? (horiz ? chart.plotWidth : 0) : (horiz ? 0 : axis.toPixels(axis.min))));
				translatedTo = Math.round(axis.toPixels(pick(threshold.value, axis.max), true));
=======
			extremes = axis.getExtremes();
			each(zones, function (threshold, i) {
>>>>>>> 7a45a398

				translatedFrom = reversed ? 
					(horiz ? chart.plotWidth : 0) : 
					(horiz ? 0 : axis.toPixels(extremes.min));
				translatedFrom = mathMin(pick(translatedTo, translatedFrom), chartSizeMax);
				translatedTo = mathMin(mathRound(axis.toPixels(pick(threshold.value, extremes.max), true)), chartSizeMax);

				// From should be less or equal then to (#4006)
				if (axis.isXAxis) {
					translatedFrom = translatedFrom > translatedTo ? translatedTo : translatedFrom; 
				} else {
					translatedFrom = translatedFrom < translatedTo ? translatedTo : translatedFrom;
				}

				if (ignoreZones) {
					translatedFrom = translatedTo = axis.toPixels(extremes.max);
				}

				pxRange = Math.abs(translatedFrom - translatedTo);
				if (axis.isXAxis) {
					clipAttr = {
						x: reversed ? translatedTo : translatedFrom,
						y: 0,
						width: pxRange, 
						height: chartSizeMax
					};
					if (!horiz) {
						clipAttr.x = chart.plotHeight - clipAttr.x;
					}
				} else {
					clipAttr = {
						x: 0,
						y: reversed ? translatedFrom : translatedTo,
						width: chartSizeMax, 
						height: pxRange
					};
					if (horiz) {
						clipAttr.y = chart.plotWidth - clipAttr.y;
					}
				}

				/// VML SUPPPORT
				if (chart.inverted && renderer.isVML) {
					if (axis.isXAxis) {			
						clipAttr = {
							x: 0,
							y: reversed ? translatedFrom : translatedTo,
							height: clipAttr.width,
							width: chart.chartWidth
						};		
					} else {				
						clipAttr = {
							x: clipAttr.y - chart.plotLeft - chart.spacingBox.x,
							y: 0,
							width: clipAttr.height,
							height: chart.chartHeight
						};	
					}				
				}
				/// END OF VML SUPPORT

				if (clips[i]) {
					clips[i].animate(clipAttr);
				} else {
					clips[i] = renderer.clipRect(clipAttr);

					if (graph) {
						series['zoneGraph' + i].clip(clips[i]);
					}

					if (area) {
						series['zoneArea' + i].clip(clips[i]);
					}
				}
				// if this zone extends out of the axis, ignore the others
				ignoreZones = threshold.value > extremes.max;
			});
			this.clips = clips;
		}
	},

	/**
	 * Initialize and perform group inversion on series.group and series.markerGroup
	 */
	invertGroups: function () {
		var series = this,
			addEvent = Highcharts.addEvent,
			chart = series.chart;

		// Pie, go away (#1736)
		if (!series.xAxis) {
			return;
		}

		// A fixed size is needed for inversion to work
		function setInvert() {
			var size = {
				width: series.yAxis.len,
				height: series.xAxis.len
			};

			Highcharts.each(['group', 'markerGroup'], function (groupName) {
				if (series[groupName]) {
					series[groupName].attr(size).invert();
				}
			});
		}

		addEvent(chart, 'resize', setInvert); // do it on resize
		addEvent(series, 'destroy', function () {
			Highcharts.removeEvent(chart, 'resize', setInvert);
		});

		// Do it now
		setInvert(); // do it now

		// On subsequent render and redraw, just do setInvert without setting up events again
		series.invertGroups = setInvert;
	},

	/**
	 * General abstraction for creating plot groups like series.group, series.dataLabelsGroup and
	 * series.markerGroup. On subsequent calls, the group will only be adjusted to the updated plot size.
	 */
	plotGroup: function (prop, name, visibility, zIndex, parent) {
		var group = this[prop],
			isNew = !group;

		// Generate it on first call
		if (isNew) {
			this[prop] = group = this.chart.renderer.g(name)
				.attr({
					visibility: visibility,
					zIndex: zIndex || 0.1 // IE8 needs this
				})
				.add(parent);
		}
		// Place it on first and subsequent (redraw) calls
		group[isNew ? 'attr' : 'animate'](this.getPlotBox());
		return group;
	},

	/**
	 * Get the translation and scale for the plot area of this series
	 */
	getPlotBox: function () {
		var chart = this.chart,
			xAxis = this.xAxis,
			yAxis = this.yAxis;

		// Swap axes for inverted (#2339)
		if (chart.inverted) {
			xAxis = yAxis;
			yAxis = this.xAxis;
		}
		return {
			translateX: xAxis ? xAxis.left : chart.plotLeft,
			translateY: yAxis ? yAxis.top : chart.plotTop,
			scaleX: 1, // #1623
			scaleY: 1
		};
	},

	/**
	 * Render the graph and markers
	 */
	render: function () {
		var series = this,
			chart = series.chart,
			group,
			options = series.options,
			animation = options.animation,
			// Animation doesn't work in IE8 quirks when the group div is hidden,
			// and looks bad in other oldIE
			animDuration = (animation && !!series.animate && chart.renderer.isSVG && Highcharts.pick(animation.duration, 500)) || 0,
			visibility = series.visible ? 'visible' : 'hidden',
			zIndex = options.zIndex,
			hasRendered = series.hasRendered,
			chartSeriesGroup = chart.seriesGroup;

		// the group
		group = series.plotGroup(
			'group',
			'series',
			visibility,
			zIndex,
			chartSeriesGroup
		);

		series.markerGroup = series.plotGroup(
			'markerGroup',
			'markers',
			visibility,
			zIndex,
			chartSeriesGroup
		);

		// initiate the animation
		if (animDuration) {
			series.animate(true);
		}

		// cache attributes for shapes
		series.getAttribs();

		// SVGRenderer needs to know this before drawing elements (#1089, #1795)
		group.inverted = series.isCartesian ? chart.inverted : false;

		// draw the graph if any
		if (series.drawGraph) {
			series.drawGraph();
			series.applyZones();
		}

		Highcharts.each(series.points, function (point) {
			if (point.redraw) {
				point.redraw();
			}
		});

		// draw the data labels (inn pies they go before the points)
		if (series.drawDataLabels) {
			series.drawDataLabels();
		}

		// draw the points
		if (series.visible) {
			series.drawPoints();
		}


		// draw the mouse tracking area
		if (series.drawTracker && series.options.enableMouseTracking !== false) {
			series.drawTracker();
		}

		// Handle inverted series and tracker groups
		if (chart.inverted) {
			series.invertGroups();
		}

		// Initial clipping, must be defined after inverting groups for VML. Applies to columns etc. (#3839).
		if (options.clip !== false && !series.sharedClipKey && !hasRendered) {
			group.clip(chart.clipRect);
		}

		// Run the animation
		if (animDuration) {
			series.animate();
		} 

		// Call the afterAnimate function on animation complete (but don't overwrite the animation.complete option
		// which should be available to the user).
		if (!hasRendered) {
			if (animDuration) {
				series.animationTimeout = setTimeout(function () {
					series.afterAnimate();
				}, animDuration);
			} else {
				series.afterAnimate();
			}
		}

		series.isDirty = series.isDirtyData = false; // means data is in accordance with what you see
		// (See #322) series.isDirty = series.isDirtyData = false; // means data is in accordance with what you see
		series.hasRendered = true;
	},

	/**
	 * Redraw the series after an update in the axes.
	 */
	redraw: function () {
		var series = this,
			chart = series.chart,
			pick = Highcharts.pick,
			wasDirtyData = series.isDirtyData, // cache it here as it is set to false in render, but used after
			wasDirty = series.isDirty,
			group = series.group,
			xAxis = series.xAxis,
			yAxis = series.yAxis;

		// reposition on resize
		if (group) {
			if (chart.inverted) {
				group.attr({
					width: chart.plotWidth,
					height: chart.plotHeight
				});
			}

			group.animate({
				translateX: pick(xAxis && xAxis.left, chart.plotLeft),
				translateY: pick(yAxis && yAxis.top, chart.plotTop)
			});
		}

		series.translate();
		series.render();
		if (wasDirtyData) {
			HighchartsAdapter.fireEvent(series, 'updatedData');
		}
		if (wasDirty || wasDirtyData) {			// #3945 recalculate the kdtree when dirty
			delete this.kdTree; // #3868 recalculate the kdtree with dirty data
		}
	},

	/**
	 * KD Tree && PointSearching Implementation
	 */

	kdDimensions: 1,
	kdAxisArray: ['clientX', 'plotY'],

	searchPoint: function (e, compareX) {
		var series = this,
			xAxis = series.xAxis,
			yAxis = series.yAxis,
			inverted = series.chart.inverted;
		
		return this.searchKDTree({
			clientX: inverted ? xAxis.len - e.chartY + xAxis.pos : e.chartX - xAxis.pos,
			plotY: inverted ? yAxis.len - e.chartX + yAxis.pos : e.chartY - yAxis.pos
		}, compareX);
	},

	buildKDTree: function () {
		var series = this,
			dimensions = series.kdDimensions;

		// Internal function
		function _kdtree(points, depth, dimensions) {
			var axis, median, length = points && points.length;

			if (length) {

				// alternate between the axis
				axis = series.kdAxisArray[depth % dimensions];

				// sort point array
				points.sort(function(a, b) {
					return a[axis] - b[axis];
				});
			
				median = Math.floor(length / 2);
				
				// build and return nod
				return {
					point: points[median],
					left: _kdtree(points.slice(0, median), depth + 1, dimensions),
					right: _kdtree(points.slice(median + 1), depth + 1, dimensions)
				};
			
			}
		}

		// Start the recursive build process with a clone of the points array and null points filtered out (#3873)
		function startRecursive() {
			var points = HighchartsAdapter.grep(series.points, function (point) {
				return point.y !== null;
			});

			series.kdTree = _kdtree(points, dimensions, dimensions);
		}
		delete series.kdTree;
		
		if (series.options.kdSync) {  // For testing tooltips, don't build async
			startRecursive();
		} else {
			setTimeout(startRecursive);
		}
	},

	searchKDTree: function (point, compareX) {
		var series = this,
<<<<<<< HEAD
			defined = Highcharts.defined,
			kdComparer = this.kdComparer,
=======
>>>>>>> 7a45a398
			kdX = this.kdAxisArray[0],
			kdY = this.kdAxisArray[1],
			kdComparer = compareX ? 'distX' : 'dist';

		// Set the one and two dimensional distance on the point object
		function setDistance(p1, p2) {
			var x = (defined(p1[kdX]) && defined(p2[kdX])) ? Math.pow(p1[kdX] - p2[kdX], 2) : null,
				y = (defined(p1[kdY]) && defined(p2[kdY])) ? Math.pow(p1[kdY] - p2[kdY], 2) : null,
				r = (x || 0) + (y || 0);

			p2.dist = defined(r) ? Math.sqrt(r) : Number.MAX_VALUE;
			p2.distX = defined(x) ? Math.sqrt(x) : Number.MAX_VALUE;
		}
		function _search(search, tree, depth, dimensions) {
			var point = tree.point,
				axis = series.kdAxisArray[depth % dimensions],
				tdist,
				sideA,
				sideB,
				ret = point,
				nPoint1,
				nPoint2;
			
			setDistance(search, point);

			// Pick side based on distance to splitting point
			tdist = search[axis] - point[axis];
			sideA = tdist < 0 ? 'left' : 'right';
			sideB = tdist < 0 ? 'right' : 'left';

			// End of tree
			if (tree[sideA]) {
				nPoint1 =_search(search, tree[sideA], depth + 1, dimensions);

				ret = (nPoint1[kdComparer] < ret[kdComparer] ? nPoint1 : point);
			} 
			if (tree[sideB]) {
				// compare distance to current best to splitting point to decide wether to check side B or not
				if (Math.sqrt(tdist * tdist) < ret[kdComparer]) {
					nPoint2 = _search(search, tree[sideB], depth + 1, dimensions);
					ret = (nPoint2[kdComparer] < ret[kdComparer] ? nPoint2 : ret);
				}
			}
			
			return ret;
		}

		if (!this.kdTree) {
			this.buildKDTree();
		}

		if (this.kdTree) {
			return _search(point, 
				this.kdTree, this.kdDimensions, this.kdDimensions);
		}
	}

}; // end Series prototype
<|MERGE_RESOLUTION|>--- conflicted
+++ resolved
@@ -764,7 +764,7 @@
 			}
 
 			// Get the plotX translation
-			point.plotX = plotX = mathMin(mathMax(-1e5, xAxis.translate(xValue, 0, 0, 0, 1, pointPlacement, this.type === 'flags')), 1e5); // #3923
+			point.plotX = plotX = Math.min(Math.max(-1e5, xAxis.translate(xValue, 0, 0, 0, 1, pointPlacement, this.type === 'flags')), 1e5); // #3923
 
 
 			// Calculate the bottom y value for stacked series
@@ -775,13 +775,8 @@
 				yBottom = stackValues[0];
 				yValue = stackValues[1];
 
-<<<<<<< HEAD
-				if (yBottom === 0) {
+				if (yBottom === stackThreshold) {
 					yBottom = Highcharts.pick(threshold, yAxis.min);
-=======
-				if (yBottom === stackThreshold) {
-					yBottom = pick(threshold, yAxis.min);
->>>>>>> 7a45a398
 				}
 				if (yAxis.isLog && yBottom <= 0) { // #1200, #1232
 					yBottom = null;
@@ -1176,15 +1171,11 @@
 					if (!defaultLineColor) {
 						attr.lineColor = point.color; // Bubbles take point color, line markers use white
 					}
-<<<<<<< HEAD
-					pointAttr[''] = series.convertAttribs(Highcharts.extend(attr, normalOptions), seriesPointAttr['']);
-=======
 					// Color is explicitly set to null or undefined (#1288, #4068)
 					if (normalOptions.hasOwnProperty('color') && !normalOptions.color) {
 						delete normalOptions.color;
 					}
-					pointAttr[NORMAL_STATE] = series.convertAttribs(extend(attr, normalOptions), seriesPointAttr[NORMAL_STATE]);
->>>>>>> 7a45a398
+					pointAttr[''] = series.convertAttribs(Highcharts.extend(attr, normalOptions), seriesPointAttr['']);
 
 					// inherit from point normal and series hover
 					pointAttr.hover = series.convertAttribs(
@@ -1260,16 +1251,9 @@
 		// Clear the animation timeout if we are destroying the series during initial animation
 		clearTimeout(series.animationTimeout);
 
-<<<<<<< HEAD
-		// destroy all SVGElements associated to the series
-		Highcharts.each(['area', 'graph', 'dataLabelsGroup', 'group', 'markerGroup', 'tracker',
-				'graphNeg', 'areaNeg', 'posClip', 'negClip'], function (prop) {
-			if (series[prop]) {
-=======
 		// Destroy all SVGElements associated to the series
 		for (prop in series) {
-			if (series[prop] instanceof SVGElement && !series[prop].survive) { // Survive provides a hook for not destroying
->>>>>>> 7a45a398
+			if (series[prop] instanceof Highcharts.SVGElement && !series[prop].survive) { // Survive provides a hook for not destroying
 
 				// issue 134 workaround
 				destroy = issue134 && prop === 'group' ?
@@ -1394,13 +1378,8 @@
 			fillColor = (this.fillGraph && this.color) || 'none', // polygon series use filled graph
 			zones = this.zones;
 
-<<<<<<< HEAD
 		Highcharts.each(zones, function (threshold, i) {
-			props.push(['colorGraph' + i, threshold.color || series.color, threshold.dashStyle || options.dashStyle]);
-=======
-		each(zones, function (threshold, i) {
 			props.push(['zoneGraph' + i, threshold.color || series.color, threshold.dashStyle || options.dashStyle]);
->>>>>>> 7a45a398
 		});
 		
 		// Draw the graph
@@ -1469,20 +1448,14 @@
 			}
 
 			// Create the clips
-<<<<<<< HEAD
+			extremes = axis.getExtremes();
 			Highcharts.each(zones, function (threshold, i) {
-				translatedFrom = pick(translatedTo, (reversed ? (horiz ? chart.plotWidth : 0) : (horiz ? 0 : axis.toPixels(axis.min))));
-				translatedTo = Math.round(axis.toPixels(pick(threshold.value, axis.max), true));
-=======
-			extremes = axis.getExtremes();
-			each(zones, function (threshold, i) {
->>>>>>> 7a45a398
 
 				translatedFrom = reversed ? 
 					(horiz ? chart.plotWidth : 0) : 
 					(horiz ? 0 : axis.toPixels(extremes.min));
-				translatedFrom = mathMin(pick(translatedTo, translatedFrom), chartSizeMax);
-				translatedTo = mathMin(mathRound(axis.toPixels(pick(threshold.value, extremes.max), true)), chartSizeMax);
+				translatedFrom = Math.min(pick(translatedTo, translatedFrom), chartSizeMax);
+				translatedTo = Math.min(Math.round(axis.toPixels(pick(threshold.value, extremes.max), true)), chartSizeMax);
 
 				// From should be less or equal then to (#4006)
 				if (axis.isXAxis) {
@@ -1851,11 +1824,7 @@
 
 	searchKDTree: function (point, compareX) {
 		var series = this,
-<<<<<<< HEAD
 			defined = Highcharts.defined,
-			kdComparer = this.kdComparer,
-=======
->>>>>>> 7a45a398
 			kdX = this.kdAxisArray[0],
 			kdY = this.kdAxisArray[1],
 			kdComparer = compareX ? 'distX' : 'dist';
