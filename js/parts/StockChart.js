--- conflicted
+++ resolved
@@ -1,5 +1,7 @@
 (function (H) {
-	var Axis = H.Axis,
+	var arrayMax = H.arrayMax,
+		arrayMin = H.arrayMin,
+		Axis = H.Axis,
 		Chart = H.Chart,
 		defined = H.defined,
 		each = H.each,
@@ -25,13 +27,8 @@
 /**
  * A wrapper for Chart with all the default values for a Stock chart
  */
-<<<<<<< HEAD
 H.StockChart = function (options, callback) {
 	var seriesOptions = options.series, // to increase performance, don't merge the data 
-=======
-Highcharts.StockChart = function (options, callback) {
-	var seriesOptions = options.series, // to increase performance, don't merge the data
->>>>>>> 806e78df
 		opposite,
 
 		// Always disable startOnTick:true on the main axis when the navigator is enabled (#1090)
@@ -256,11 +253,7 @@
 
 				y1 = axis2.pos;
 				y2 = y1 + axis2.len;
-<<<<<<< HEAD
-				x1 = x2 = Math.round(translatedValue + axis.transB);
-=======
-				x1 = x2 = mathRound(transVal + axis.transB);
->>>>>>> 806e78df
+				x1 = x2 = Math.round(transVal + axis.transB);
 
 				if (x1 < axisLeft || x1 > axisLeft + axis.width) { // outside plot area
 					if (force) {
@@ -279,11 +272,7 @@
 
 				x1 = axis2.pos;
 				x2 = x1 + axis2.len;
-<<<<<<< HEAD
 				y1 = y2 = Math.round(axisTop + axis.height - translatedValue);
-=======
-				y1 = y2 = mathRound(axisTop + axis.height - transVal);
->>>>>>> 806e78df
 
 				if (y1 < axisTop || y1 > axisTop + axis.height) { // outside plot area
 					if (force) {
@@ -324,11 +313,7 @@
 
 // Function to crisp a line with multiple segments
 SVGRenderer.prototype.crispPolyLine = function (points, width) {
-<<<<<<< HEAD
 	// points format: ['M', 0, 0, 'L', 100, 0]		
-=======
-	// points format: [M, 0, 0, L, 100, 0]
->>>>>>> 806e78df
 	// normalize to a crisp line
 	var i;
 	for (i = 0; i < points.length; i = i + 6) {
@@ -433,17 +418,10 @@
 
 	// show the label
 	crossLabel.attr({
-<<<<<<< HEAD
 		text: formatOption ? format(formatOption, {value: point[axis]}) : options.formatter.call(this, point[axis]), 
 		x: posx, 
 		y: posy, 
 		visibility: 'visible'
-=======
-		text: formatOption ? format(formatOption, {value: point[axis]}) : options.formatter.call(this, point[axis]),
-		x: posx,
-		y: posy,
-		visibility: VISIBLE
->>>>>>> 806e78df
 	});
 	crossBox = crossLabel.getBBox();
 
@@ -486,15 +464,7 @@
 /* ****************************************************************************
  * Start value compare logic                                                  *
  *****************************************************************************/
-<<<<<<< HEAD
 	
-=======
-
-var seriesInit = seriesProto.init,
-	seriesProcessData = seriesProto.processData,
-	pointTooltipFormatter = Point.prototype.tooltipFormatter;
-
->>>>>>> 806e78df
 /**
  * Extend series.init by adding a method to modify the y value used for plotting
  * on the y axis. This method is called both from the axis when finding dataMin
@@ -517,13 +487,8 @@
 	// Set or unset the modifyValue method
 	this.modifyValue = (compare === 'value' || compare === 'percent') ? function (value, point) {
 		var compareValue = this.compareValue;
-<<<<<<< HEAD
 		
 		if (value !== undefined) { // #2601
-=======
-
-		if (value !== UNDEFINED) { // #2601
->>>>>>> 806e78df
 
 			// get the modified value
 			value = compare === 'value' ?
@@ -569,11 +534,7 @@
 		length = processedYData.length;
 
 		// find the first value for comparison
-<<<<<<< HEAD
-		for (; i < length; i++) {
-=======
 		for (i = 0; i < length; i++) {
->>>>>>> 806e78df
 			if (typeof processedYData[i] === 'number' && processedXData[i] >= series.xAxis.min) {
 				series.compareValue = processedYData[i];
 				break;
@@ -620,15 +581,9 @@
 
 	pointFormat = pointFormat.replace(
 		'{point.change}',
-<<<<<<< HEAD
 		(point.change > 0 ? '+' : '') + H.numberFormat(point.change, pick(point.series.tooltipOptions.changeDecimals, 2))
 	); 
 	
-=======
-		(point.change > 0 ? '+' : '') + Highcharts.numberFormat(point.change, pick(point.series.tooltipOptions.changeDecimals, 2))
-	);
-
->>>>>>> 806e78df
 	return pointTooltipFormatter.apply(this, [pointFormat]);
 };
 
