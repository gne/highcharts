--- conflicted
+++ resolved
@@ -26,11 +26,7 @@
 // Has a dependency on RangeSelector due to the use of
 // defaultOptions.rangeSelector
 import './RangeSelector.js';
-<<<<<<< HEAD
-var Axis = H.Axis, Chart = H.Chart, Point = H.Point, Series = H.Series, SVGRenderer = H.SVGRenderer, seriesProto = Series.prototype, seriesInit = seriesProto.init, seriesProcessData = seriesProto.processData, pointTooltipFormatter = Point.prototype.tooltipFormatter;
-=======
-var Chart = H.Chart, Renderer = H.Renderer, Series = H.Series, SVGRenderer = H.SVGRenderer, VMLRenderer = H.VMLRenderer, seriesProto = Series.prototype, seriesInit = seriesProto.init, seriesProcessData = seriesProto.processData, pointTooltipFormatter = Point.prototype.tooltipFormatter;
->>>>>>> 1d960da1
+var Chart = H.Chart, Renderer = H.Renderer, Series = H.Series, SVGRenderer = H.SVGRenderer, seriesProto = Series.prototype, seriesInit = seriesProto.init, seriesProcessData = seriesProto.processData, pointTooltipFormatter = Point.prototype.tooltipFormatter;
 /**
  * Compare the values of the series against the first non-null, non-
  * zero value in the visible range. The y axis will show percentage
