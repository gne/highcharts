/* ****************************************************************************
 * Start data grouping module												 *
 ******************************************************************************/
var DATA_GROUPING = 'dataGrouping',
	seriesProto = Series.prototype,
	baseProcessData = seriesProto.processData,
	baseGeneratePoints = seriesProto.generatePoints,
	baseDestroy = seriesProto.destroy,
	baseTooltipHeaderFormatter = seriesProto.tooltipHeaderFormatter,
	NUMBER = 'number',
	
	/**
	 * Define the available approximation types. The data grouping approximations takes an array
	 * or numbers as the first parameter. In case of ohlc, four arrays are sent in as four parameters.
	 * Each array consists only of numbers. In case null values belong to the group, the property
	 * .hasNulls will be set to true on the array.
	 */
	approximations = {
		sum: function (arr) {
			var len = arr.length, 
				ret;
				
			// 1. it consists of nulls exclusively
			if (!len && arr.hasNulls) {
				ret = null;
			// 2. it has a length and real values
			} else if (len) {
				ret = 0;
				while (len--) {
					ret += arr[len];
				}
			}
			// 3. it has zero length, so just return undefined 
			// => doNothing()
			
			return ret;
		},
		average: function (arr) {
			var len = arr.length,
				ret = approximations.sum(arr);
				
			// If we have a number, return it divided by the length. If not, return
			// null or undefined based on what the sum method finds.
			if (typeof ret === NUMBER && len) {
				ret = ret / len;
			}
			
			return ret;
		},
		open: function (arr) {
			return arr.length ? arr[0] : (arr.hasNulls ? null : UNDEFINED);
		},
		high: function (arr) {
			return arr.length ? mathMax.apply(0, arr) : (arr.hasNulls ? null : UNDEFINED);
		},
		low: function (arr) {
			return arr.length ? mathMin.apply(0, arr) : (arr.hasNulls ? null : UNDEFINED);
		},
		close: function (arr) {
			return arr.length ? arr[arr.length - 1] : (arr.hasNulls ? null : UNDEFINED);
		},
		// ohlc is a special case where a multidimensional array is input and an array is output
		ohlc: function (open, high, low, close) {
			open = approximations.open(open);
			high = approximations.high(high);
			low = approximations.low(low);
			close = approximations.close(close);
			
			if (typeof open === NUMBER || typeof high === NUMBER || typeof low === NUMBER || typeof close === NUMBER) {
				return [open, high, low, close];
			} 
			// else, return is undefined
		}
	};

/**
 * Takes parallel arrays of x and y data and groups the data into intervals defined by groupPositions, a collection
 * of starting x values for each group.
 */
seriesProto.groupData = function (xData, yData, groupPositions, approximation) {
	var series = this,
		data = series.data,
		dataOptions = series.options.data,
		groupedXData = [],
		groupedYData = [],
		dataLength = xData.length,
		pointX,
		pointY,
		groupedY,
		values1 = [],
		values2 = [],
		values3 = [],
		values4 = [],
		i;
	
		for (i = 0; i <= dataLength; i++) {

			// when a new group is entered, summarize and initiate the previous group
			while ((groupPositions[1] !== UNDEFINED && xData[i] >= groupPositions[1]) ||
					i === dataLength) { // get the last group

				// get group x and y 
				pointX = groupPositions.shift();				
				groupedY = typeof approximation === 'function' ?
						approximation(values1, values2, values3, values4) : // custom approximation callback function
						approximations[approximation](values1, values2, values3, values4); // predefined approximation
				
				// push the grouped data		
				if (groupedY !== UNDEFINED) {
					groupedXData.push(pointX);
					groupedYData.push(groupedY);
				}
				
				// reset the aggregate arrays
				values1 = [];
				values2 = [];
				values3 = [];
				values4 = [];
				
				// don't loop beyond the last group
				if (i === dataLength) {
					break;
				}
			}
			
			// break out
			if (i === dataLength) {
				break;
			}
			
			// for each raw data point, push it to an array that contains all values for this specific group
			pointY = yData[i];
			if (approximation === 'ohlc') {
				
				var index = series.cropStart + i,
					point = (data && data[index]) || series.pointClass.prototype.applyOptions.apply({}, [dataOptions[index]]),
					open = point.open,
					high = point.high,
					low = point.low,
					close = point.close;
				
				
				if (typeof open === NUMBER) {
					values1.push(open);
				} else if (open === null) {
					values1.hasNulls = true;
				}
				
				if (typeof high === NUMBER) {
					values2.push(high);
				} else if (high === null) {
					values2.hasNulls = true;
				}
				
				if (typeof low === NUMBER) {
					values3.push(low);
				} else if (low === null) {
					values3.hasNulls = true;
				}
				
				if (typeof close === NUMBER) {
					values4.push(close);
				} else if (close === null) {
					values4.hasNulls = true;
				}
			} else {
				if (typeof pointY === NUMBER) {
					values1.push(pointY);
				} else if (pointY === null) {
					values1.hasNulls = true;
				}
			}

		}
	return [groupedXData, groupedYData];
};

/**
 * Extend the basic processData method, that crops the data to the current zoom
 * range, with data grouping logic.
 */
seriesProto.processData = function () {
	var series = this,
		options = series.options,
		dataGroupingOptions = options[DATA_GROUPING],
		groupingEnabled = dataGroupingOptions && dataGroupingOptions.enabled;

	// run base method
	series.forceCrop = groupingEnabled; // #334
	
	// skip if processData returns false or if grouping is disabled (in that order)
	if (baseProcessData.apply(series) === false || !groupingEnabled) {
		return;
	}

	var i,
		chart = series.chart,
		processedXData = series.processedXData,
		processedYData = series.processedYData,
		plotSizeX = chart.plotSizeX,
		xAxis = series.xAxis,
		groupPixelWidth = pick(xAxis.groupPixelWidth, dataGroupingOptions.groupPixelWidth),
		maxPoints = plotSizeX / groupPixelWidth,
		dataLength = processedXData.length,
		groupedData = series.groupedData,
		chartSeries = chart.series;

	// attempt to solve #334: if multiple series are compared on the same x axis, give them the same
	// group pixel width
	if (!xAxis.groupPixelWidth) {
		i = chartSeries.length;
		while (i--) {
			if (chartSeries[i].xAxis === xAxis && chartSeries[i].options[DATA_GROUPING]) {
				groupPixelWidth = mathMax(groupPixelWidth, chartSeries[i].options[DATA_GROUPING].groupPixelWidth);
			}
		}
		xAxis.groupPixelWidth = groupPixelWidth;
		
	}

	// clear previous groups
	each(groupedData || [], function (point, i) {
		if (point) {
			// TODO: find out why this is looping over all points in the Navigator when changing range
			groupedData[i] = point.destroy ? point.destroy() : null;
		}
	});

	if (dataLength > maxPoints || dataGroupingOptions.forced) {
		series.hasGroupedData = true;

		series.points = null; // force recreation of point instances in series.translate

		var extremes = xAxis.getExtremes(),
			xMin = extremes.min,
			xMax = extremes.max,
			interval = groupPixelWidth * (xMax - xMin) / plotSizeX,
			groupPositions = getTimeTicks(interval, xMin, xMax, null, dataGroupingOptions.units || defaultDataGroupingUnits),
			groupedXandY = series.groupData(processedXData, processedYData, groupPositions, dataGroupingOptions.approximation),
			groupedXData = groupedXandY[0],
			groupedYData = groupedXandY[1];
			
		// prevent the smoothed data to spill out left and right, and make
		// sure data is not shifted to the left
		if (dataGroupingOptions.smoothed) {
			i = groupedXData.length - 1;
			groupedXData[i] = xMax;
			while (i-- && i > 0) {
				groupedXData[i] += interval / 2;
			}
			groupedXData[0] = xMin;
		}

		// record what data grouping values were used
		series.currentDataGrouping = groupPositions.info;
		if (options.pointRange === null) { // null means auto, as for columns, candlesticks and OHLC
			series.pointRange = groupPositions.info.totalRange;
		}
		
		// set series props
		series.processedXData = groupedXData;
		series.processedYData = groupedYData;

	} else {
		series.currentDataGrouping = null;
		series.pointRange = options.pointRange;
	}


};

seriesProto.generatePoints = function () {
	var series = this;

	baseGeneratePoints.apply(series);

	// record grouped data in order to let it be destroyed the next time processData runs
	series.groupedData = series.hasGroupedData ? series.points : null;
};

/**
 * Make the tooltip's header reflect the grouped range
 */
seriesProto.tooltipHeaderFormatter = function (key) {
	var series = this,
		options = series.options,
		tooltipOptions = series.tooltipOptions,
		dataGroupingOptions = options.dataGrouping,
		xDateFormat = tooltipOptions.xDateFormat,
		xDateFormatEnd,
		xAxis = series.xAxis,
		currentDataGrouping,
		dateTimeLabelFormats,
		labelFormats,
		formattedKey,
		n,
		ret;
	
	// apply only to grouped series
	if (xAxis && xAxis.options.type === 'datetime' && dataGroupingOptions) {
		
		// set variables
		currentDataGrouping = series.currentDataGrouping;		
		dateTimeLabelFormats = dataGroupingOptions.dateTimeLabelFormats;
		
		// if we have grouped data, use the grouping information to get the right format
		if (currentDataGrouping) {
			labelFormats = dateTimeLabelFormats[currentDataGrouping.unitName];
			if (currentDataGrouping.count === 1) {
				xDateFormat = labelFormats[0];
			} else {
				xDateFormat = labelFormats[1];
				xDateFormatEnd = labelFormats[2];
			} 
		// if not grouped, and we don't have set the xDateFormat option, get the best fit,
		// so if the least distance between points is one minute, show it, but if the 
		// least distance is one day, skip hours and minutes etc.
		} else if (!xDateFormat) {
			for (n in timeUnits) {
				if (timeUnits[n] >= xAxis.closestPointRange) {
					xDateFormat = dateTimeLabelFormats[n][0];
					break;
				}	
			}		
		}
		
		// now format the key
		formattedKey = dateFormat(xDateFormat, key);
		if (xDateFormatEnd) {
			formattedKey += dateFormat(xDateFormatEnd, key + currentDataGrouping.totalRange - 1);
		}
		
		// return the replaced format
		ret = tooltipOptions.headerFormat.replace('{point.key}', formattedKey);
	
	// else, fall back to the regular formatter
	} else {
		ret = baseTooltipHeaderFormatter.apply(series, [key]);
	}
	
	return ret;
};

/**
 * Extend the series destroyer
 */
seriesProto.destroy = function () {
	var series = this,
		groupedData = series.groupedData || [],
		i = groupedData.length;

	while (i--) {
		if (groupedData[i]) {
			groupedData[i].destroy();
		}
	}
	baseDestroy.apply(series);
};


// Extend the plot options
/*jslint white:true */
var commonOptions = {
<<<<<<< HEAD
	approximation: 'average', // average, open, high, low, close, sum
	//forced: undefined,
	groupPixelWidth: 2,
	// the first one is the point or start value, the second is the start value if we're dealing with range,
	// the third one is the end value if dealing with a range
	dateTimeLabelFormats: hash( 
		MILLISECOND, ['%A, %b %e, %H:%M:%S.%L', '%A, %b %e, %H:%M:%S.%L', '-%H:%M:%S.%L'],
		SECOND, ['%A, %b %e, %H:%M:%S', '%A, %b %e, %H:%M:%S', '-%H:%M:%S'],
		MINUTE, ['%A, %b %e, %H:%M', '%A, %b %e, %H:%M', '-%H:%M'],
		HOUR, ['%A, %b %e, %H:%M', '%A, %b %e, %H:%M', '-%H:%M'],
		DAY, ['%A, %b %e, %Y', '%A, %b %e', '-%A, %b %e, %Y'],
		WEEK, ['Week from %A, %b %e, %Y', '%A, %b %e', '-%A, %b %e, %Y'],
		MONTH, ['%B %Y', '%B', '-%B %Y'],
		YEAR, ['%Y', '%Y', '-%Y']
	),

	// smoothed = false, // enable this for navigator series only
	units: [[
		MILLISECOND, // unit name
		[1, 2, 5, 10, 20, 25, 50, 100, 200, 500] // allowed multiples
	], [
		SECOND,
		[1, 5, 10, 15, 30]
	], [
		MINUTE,
		[1, 5, 10, 15, 30]
	], [
		HOUR,
		[1, 2, 3, 4, 6, 8, 12]
	], [
		DAY,
		[1]
	], [
		WEEK,
		[1]
	], [
		MONTH,
		[1, 3, 6]
	], [
		YEAR,
		null
	]]
};
=======
		approximation: 'average', // average, open, high, low, close, sum
		//forced: undefined,
		groupPixelWidth: 2,
		// the first one is the point or start value, the second is the start value if we're dealing with range,
		// the third one is the end value if dealing with a range
		dateTimeLabelFormats: hash( 
			MILLISECOND, ['%A, %b %e, %H:%M:%S.%L', '%A, %b %e, %H:%M:%S.%L', '-%H:%M:%S.%L'],
			SECOND, ['%A, %b %e, %H:%M:%S', '%A, %b %e, %H:%M:%S', '-%H:%M:%S'],
			MINUTE, ['%A, %b %e, %H:%M', '%A, %b %e, %H:%M', '-%H:%M'],
			HOUR, ['%A, %b %e, %H:%M', '%A, %b %e, %H:%M', '-%H:%M'],
			DAY, ['%A, %b %e, %Y', '%A, %b %e', '-%A, %b %e, %Y'],
			WEEK, ['Week from %A, %b %e, %Y', '%A, %b %e', '-%A, %b %e, %Y'],
			MONTH, ['%B %Y', '%B', '-%B %Y'],
			YEAR, ['%Y', '%Y', '-%Y']
		)
		// smoothed = false, // enable this for navigator series only
	},
	
	// units are defined in a separate array to allow complete overriding in case of a user option
	defaultDataGroupingUnits = [[
			MILLISECOND, // unit name
			[1, 2, 5, 10, 20, 25, 50, 100, 200, 500] // allowed multiples
		], [
			SECOND,
			[1, 2, 5, 10, 15, 30]
		], [
			MINUTE,
			[1, 2, 5, 10, 15, 30]
		], [
			HOUR,
			[1, 2, 3, 4, 6, 8, 12]
		], [
			DAY,
			[1]
		], [
			WEEK,
			[1]
		], [
			MONTH,
			[1, 3, 6]
		], [
			YEAR,
			null
		]
	];
>>>>>>> 9049e107

// line types
defaultPlotOptions.line[DATA_GROUPING] =
	defaultPlotOptions.spline[DATA_GROUPING] =
	defaultPlotOptions.area[DATA_GROUPING] =
	defaultPlotOptions.areaspline[DATA_GROUPING] = commonOptions;

// bar-like types (OHLC and candleticks inherit this as the classes are not yet built)
defaultPlotOptions.column[DATA_GROUPING] = merge(commonOptions, {
		approximation: 'sum',
		groupPixelWidth: 10
});
/*jslint white:false */
/* ****************************************************************************
 * End data grouping module												   *
 ******************************************************************************/<|MERGE_RESOLUTION|>--- conflicted
+++ resolved
@@ -226,6 +226,7 @@
 		}
 	});
 
+	
 	if (dataLength > maxPoints || dataGroupingOptions.forced) {
 		series.hasGroupedData = true;
 
@@ -361,51 +362,6 @@
 // Extend the plot options
 /*jslint white:true */
 var commonOptions = {
-<<<<<<< HEAD
-	approximation: 'average', // average, open, high, low, close, sum
-	//forced: undefined,
-	groupPixelWidth: 2,
-	// the first one is the point or start value, the second is the start value if we're dealing with range,
-	// the third one is the end value if dealing with a range
-	dateTimeLabelFormats: hash( 
-		MILLISECOND, ['%A, %b %e, %H:%M:%S.%L', '%A, %b %e, %H:%M:%S.%L', '-%H:%M:%S.%L'],
-		SECOND, ['%A, %b %e, %H:%M:%S', '%A, %b %e, %H:%M:%S', '-%H:%M:%S'],
-		MINUTE, ['%A, %b %e, %H:%M', '%A, %b %e, %H:%M', '-%H:%M'],
-		HOUR, ['%A, %b %e, %H:%M', '%A, %b %e, %H:%M', '-%H:%M'],
-		DAY, ['%A, %b %e, %Y', '%A, %b %e', '-%A, %b %e, %Y'],
-		WEEK, ['Week from %A, %b %e, %Y', '%A, %b %e', '-%A, %b %e, %Y'],
-		MONTH, ['%B %Y', '%B', '-%B %Y'],
-		YEAR, ['%Y', '%Y', '-%Y']
-	),
-
-	// smoothed = false, // enable this for navigator series only
-	units: [[
-		MILLISECOND, // unit name
-		[1, 2, 5, 10, 20, 25, 50, 100, 200, 500] // allowed multiples
-	], [
-		SECOND,
-		[1, 5, 10, 15, 30]
-	], [
-		MINUTE,
-		[1, 5, 10, 15, 30]
-	], [
-		HOUR,
-		[1, 2, 3, 4, 6, 8, 12]
-	], [
-		DAY,
-		[1]
-	], [
-		WEEK,
-		[1]
-	], [
-		MONTH,
-		[1, 3, 6]
-	], [
-		YEAR,
-		null
-	]]
-};
-=======
 		approximation: 'average', // average, open, high, low, close, sum
 		//forced: undefined,
 		groupPixelWidth: 2,
@@ -451,7 +407,6 @@
 			null
 		]
 	];
->>>>>>> 9049e107
 
 // line types
 defaultPlotOptions.line[DATA_GROUPING] =
