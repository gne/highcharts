
// global variables
extend(Highcharts, {
	Chart: Chart,
	dateFormat: dateFormat,
	pathAnim: pathAnim,
	getOptions: getOptions,
	numberFormat: numberFormat,
	Point: Point,
	Color: Color,
	Renderer: Renderer,
	seriesTypes: seriesTypes,
	setOptions: setOptions,
	Series: Series,

	// Expose utility funcitons for modules
	addEvent: addEvent,
	removeEvent: removeEvent,
	createElement: createElement,
	discardElement: discardElement,
	css: css,
	each: each,
	extend: extend,
	map: map,
	merge: merge,
	pick: pick,
	splat: splat,
	extendClass: extendClass,
<<<<<<< HEAD
	version: 'Highstock 1.0 Beta'
});
=======
	product: 'Highcharts',
	version: '2.1.6'
};
>>>>>>> 677e3a02
}());<|MERGE_RESOLUTION|>--- conflicted
+++ resolved
@@ -26,12 +26,7 @@
 	pick: pick,
 	splat: splat,
 	extendClass: extendClass,
-<<<<<<< HEAD
-	version: 'Highstock 1.0 Beta'
+	product: 'Highstock',
+	version: '1.0 Beta'
 });
-=======
-	product: 'Highcharts',
-	version: '2.1.6'
-};
->>>>>>> 677e3a02
 }());