--- conflicted
+++ resolved
@@ -194,14 +194,6 @@
 			end = toD.slice(), // copy
 			isArea = elem.isArea,
 			positionFactor = isArea ? 2 : 1,
-<<<<<<< HEAD
-			sixify = function (arr) { // in splines make move points have six parameters like bezier curves
-				i = arr.length;
-				while (i--) {
-					if (arr[i] === 'M' || arr[i] === 'L') {
-						arr.splice(i + 1, 0, arr[i + 1], arr[i + 2], arr[i + 1], arr[i + 2]);
-					}
-=======
 			reverse;
 		
 		/**
@@ -210,9 +202,8 @@
 		function sixify(arr) {
 			i = arr.length;
 			while (i--) {
-				if (arr[i] === M || arr[i] === L) {
+				if (arr[i] === 'M' || arr[i] === 'L') {
 					arr.splice(i + 1, 0, arr[i + 1], arr[i + 2], arr[i + 1], arr[i + 2]);
->>>>>>> 56e52807
 				}
 			}
 		}
@@ -414,32 +405,20 @@
 };
 
 /**
- * Check for array
- * @param {Object} obj
- */
-<<<<<<< HEAD
-H.isObject = function (obj) {
-	return obj && typeof obj === 'object';
-};
-=======
-function isArray(obj) {
-	return Object.prototype.toString.call(obj) === '[object Array]';
-}
->>>>>>> 56e52807
-
-/**
  * Check for object
  * @param {Object} obj
  * @param {Boolean} strict Also checks that the object is not an array
  */
-<<<<<<< HEAD
 H.isArray = function (obj) {
 	return Object.prototype.toString.call(obj) === '[object Array]';
-=======
-var isObject = Highcharts.isObject = function (obj, strict) {
-	//debugger;
-	return obj && typeof obj === 'object' && (!strict || !isArray(obj));
->>>>>>> 56e52807
+};
+
+/**
+ * Check for array
+ * @param {Object} obj
+ */
+H.isObject = function (obj, strict) {
+	return obj && typeof obj === 'object' && (!strict || !H.isArray(obj));
 };
 
 /**
