--- conflicted
+++ resolved
@@ -78,13 +78,8 @@
 * @type {"legendItemClick"}
 */
 import U from './Utilities.js';
-<<<<<<< HEAD
 var addEvent = U.addEvent, animObject = U.animObject, css = U.css, defined = U.defined, discardElement = U.discardElement, find = U.find, fireEvent = U.fireEvent, format = U.format, isNumber = U.isNumber, merge = U.merge, pick = U.pick, relativeLength = U.relativeLength, setAnimation = U.setAnimation, stableSort = U.stableSort, syncTimeout = U.syncTimeout, wrap = U.wrap;
-var H = Highcharts, isFirefox = H.isFirefox, marginNames = H.marginNames, win = H.win;
-=======
-var addEvent = U.addEvent, css = U.css, defined = U.defined, discardElement = U.discardElement, find = U.find, fireEvent = U.fireEvent, format = U.format, isNumber = U.isNumber, merge = U.merge, pick = U.pick, relativeLength = U.relativeLength, setAnimation = U.setAnimation, stableSort = U.stableSort, syncTimeout = U.syncTimeout, wrap = U.wrap;
 var isFirefox = H.isFirefox, marginNames = H.marginNames, win = H.win;
->>>>>>> 6cae030f
 /* eslint-disable no-invalid-this, valid-jsdoc */
 /**
  * The overview of the chart's series. The legend object is instanciated
