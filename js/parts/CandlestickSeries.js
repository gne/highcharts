--- conflicted
+++ resolved
@@ -129,13 +129,8 @@
 					'M',
 					crispX, bottomBox,
 					'L',
-<<<<<<< HEAD
 					crispX, hasBottomWhisker ? Math.round(point.yBottom) : bottomBox // #460, #2094
-				];
-=======
-					crispX, hasBottomWhisker ? mathRound(point.yBottom) : bottomBox // #460, #2094
 				);
->>>>>>> fae5b77c
 
 				graphic[isNew ? 'attr' : 'animate']({ d: path })
 					.addClass(point.getClassName(), true);
