/**
 * Create a new axis object
 * @param {Object} chart
 * @param {Object} options
 */
function Axis() {
	this.init.apply(this, arguments);
}

Axis.prototype = {
	
	/**
	 * Default options for the X axis - the Y axis has extended defaults 
	 */
	defaultOptions: {
		// allowDecimals: null,
		// alternateGridColor: null,
		// categories: [],
		dateTimeLabelFormats: {
			millisecond: '%H:%M:%S.%L',
			second: '%H:%M:%S',
			minute: '%H:%M',
			hour: '%H:%M',
			day: '%e. %b',
			week: '%e. %b',
			month: '%b \'%y',
			year: '%Y'
		},
		endOnTick: false,
		gridLineColor: '#C0C0C0',
		// gridLineDashStyle: 'solid',
		// gridLineWidth: 0,
		// reversed: false,
	
		labels: defaultLabelOptions,
			// { step: null },
		lineColor: '#C0D0E0',
		lineWidth: 1,
		//linkedTo: null,
		//max: undefined,
		//min: undefined,
		minPadding: 0.01,
		maxPadding: 0.01,
		//minRange: null,
		minorGridLineColor: '#E0E0E0',
		// minorGridLineDashStyle: null,
		minorGridLineWidth: 1,
		minorTickColor: '#A0A0A0',
		//minorTickInterval: null,
		minorTickLength: 2,
		minorTickPosition: 'outside', // inside or outside
		//minorTickWidth: 0,
		//opposite: false,
		//offset: 0,
		//plotBands: [{
		//	events: {},
		//	zIndex: 1,
		//	labels: { align, x, verticalAlign, y, style, rotation, textAlign }
		//}],
		//plotLines: [{
		//	events: {}
		//  dashStyle: {}
		//	zIndex:
		//	labels: { align, x, verticalAlign, y, style, rotation, textAlign }
		//}],
		//reversed: false,
		// showFirstLabel: true,
		// showLastLabel: true,
		startOfWeek: 1,
		startOnTick: false,
		tickColor: '#C0D0E0',
		//tickInterval: null,
		tickLength: 5,
		tickmarkPlacement: 'between', // on or between
		tickPixelInterval: 100,
		tickPosition: 'outside',
		tickWidth: 1,
		title: {
			//text: null,
			align: 'middle', // low, middle or high
			//margin: 0 for horizontal, 10 for vertical axes,
			//rotation: 0,
			//side: 'outside',
			style: {
				color: '#4d759e',
				//font: defaultFont.replace('normal', 'bold')
				fontWeight: 'bold'
			}
			//x: 0,
			//y: 0
		},
		type: 'linear' // linear, logarithmic or datetime
	},
	
	/**
	 * This options set extends the defaultOptions for Y axes
	 */
	defaultYAxisOptions: {
		endOnTick: true,
		gridLineWidth: 1,
		tickPixelInterval: 72,
		showLastLabel: true,
		labels: {
			align: 'right',
			x: -8,
			y: 3
		},
		lineWidth: 0,
		maxPadding: 0.05,
		minPadding: 0.05,
		startOnTick: true,
		tickWidth: 0,
		title: {
			rotation: 270,
			text: 'Values'
		},
		stackLabels: {
			enabled: false,
			//align: dynamic,
			//y: dynamic,
			//x: dynamic,
			//verticalAlign: dynamic,
			//textAlign: dynamic,
			//rotation: 0,
			formatter: function () {
				return this.total;
			},
			style: defaultLabelOptions.style
		}
	},
	
	/**
	 * These options extend the defaultOptions for left axes
	 */
	defaultLeftAxisOptions: {
		labels: {
			align: 'right',
			x: -8,
			y: null
		},
		title: {
			rotation: 270
		}
	},
	
	/**
	 * These options extend the defaultOptions for right axes
	 */
	defaultRightAxisOptions: {
		labels: {
			align: 'left',
			x: 8,
			y: null
		},
		title: {
			rotation: 90
		}
	},
	
	/**
	 * These options extend the defaultOptions for bottom axes
	 */
	defaultBottomAxisOptions: {
		labels: {
			align: 'center',
			x: 0,
			y: 14
			// overflow: undefined,
			// staggerLines: null
		},
		title: {
			rotation: 0
		}
	},
	/**
	 * These options extend the defaultOptions for left axes
	 */
	defaultTopAxisOptions: {
		labels: {
			align: 'center',
			x: 0,
			y: -5
			// overflow: undefined
			// staggerLines: null
		},
		title: {
			rotation: 0
		}
	},
	
	/**
	 * Initialize the axis
	 */
	init: function (chart, userOptions) {
			
		
		var isXAxis = userOptions.isX,
			axis = this;
	
		// Flag, is the axis horizontal
		axis.horiz = chart.inverted ? !isXAxis : isXAxis;
		
		// Flag, isXAxis
		axis.isXAxis = isXAxis;
		axis.xOrY = isXAxis ? 'x' : 'y';
	
	
		axis.opposite = userOptions.opposite; // needed in setOptions
		axis.side = axis.horiz ?
				(axis.opposite ? 0 : 2) : // top : bottom
				(axis.opposite ? 1 : 3);  // right : left
	
		axis.setOptions(userOptions);
		
	
		var options = this.options,
			type = options.type,
			isDatetimeAxis = type === 'datetime';
	
		axis.labelFormatter = options.labels.formatter || axis.defaultLabelFormatter; // can be overwritten by dynamic format
	
	
		// Flag, stagger lines or not
		axis.staggerLines = axis.horiz && options.labels.staggerLines;
		axis.userOptions = userOptions;
	
		//axis.axisTitleMargin = UNDEFINED,// = options.title.margin,
		axis.minPixelPadding = 0;
		//axis.ignoreMinPadding = UNDEFINED; // can be set to true by a column or bar series
		//axis.ignoreMaxPadding = UNDEFINED;
	
		axis.chart = chart;
		axis.reversed = options.reversed;
		axis.zoomEnabled = options.zoomEnabled !== false;
	
		// Initial categories
		axis.categories = options.categories || type === 'category';
	
		// Elements
		//axis.axisGroup = UNDEFINED;
		//axis.gridGroup = UNDEFINED;
		//axis.axisTitle = UNDEFINED;
		//axis.axisLine = UNDEFINED;
	
		// Shorthand types
		axis.isLog = type === 'logarithmic';
		axis.isDatetimeAxis = isDatetimeAxis;
	
		// Flag, if axis is linked to another axis
		axis.isLinked = defined(options.linkedTo);
		// Linked axis.
		//axis.linkedParent = UNDEFINED;
	
	
		// Flag if percentage mode
		//axis.usePercentage = UNDEFINED;
	
		
		// Tick positions
		//axis.tickPositions = UNDEFINED; // array containing predefined positions
		// Tick intervals
		//axis.tickInterval = UNDEFINED;
		//axis.minorTickInterval = UNDEFINED;
		
		axis.tickmarkOffset = (axis.categories && options.tickmarkPlacement === 'between') ? 0.5 : 0;
	
		// Major ticks
		axis.ticks = {};
		// Minor ticks
		axis.minorTicks = {};
		//axis.tickAmount = UNDEFINED;
	
		// List of plotLines/Bands
		axis.plotLinesAndBands = [];
	
		// Alternate bands
		axis.alternateBands = {};
	
		// Axis metrics
		//axis.left = UNDEFINED;
		//axis.top = UNDEFINED;
		//axis.width = UNDEFINED;
		//axis.height = UNDEFINED;
		//axis.bottom = UNDEFINED;
		//axis.right = UNDEFINED;
		//axis.transA = UNDEFINED;
		//axis.transB = UNDEFINED;
		//axis.oldTransA = UNDEFINED;
		axis.len = 0;
		//axis.oldMin = UNDEFINED;
		//axis.oldMax = UNDEFINED;
		//axis.oldUserMin = UNDEFINED;
		//axis.oldUserMax = UNDEFINED;
		//axis.oldAxisLength = UNDEFINED;
		axis.minRange = axis.userMinRange = options.minRange || options.maxZoom;
		axis.range = options.range;
		axis.offset = options.offset || 0;
	
	
		// Dictionary for stacks
		axis.stacks = {};

		// Dictionary for stacks max values
		axis.stacksMax = {};

		axis._stacksTouched = 0;

		// Min and max in the data
		//axis.dataMin = UNDEFINED,
		//axis.dataMax = UNDEFINED,
	
		// The axis range
		axis.max = null;
		axis.min = null;
	
		// User set min and max
		//axis.userMin = UNDEFINED,
		//axis.userMax = UNDEFINED,

		// Run Axis
		
		var eventType,
			events = axis.options.events;

		// Register
		if (inArray(axis, chart.axes) === -1) { // don't add it again on Axis.update()
			chart.axes.push(axis);
			chart[isXAxis ? 'xAxis' : 'yAxis'].push(axis);
		}

		axis.series = axis.series || []; // populated by Series

		// inverted charts have reversed xAxes as default
		if (chart.inverted && isXAxis && axis.reversed === UNDEFINED) {
			axis.reversed = true;
		}

		axis.removePlotBand = axis.removePlotBandOrLine;
		axis.removePlotLine = axis.removePlotBandOrLine;


		// register event listeners
		for (eventType in events) {
			addEvent(axis, eventType, events[eventType]);
		}

		// extend logarithmic axis
		if (axis.isLog) {
			axis.val2lin = log2lin;
			axis.lin2val = lin2log;
		}
	},
	
	/**
	 * Merge and set options
	 */
	setOptions: function (userOptions) {
		this.options = merge(
			this.defaultOptions,
			this.isXAxis ? {} : this.defaultYAxisOptions,
			[this.defaultTopAxisOptions, this.defaultRightAxisOptions,
				this.defaultBottomAxisOptions, this.defaultLeftAxisOptions][this.side],
			merge(
				defaultOptions[this.isXAxis ? 'xAxis' : 'yAxis'], // if set in setOptions (#1053)
				userOptions
			)
		);
	},

	/**
	 * Update the axis with a new options structure
	 */
	update: function (newOptions, redraw) {
		var chart = this.chart;

		newOptions = chart.options[this.xOrY + 'Axis'][this.options.index] = merge(this.userOptions, newOptions);

		this.destroy();
		this._addedPlotLB = false; // #1611

		this.init(chart, newOptions);

		chart.isDirtyBox = true;
		if (pick(redraw, true)) {
			chart.redraw();
		}
	},	
	
	/**
     * Remove the axis from the chart
     */
	remove: function (redraw) {
		var chart = this.chart,
			key = this.xOrY + 'Axis'; // xAxis or yAxis

		// Remove associated series
		each(this.series, function (series) {
			series.remove(false);
		});

		// Remove the axis
		erase(chart.axes, this);
		erase(chart[key], this);
		chart.options[key].splice(this.options.index, 1);
		each(chart[key], function (axis, i) { // Re-index, #1706
			axis.options.index = i;
		});
		this.destroy();
		chart.isDirtyBox = true;

		if (pick(redraw, true)) {
			chart.redraw();
		}
	},
	
	/** 
	 * The default label formatter. The context is a special config object for the label.
	 */
	defaultLabelFormatter: function () {
		var axis = this.axis,
			value = this.value,
			categories = axis.categories, 
			dateTimeLabelFormat = this.dateTimeLabelFormat,
			numericSymbols = defaultOptions.lang.numericSymbols,
			i = numericSymbols && numericSymbols.length,
			multi,
			ret,
			formatOption = axis.options.labels.format,
			
			// make sure the same symbol is added for all labels on a linear axis
			numericSymbolDetector = axis.isLog ? value : axis.tickInterval;

		if (formatOption) {
			ret = format(formatOption, this);
		
		} else if (categories) {
			ret = value;
		
		} else if (dateTimeLabelFormat) { // datetime axis
			ret = dateFormat(dateTimeLabelFormat, value);
		
		} else if (i && numericSymbolDetector >= 1000) {
			// Decide whether we should add a numeric symbol like k (thousands) or M (millions).
			// If we are to enable this in tooltip or other places as well, we can move this
			// logic to the numberFormatter and enable it by a parameter.
			while (i-- && ret === UNDEFINED) {
				multi = Math.pow(1000, i + 1);
				if (numericSymbolDetector >= multi && numericSymbols[i] !== null) {
					ret = numberFormat(value / multi, -1) + numericSymbols[i];
				}
			}
		}
		
		if (ret === UNDEFINED) {
			if (value >= 1000) { // add thousands separators
				ret = numberFormat(value, 0);

			} else { // small numbers
				ret = numberFormat(value, -1);
			}
		}
		
		return ret;
	},

	/**
	 * Get the minimum and maximum for the series of each axis
	 */
	getSeriesExtremes: function () {
		var axis = this,
			chart = axis.chart;

		axis.hasVisibleSeries = false;

		// reset dataMin and dataMax in case we're redrawing
		axis.dataMin = axis.dataMax = null;

		// loop through this axis' series
		each(axis.series, function (series) {

			if (series.visible || !chart.options.chart.ignoreHiddenSeries) {

				var seriesOptions = series.options,
					stacking,
					xData,
					threshold = seriesOptions.threshold,
					stackKey = series.stackKey,
					seriesExtremes,
					seriesDataMin,
					seriesDataMax;

				axis.hasVisibleSeries = true;

				// Validate threshold in logarithmic axes
				if (axis.isLog && threshold <= 0) {
					threshold = seriesOptions.threshold = null;
				}

				// Get dataMin and dataMax for X axes
				if (axis.isXAxis) {
					xData = series.xData;
					if (xData.length) {
						axis.dataMin = mathMin(pick(axis.dataMin, xData[0]), arrayMin(xData));
						axis.dataMax = mathMax(pick(axis.dataMax, xData[0]), arrayMax(xData));
					}

				// Get dataMin and dataMax for Y axes, as well as handle stacking and processed data
				} else {

					// Handle stacking
					stacking = seriesOptions.stacking;
					axis.usePercentage = stacking === 'percent';

					// create a stack for this particular series type
					if (axis.usePercentage) {
						axis.dataMin = 0;
						axis.dataMax = 99;
					}

					if (stacking) {
						seriesDataMax = axis.stacksMax[stackKey] || series.dataMax;
						seriesDataMin = axis.stacksMax['-' + stackKey] || series.dataMin;
					} else {
						// get this particular series extremes
						seriesExtremes = series.getExtremes();
						seriesDataMax = seriesExtremes.dataMax;
						seriesDataMin = seriesExtremes.dataMin;

<<<<<<< HEAD
=======
					// loop over the non-null y values and read them into a local array
					for (i = 0; i < yDataLength; i++) {
						x = xData[i];
						y = yData[i];
						
						// Read stacked values into a stack based on the x value,
						// the sign of y and the stack key. Stacking is also handled for null values (#739)
						if (stacking) {
							isNegative = y < threshold;
							pointStack = isNegative ? negPointStack : posPointStack;
							key = isNegative ? negKey : stackKey;

							// Set the stack value and y for extremes
							if (defined(pointStack[x])) { // we're adding to the stack
								pointStack[x] = correctFloat(pointStack[x] + y);
								y = [y, pointStack[x]]; // consider both the actual value and the stack (#1376)

							} else { // it's the first point in the stack
								pointStack[x] = y;
							}

							// add the series
							if (!stacks[key]) {
								stacks[key] = {};
							}

							// If the StackItem is there, just update the values,
							// if not, create one first
							if (!stacks[key][x]) {
								stacks[key][x] = new StackItem(axis, axis.options.stackLabels, isNegative, x, stackOption, stacking);
							}
							stacks[key][x].setTotal(pointStack[x]);
							stacks[key][x].touched = stacksTouched;
						}
						
						// Handle non null values
						if (y !== null && y !== UNDEFINED && (!axis.isLog || (y.length || y > 0))) {							

							// general hook, used for Highstock compare values feature
							if (hasModifyValue) {
								y = series.modifyValue(y);
							}

							// For points within the visible range, including the first point outside the
							// visible range, consider y extremes
							if (series.getExtremesFromAll || cropped || ((xData[i + 1] || x) >= xExtremes.min && 
								(xData[i - 1] || x) <= xExtremes.max)) {

								j = y.length;
								if (j) { // array, like ohlc or range data
									while (j--) {
										if (y[j] !== null) {
											activeYData[activeCounter++] = y[j];
										}
									}
								} else {
									activeYData[activeCounter++] = y;
								}
							}
						}
>>>>>>> f058c07a
					}

					// Get the dataMin and dataMax so far. If percentage is used, the min and max are
					// always 0 and 100. If seriesDataMin and seriesDataMax is null, then series
					// doesn't have active y data, we continue with nulls
					if (!axis.usePercentage && seriesDataMin !== null && seriesDataMax !== null) {
						axis.dataMin = mathMin(pick(axis.dataMin, seriesDataMin), seriesDataMin);
						axis.dataMax = mathMax(pick(axis.dataMax, seriesDataMax), seriesDataMax);
					}

					// Adjust to threshold
					if (defined(threshold)) {
						if (axis.dataMin >= threshold) {
							axis.dataMin = threshold;
							axis.ignoreMinPadding = true;
						} else if (axis.dataMax < threshold) {
							axis.dataMax = threshold;
							axis.ignoreMaxPadding = true;
						}
					}
				}
			}
		});
	},

	/**
	 * Translate from axis value to pixel position on the chart, or back
	 *
	 */
	translate: function (val, backwards, cvsCoord, old, handleLog, pointPlacementBetween) {
		var axis = this,
			axisLength = axis.len,
			sign = 1,
			cvsOffset = 0,
			localA = old ? axis.oldTransA : axis.transA,
			localMin = old ? axis.oldMin : axis.min,
			returnValue,
			minPixelPadding = axis.minPixelPadding,
			postTranslate = (axis.options.ordinal || (axis.isLog && handleLog)) && axis.lin2val;

		if (!localA) {
			localA = axis.transA;
		}

		// In vertical axes, the canvas coordinates start from 0 at the top like in 
		// SVG. 
		if (cvsCoord) {
			sign *= -1; // canvas coordinates inverts the value
			cvsOffset = axisLength;
		}

		// Handle reversed axis
		if (axis.reversed) { 
			sign *= -1;
			cvsOffset -= sign * axisLength;
		}

		// From pixels to value
		if (backwards) { // reverse translation
			
			val = val * sign + cvsOffset;
			val -= minPixelPadding;
			returnValue = val / localA + localMin; // from chart pixel to value
			if (postTranslate) { // log and ordinal axes
				returnValue = axis.lin2val(returnValue);
			}

		// From value to pixels
		} else {
			if (postTranslate) { // log and ordinal axes
				val = axis.val2lin(val);
			}

			returnValue = sign * (val - localMin) * localA + cvsOffset + (sign * minPixelPadding) +
				(pointPlacementBetween ? localA * axis.pointRange / 2 : 0);
		}

		return returnValue;
	},

	/**
	 * Utility method to translate an axis value to pixel position. 
	 * @param {Number} value A value in terms of axis units
	 * @param {Boolean} paneCoordinates Whether to return the pixel coordinate relative to the chart
	 *        or just the axis/pane itself.
	 */
	toPixels: function (value, paneCoordinates) {
		return this.translate(value, false, !this.horiz, null, true) + (paneCoordinates ? 0 : this.pos);
	},

	/*
	 * Utility method to translate a pixel position in to an axis value
	 * @param {Number} pixel The pixel value coordinate
	 * @param {Boolean} paneCoordiantes Whether the input pixel is relative to the chart or just the
	 *        axis/pane itself.
	 */
	toValue: function (pixel, paneCoordinates) {
		return this.translate(pixel - (paneCoordinates ? 0 : this.pos), true, !this.horiz, null, true);
	},

	/**
	 * Create the path for a plot line that goes from the given value on
	 * this axis, across the plot to the opposite side
	 * @param {Number} value
	 * @param {Number} lineWidth Used for calculation crisp line
	 * @param {Number] old Use old coordinates (for resizing and rescaling)
	 */
	getPlotLinePath: function (value, lineWidth, old, force) {
		var axis = this,
			chart = axis.chart,
			axisLeft = axis.left,
			axisTop = axis.top,
			x1,
			y1,
			x2,
			y2,
			translatedValue = axis.translate(value, null, null, old),
			cHeight = (old && chart.oldChartHeight) || chart.chartHeight,
			cWidth = (old && chart.oldChartWidth) || chart.chartWidth,
			skip,
			transB = axis.transB;

		x1 = x2 = mathRound(translatedValue + transB);
		y1 = y2 = mathRound(cHeight - translatedValue - transB);

		if (isNaN(translatedValue)) { // no min or max
			skip = true;

		} else if (axis.horiz) {
			y1 = axisTop;
			y2 = cHeight - axis.bottom;
			if (x1 < axisLeft || x1 > axisLeft + axis.width) {
				skip = true;
			}
		} else {
			x1 = axisLeft;
			x2 = cWidth - axis.right;

			if (y1 < axisTop || y1 > axisTop + axis.height) {
				skip = true;
			}
		}
		return skip && !force ?
			null :
			chart.renderer.crispLine([M, x1, y1, L, x2, y2], lineWidth || 0);
	},
	
	/**
	 * Create the path for a plot band
	 */
	getPlotBandPath: function (from, to) {

		var toPath = this.getPlotLinePath(to),
			path = this.getPlotLinePath(from);
			
		if (path && toPath) {
			path.push(
				toPath[4],
				toPath[5],
				toPath[1],
				toPath[2]
			);
		} else { // outside the axis area
			path = null;
		}
		
		return path;
	},
	
	/**
	 * Set the tick positions of a linear axis to round values like whole tens or every five.
	 */
	getLinearTickPositions: function (tickInterval, min, max) {
		var pos,
			lastPos,
			roundedMin = correctFloat(mathFloor(min / tickInterval) * tickInterval),
			roundedMax = correctFloat(mathCeil(max / tickInterval) * tickInterval),
			tickPositions = [];

		// Populate the intermediate values
		pos = roundedMin;
		while (pos <= roundedMax) {

			// Place the tick on the rounded value
			tickPositions.push(pos);

			// Always add the raw tickInterval, not the corrected one.
			pos = correctFloat(pos + tickInterval);

			// If the interval is not big enough in the current min - max range to actually increase
			// the loop variable, we need to break out to prevent endless loop. Issue #619
			if (pos === lastPos) {
				break;
			}

			// Record the last value
			lastPos = pos;
		}
		return tickPositions;
	},
	
	/**
	 * Set the tick positions of a logarithmic axis
	 */
	getLogTickPositions: function (interval, min, max, minor) {
		var axis = this,
			options = axis.options,
			axisLength = axis.len,
			// Since we use this method for both major and minor ticks,
			// use a local variable and return the result
			positions = []; 
		
		// Reset
		if (!minor) {
			axis._minorAutoInterval = null;
		}
		
		// First case: All ticks fall on whole logarithms: 1, 10, 100 etc.
		if (interval >= 0.5) {
			interval = mathRound(interval);
			positions = axis.getLinearTickPositions(interval, min, max);
			
		// Second case: We need intermediary ticks. For example 
		// 1, 2, 4, 6, 8, 10, 20, 40 etc. 
		} else if (interval >= 0.08) {
			var roundedMin = mathFloor(min),
				intermediate,
				i,
				j,
				len,
				pos,
				lastPos,
				break2;
				
			if (interval > 0.3) {
				intermediate = [1, 2, 4];
			} else if (interval > 0.15) { // 0.2 equals five minor ticks per 1, 10, 100 etc
				intermediate = [1, 2, 4, 6, 8];
			} else { // 0.1 equals ten minor ticks per 1, 10, 100 etc
				intermediate = [1, 2, 3, 4, 5, 6, 7, 8, 9];
			}
			
			for (i = roundedMin; i < max + 1 && !break2; i++) {
				len = intermediate.length;
				for (j = 0; j < len && !break2; j++) {
					pos = log2lin(lin2log(i) * intermediate[j]);
					
					if (pos > min && (!minor || lastPos <= max)) { // #1670
						positions.push(lastPos);
					}
					
					if (lastPos > max) {
						break2 = true;
					}
					lastPos = pos;
				}
			}
			
		// Third case: We are so deep in between whole logarithmic values that
		// we might as well handle the tick positions like a linear axis. For
		// example 1.01, 1.02, 1.03, 1.04.
		} else {
			var realMin = lin2log(min),
				realMax = lin2log(max),
				tickIntervalOption = options[minor ? 'minorTickInterval' : 'tickInterval'],
				filteredTickIntervalOption = tickIntervalOption === 'auto' ? null : tickIntervalOption,
				tickPixelIntervalOption = options.tickPixelInterval / (minor ? 5 : 1),
				totalPixelLength = minor ? axisLength / axis.tickPositions.length : axisLength;
			
			interval = pick(
				filteredTickIntervalOption,
				axis._minorAutoInterval,
				(realMax - realMin) * tickPixelIntervalOption / (totalPixelLength || 1)
			);
			
			interval = normalizeTickInterval(
				interval, 
				null, 
				math.pow(10, mathFloor(math.log(interval) / math.LN10))
			);
			
			positions = map(axis.getLinearTickPositions(
				interval, 
				realMin,
				realMax	
			), log2lin);
			
			if (!minor) {
				axis._minorAutoInterval = interval / 5;
			}
		}
		
		// Set the axis-level tickInterval variable 
		if (!minor) {
			axis.tickInterval = interval;
		}
		return positions;
	},

	/**
	 * Return the minor tick positions. For logarithmic axes, reuse the same logic
	 * as for major ticks.
	 */
	getMinorTickPositions: function () {
		var axis = this,
			options = axis.options,
			tickPositions = axis.tickPositions,
			minorTickInterval = axis.minorTickInterval,
			minorTickPositions = [],
			pos,
			i,
			len;
		
		if (axis.isLog) {
			len = tickPositions.length;
			for (i = 1; i < len; i++) {
				minorTickPositions = minorTickPositions.concat(
					axis.getLogTickPositions(minorTickInterval, tickPositions[i - 1], tickPositions[i], true)
				);	
			}
		} else if (axis.isDatetimeAxis && options.minorTickInterval === 'auto') { // #1314
			minorTickPositions = minorTickPositions.concat(
				getTimeTicks(
					normalizeTimeTickInterval(minorTickInterval),
					axis.min,
					axis.max,
					options.startOfWeek
				)
			);
			if (minorTickPositions[0] < axis.min) {
				minorTickPositions.shift();
			}
		} else {			
			for (pos = axis.min + (tickPositions[0] - axis.min) % minorTickInterval; pos <= axis.max; pos += minorTickInterval) {
				minorTickPositions.push(pos);
			}
		}
		return minorTickPositions;
	},

	/**
	 * Adjust the min and max for the minimum range. Keep in mind that the series data is 
	 * not yet processed, so we don't have information on data cropping and grouping, or 
	 * updated axis.pointRange or series.pointRange. The data can't be processed until
	 * we have finally established min and max.
	 */
	adjustForMinRange: function () {
		var axis = this,
			options = axis.options,
			min = axis.min,
			max = axis.max,
			zoomOffset,
			spaceAvailable = axis.dataMax - axis.dataMin >= axis.minRange,
			closestDataRange,
			i,
			distance,
			xData,
			loopLength,
			minArgs,
			maxArgs;

		// Set the automatic minimum range based on the closest point distance
		if (axis.isXAxis && axis.minRange === UNDEFINED && !axis.isLog) {

			if (defined(options.min) || defined(options.max)) {
				axis.minRange = null; // don't do this again

			} else {

				// Find the closest distance between raw data points, as opposed to
				// closestPointRange that applies to processed points (cropped and grouped)
				each(axis.series, function (series) {
					xData = series.xData;
					loopLength = series.xIncrement ? 1 : xData.length - 1;
					for (i = loopLength; i > 0; i--) {
						distance = xData[i] - xData[i - 1];
						if (closestDataRange === UNDEFINED || distance < closestDataRange) {
							closestDataRange = distance;
						}
					}
				});
				axis.minRange = mathMin(closestDataRange * 5, axis.dataMax - axis.dataMin);
			}
		}

		// if minRange is exceeded, adjust
		if (max - min < axis.minRange) {
			var minRange = axis.minRange;
			zoomOffset = (minRange - max + min) / 2;

			// if min and max options have been set, don't go beyond it
			minArgs = [min - zoomOffset, pick(options.min, min - zoomOffset)];
			if (spaceAvailable) { // if space is available, stay within the data range
				minArgs[2] = axis.dataMin;
			}
			min = arrayMax(minArgs);

			maxArgs = [min + minRange, pick(options.max, min + minRange)];
			if (spaceAvailable) { // if space is availabe, stay within the data range
				maxArgs[2] = axis.dataMax;
			}

			max = arrayMin(maxArgs);

			// now if the max is adjusted, adjust the min back
			if (max - min < minRange) {
				minArgs[0] = max - minRange;
				minArgs[1] = pick(options.min, max - minRange);
				min = arrayMax(minArgs);
			}
		}
		
		// Record modified extremes
		axis.min = min;
		axis.max = max;
	},

	/**
	 * Update translation information
	 */
	setAxisTranslation: function (saveOld) {
		var axis = this,
			range = axis.max - axis.min,
			pointRange = 0,
			closestPointRange,
			minPointOffset = 0,
			pointRangePadding = 0,
			linkedParent = axis.linkedParent,
			ordinalCorrection,
			transA = axis.transA;

		// adjust translation for padding
		if (axis.isXAxis) {
			if (linkedParent) {
				minPointOffset = linkedParent.minPointOffset;
				pointRangePadding = linkedParent.pointRangePadding;
				
			} else {
				each(axis.series, function (series) {
					var seriesPointRange = series.pointRange,
						pointPlacement = series.options.pointPlacement,
						seriesClosestPointRange = series.closestPointRange;
						
					if (seriesPointRange > range) { // #1446
						seriesPointRange = 0;
					}
					pointRange = mathMax(pointRange, seriesPointRange);
					
					// minPointOffset is the value padding to the left of the axis in order to make
					// room for points with a pointRange, typically columns. When the pointPlacement option
					// is 'between' or 'on', this padding does not apply.
					minPointOffset = mathMax(
						minPointOffset, 
						pointPlacement ? 0 : seriesPointRange / 2
					);
					
					// Determine the total padding needed to the length of the axis to make room for the 
					// pointRange. If the series' pointPlacement is 'on', no padding is added.
					pointRangePadding = mathMax(
						pointRangePadding,
						pointPlacement === 'on' ? 0 : seriesPointRange
					);

					// Set the closestPointRange
					if (!series.noSharedTooltip && defined(seriesClosestPointRange)) {
						closestPointRange = defined(closestPointRange) ?
							mathMin(closestPointRange, seriesClosestPointRange) :
							seriesClosestPointRange;
					}
				});
			}
			
			// Record minPointOffset and pointRangePadding
			ordinalCorrection = axis.ordinalSlope ? axis.ordinalSlope / closestPointRange : 1; // #988
			axis.minPointOffset = minPointOffset = minPointOffset * ordinalCorrection;
			axis.pointRangePadding = pointRangePadding = pointRangePadding * ordinalCorrection;

			// pointRange means the width reserved for each point, like in a column chart
			axis.pointRange = mathMin(pointRange, range);

			// closestPointRange means the closest distance between points. In columns
			// it is mostly equal to pointRange, but in lines pointRange is 0 while closestPointRange
			// is some other value
			axis.closestPointRange = closestPointRange;
		}

		// Secondary values
		if (saveOld) {
			axis.oldTransA = transA;
		}
		axis.translationSlope = axis.transA = transA = axis.len / ((range + pointRangePadding) || 1);
		axis.transB = axis.horiz ? axis.left : axis.bottom; // translation addend
		axis.minPixelPadding = transA * minPointOffset;
	},

	/**
	 * Set the tick positions to round values and optionally extend the extremes
	 * to the nearest tick
	 */
	setTickPositions: function (secondPass) {
		var axis = this,
			chart = axis.chart,
			options = axis.options,
			isLog = axis.isLog,
			isDatetimeAxis = axis.isDatetimeAxis,
			isXAxis = axis.isXAxis,
			isLinked = axis.isLinked,
			tickPositioner = axis.options.tickPositioner,
			magnitude,
			maxPadding = options.maxPadding,
			minPadding = options.minPadding,
			length,
			linkedParentExtremes,
			tickIntervalOption = options.tickInterval,
			minTickIntervalOption = options.minTickInterval,
			tickPixelIntervalOption = options.tickPixelInterval,
			tickPositions,
			categories = axis.categories;

		// linked axis gets the extremes from the parent axis
		if (isLinked) {
			axis.linkedParent = chart[isXAxis ? 'xAxis' : 'yAxis'][options.linkedTo];
			linkedParentExtremes = axis.linkedParent.getExtremes();
			axis.min = pick(linkedParentExtremes.min, linkedParentExtremes.dataMin);
			axis.max = pick(linkedParentExtremes.max, linkedParentExtremes.dataMax);
			if (options.type !== axis.linkedParent.options.type) {
				error(11, 1); // Can't link axes of different type
			}
		} else { // initial min and max from the extreme data values
			axis.min = pick(axis.userMin, options.min, axis.dataMin);
			axis.max = pick(axis.userMax, options.max, axis.dataMax);
		}

		if (isLog) {
			if (!secondPass && mathMin(axis.min, pick(axis.dataMin, axis.min)) <= 0) { // #978
				error(10, 1); // Can't plot negative values on log axis
			}
			axis.min = correctFloat(log2lin(axis.min)); // correctFloat cures #934
			axis.max = correctFloat(log2lin(axis.max));
		}

		// handle zoomed range
		if (axis.range) {
			axis.userMin = axis.min = mathMax(axis.min, axis.max - axis.range); // #618
			axis.userMax = axis.max;
			if (secondPass) {
				axis.range = null;  // don't use it when running setExtremes
			}
		}
		
		// Hook for adjusting this.min and this.max. Used by bubble series.
		if (axis.beforePadding) {
			axis.beforePadding();
		}

		// adjust min and max for the minimum range
		axis.adjustForMinRange();
		
		// Pad the values to get clear of the chart's edges. To avoid tickInterval taking the padding
		// into account, we do this after computing tick interval (#1337).
		if (!categories && !axis.usePercentage && !isLinked && defined(axis.min) && defined(axis.max)) {
			length = axis.max - axis.min;
			if (length) {
				if (!defined(options.min) && !defined(axis.userMin) && minPadding && (axis.dataMin < 0 || !axis.ignoreMinPadding)) {
					axis.min -= length * minPadding;
				}
				if (!defined(options.max) && !defined(axis.userMax)  && maxPadding && (axis.dataMax > 0 || !axis.ignoreMaxPadding)) {
					axis.max += length * maxPadding;
				}
			}
		}

		// get tickInterval
		if (axis.min === axis.max || axis.min === undefined || axis.max === undefined) {
			axis.tickInterval = 1;
		} else if (isLinked && !tickIntervalOption &&
				tickPixelIntervalOption === axis.linkedParent.options.tickPixelInterval) {
			axis.tickInterval = axis.linkedParent.tickInterval;
		} else {
			axis.tickInterval = pick(
				tickIntervalOption,
				categories ? // for categoried axis, 1 is default, for linear axis use tickPix
					1 :
					(axis.max - axis.min) * tickPixelIntervalOption / (axis.len || 1)
			);
		}

		// Now we're finished detecting min and max, crop and group series data. This
		// is in turn needed in order to find tick positions in ordinal axes. 
		if (isXAxis && !secondPass) {
			each(axis.series, function (series) {
				series.processData(axis.min !== axis.oldMin || axis.max !== axis.oldMax);
				series.setStackedPoints();
			});
		}

		// set the translation factor used in translate function
		axis.setAxisTranslation(true);

		// hook for ordinal axes and radial axes
		if (axis.beforeSetTickPositions) {
			axis.beforeSetTickPositions();
		}
		
		// hook for extensions, used in Highstock ordinal axes
		if (axis.postProcessTickInterval) {
			axis.tickInterval = axis.postProcessTickInterval(axis.tickInterval);
		}
		
		// Before normalizing the tick interval, handle minimum tick interval. This applies only if tickInterval is not defined.
		if (!tickIntervalOption && axis.tickInterval < minTickIntervalOption) {
			axis.tickInterval = minTickIntervalOption;
		}

		// for linear axes, get magnitude and normalize the interval
		if (!isDatetimeAxis && !isLog) { // linear
			magnitude = math.pow(10, mathFloor(math.log(axis.tickInterval) / math.LN10));
			if (!tickIntervalOption) {
				axis.tickInterval = normalizeTickInterval(axis.tickInterval, null, magnitude, options);
			}
		}

		// get minorTickInterval
		axis.minorTickInterval = options.minorTickInterval === 'auto' && axis.tickInterval ?
				axis.tickInterval / 5 : options.minorTickInterval;

		// find the tick positions
		axis.tickPositions = tickPositions = options.tickPositions ?
			[].concat(options.tickPositions) : // Work on a copy (#1565)
			(tickPositioner && tickPositioner.apply(axis, [axis.min, axis.max]));
		if (!tickPositions) {
			if (isDatetimeAxis) {
				tickPositions = (axis.getNonLinearTimeTicks || getTimeTicks)(
					normalizeTimeTickInterval(axis.tickInterval, options.units),
					axis.min,
					axis.max,
					options.startOfWeek,
					axis.ordinalPositions,
					axis.closestPointRange,
					true
				);
			} else if (isLog) {
				tickPositions = axis.getLogTickPositions(axis.tickInterval, axis.min, axis.max);
			} else {
				tickPositions = axis.getLinearTickPositions(axis.tickInterval, axis.min, axis.max);
			}
			axis.tickPositions = tickPositions;
		}

		if (!isLinked) {

			// reset min/max or remove extremes based on start/end on tick
			var roundedMin = tickPositions[0],
				roundedMax = tickPositions[tickPositions.length - 1],
				minPointOffset = axis.minPointOffset || 0,
				singlePad;

			if (options.startOnTick) {
				axis.min = roundedMin;
			} else if (axis.min - minPointOffset > roundedMin) {
				tickPositions.shift();
			}

			if (options.endOnTick) {
				axis.max = roundedMax;
			} else if (axis.max + minPointOffset < roundedMax) {
				tickPositions.pop();
			}
			
			// When there is only one point, or all points have the same value on this axis, then min
			// and max are equal and tickPositions.length is 1. In this case, add some padding
			// in order to center the point, but leave it with one tick. #1337.
			if (tickPositions.length === 1) {
				singlePad = 0.001; // The lowest possible number to avoid extra padding on columns
				axis.min -= singlePad;
				axis.max += singlePad;
			}
		}
	},
	
	/**
	 * Set the max ticks of either the x and y axis collection
	 */
	setMaxTicks: function () {
		
		var chart = this.chart,
			maxTicks = chart.maxTicks || {},
			tickPositions = this.tickPositions,
			key = this._maxTicksKey = [this.xOrY, this.pos, this.len].join('-');
		
		if (!this.isLinked && !this.isDatetimeAxis && tickPositions && tickPositions.length > (maxTicks[key] || 0) && this.options.alignTicks !== false) {
			maxTicks[key] = tickPositions.length;
		}
		chart.maxTicks = maxTicks;
	},

	/**
	 * When using multiple axes, adjust the number of ticks to match the highest
	 * number of ticks in that group
	 */
	adjustTickAmount: function () {
		var axis = this,
			chart = axis.chart,
			key = axis._maxTicksKey,
			tickPositions = axis.tickPositions,
			maxTicks = chart.maxTicks;

		if (maxTicks && maxTicks[key] && !axis.isDatetimeAxis && !axis.categories && !axis.isLinked && axis.options.alignTicks !== false) { // only apply to linear scale
			var oldTickAmount = axis.tickAmount,
				calculatedTickAmount = tickPositions.length,
				tickAmount;

			// set the axis-level tickAmount to use below
			axis.tickAmount = tickAmount = maxTicks[key];

			if (calculatedTickAmount < tickAmount) {
				while (tickPositions.length < tickAmount) {
					tickPositions.push(correctFloat(
						tickPositions[tickPositions.length - 1] + axis.tickInterval
					));
				}
				axis.transA *= (calculatedTickAmount - 1) / (tickAmount - 1);
				axis.max = tickPositions[tickPositions.length - 1];

			}
			if (defined(oldTickAmount) && tickAmount !== oldTickAmount) {
				axis.isDirty = true;
			}
		}
	},

	/**
	 * Set the scale based on data min and max, user set min and max or options
	 *
	 */
	setScale: function () {
		var axis = this,
			stacks = axis.stacks,
			type,
			i,
			isDirtyData,
			isDirtyAxisLength;

		axis.oldMin = axis.min;
		axis.oldMax = axis.max;
		axis.oldAxisLength = axis.len;

		// set the new axisLength
		axis.setAxisSize();
		//axisLength = horiz ? axisWidth : axisHeight;
		isDirtyAxisLength = axis.len !== axis.oldAxisLength;

		// is there new data?
		each(axis.series, function (series) {
			if (series.isDirtyData || series.isDirty ||
					series.xAxis.isDirty) { // when x axis is dirty, we need new data extremes for y as well
				isDirtyData = true;
			}
		});
		
		// do we really need to go through all this?
		if (isDirtyAxisLength || isDirtyData || axis.isLinked || axis.forceRedraw ||
			axis.userMin !== axis.oldUserMin || axis.userMax !== axis.oldUserMax) {

			axis.forceRedraw = false;

			// get data extremes if needed
			axis.getSeriesExtremes();

			// get fixed positions based on tickInterval
			axis.setTickPositions();

			// record old values to decide whether a rescale is necessary later on (#540)
			axis.oldUserMin = axis.userMin;
			axis.oldUserMax = axis.userMax;

			// Mark as dirty if it is not already set to dirty and extremes have changed. #595.
			if (!axis.isDirty) {
				axis.isDirty = isDirtyAxisLength || axis.min !== axis.oldMin || axis.max !== axis.oldMax;
			}
		}
		
		
		// reset stacks
		if (!axis.isXAxis) {
			for (type in stacks) {
				for (i in stacks[type]) {
					stacks[type][i].cum = stacks[type][i].total;
				}
			}
		}
		
		// Set the maximum tick amount
		axis.setMaxTicks();
	},

	/**
	 * Set the extremes and optionally redraw
	 * @param {Number} newMin
	 * @param {Number} newMax
	 * @param {Boolean} redraw
	 * @param {Boolean|Object} animation Whether to apply animation, and optionally animation
	 *    configuration
	 * @param {Object} eventArguments 
	 *
	 */
	setExtremes: function (newMin, newMax, redraw, animation, eventArguments) {
		var axis = this,
			chart = axis.chart;

		redraw = pick(redraw, true); // defaults to true

		// Extend the arguments with min and max
		eventArguments = extend(eventArguments, {
			min: newMin,
			max: newMax
		});

		// Fire the event
		fireEvent(axis, 'setExtremes', eventArguments, function () { // the default event handler

			axis.userMin = newMin;
			axis.userMax = newMax;

			// Mark for running afterSetExtremes
			axis.isDirtyExtremes = true;

			// redraw
			if (redraw) {
				chart.redraw(animation);
			}
		});
	},
	
	/**
	 * Overridable method for zooming chart. Pulled out in a separate method to allow overriding
	 * in stock charts.
	 */
	zoom: function (newMin, newMax) {

		// Prevent pinch zooming out of range
		if (!this.allowZoomOutside) {
			if (newMin <= this.dataMin) {
				newMin = UNDEFINED;
			}
			if (newMax >= this.dataMax) {
				newMax = UNDEFINED;
			}
		}

		// In full view, displaying the reset zoom button is not required
		this.displayBtn = newMin !== UNDEFINED || newMax !== UNDEFINED;
		
		// Do it
		this.setExtremes(
			newMin,
			newMax,
			false, 
			UNDEFINED, 
			{ trigger: 'zoom' }
		);
		return true;
	},
	
	/**
	 * Update the axis metrics
	 */
	setAxisSize: function () {
		var chart = this.chart,
			options = this.options,
			offsetLeft = options.offsetLeft || 0,
			offsetRight = options.offsetRight || 0,
			horiz = this.horiz,
			width,
			height,
			top,
			left;

		// Expose basic values to use in Series object and navigator
		this.left = left = pick(options.left, chart.plotLeft + offsetLeft);
		this.top = top = pick(options.top, chart.plotTop);
		this.width = width = pick(options.width, chart.plotWidth - offsetLeft + offsetRight);
		this.height = height = pick(options.height, chart.plotHeight);
		this.bottom = chart.chartHeight - height - top;
		this.right = chart.chartWidth - width - left;

		// Direction agnostic properties
		this.len = mathMax(horiz ? width : height, 0); // mathMax fixes #905
		this.pos = horiz ? left : top; // distance from SVG origin
	},

	/**
	 * Get the actual axis extremes
	 */
	getExtremes: function () {
		var axis = this,
			isLog = axis.isLog;

		return {
			min: isLog ? correctFloat(lin2log(axis.min)) : axis.min,
			max: isLog ? correctFloat(lin2log(axis.max)) : axis.max,
			dataMin: axis.dataMin,
			dataMax: axis.dataMax,
			userMin: axis.userMin,
			userMax: axis.userMax
		};
	},

	/**
	 * Get the zero plane either based on zero or on the min or max value.
	 * Used in bar and area plots
	 */
	getThreshold: function (threshold) {
		var axis = this,
			isLog = axis.isLog;

		var realMin = isLog ? lin2log(axis.min) : axis.min,
			realMax = isLog ? lin2log(axis.max) : axis.max;
		
		if (realMin > threshold || threshold === null) {
			threshold = realMin;
		} else if (realMax < threshold) {
			threshold = realMax;
		}

		return axis.translate(threshold, 0, 1, 0, 1);
	},

	addPlotBand: function (options) {
		this.addPlotBandOrLine(options, 'plotBands');
	},
	
	addPlotLine: function (options) {
		this.addPlotBandOrLine(options, 'plotLines');
	},

	/**
	 * Add a plot band or plot line after render time
	 *
	 * @param options {Object} The plotBand or plotLine configuration object
	 */
	addPlotBandOrLine: function (options, coll) {
		var obj = new PlotLineOrBand(this, options).render(),
			userOptions = this.userOptions;

		// Add it to the user options for exporting and Axis.update
		if (coll) {
			userOptions[coll] = userOptions[coll] || [];
			userOptions[coll].push(options); 
		}
		
		this.plotLinesAndBands.push(obj); 
		
		return obj;
	},

	/**
	 * Render the tick labels to a preliminary position to get their sizes
	 */
	getOffset: function () {
		var axis = this,
			chart = axis.chart,
			renderer = chart.renderer,
			options = axis.options,
			tickPositions = axis.tickPositions,
			ticks = axis.ticks,
			horiz = axis.horiz,
			side = axis.side,
			invertedSide = chart.inverted ? [1, 0, 3, 2][side] : side,
			hasData,
			showAxis,
			titleOffset = 0,
			titleOffsetOption,
			titleMargin = 0,
			axisTitleOptions = options.title,
			labelOptions = options.labels,
			labelOffset = 0, // reset
			axisOffset = chart.axisOffset,
			clipOffset = chart.clipOffset,
			directionFactor = [-1, 1, 1, -1][side],
			n;
			
		// For reuse in Axis.render
		axis.hasData = hasData = (axis.hasVisibleSeries || (defined(axis.min) && defined(axis.max) && !!tickPositions));
		axis.showAxis = showAxis = hasData || pick(options.showEmpty, true);
		
		// Create the axisGroup and gridGroup elements on first iteration
		if (!axis.axisGroup) {
			axis.gridGroup = renderer.g('grid')
				.attr({ zIndex: options.gridZIndex || 1 })
				.add();
			axis.axisGroup = renderer.g('axis')
				.attr({ zIndex: options.zIndex || 2 })
				.add();
			axis.labelGroup = renderer.g('axis-labels')
				.attr({ zIndex: labelOptions.zIndex || 7 })
				.add();
		}

		if (hasData || axis.isLinked) {
			each(tickPositions, function (pos) {
				if (!ticks[pos]) {
					ticks[pos] = new Tick(axis, pos);
				} else {
					ticks[pos].addLabel(); // update labels depending on tick interval
				}

			});

			each(tickPositions, function (pos) {
				// left side must be align: right and right side must have align: left for labels
				if (side === 0 || side === 2 || { 1: 'left', 3: 'right' }[side] === labelOptions.align) {

					// get the highest offset
					labelOffset = mathMax(
						ticks[pos].getLabelSize(),
						labelOffset
					);
				}

			});

			if (axis.staggerLines) {
				labelOffset += (axis.staggerLines - 1) * 16;
			}

		} else { // doesn't have data
			for (n in ticks) {
				ticks[n].destroy();
				delete ticks[n];
			}
		}

		if (axisTitleOptions && axisTitleOptions.text && axisTitleOptions.enabled !== false) { 
			if (!axis.axisTitle) {
				axis.axisTitle = renderer.text(
					axisTitleOptions.text,
					0,
					0,
					axisTitleOptions.useHTML
				)
				.attr({
					zIndex: 7,
					rotation: axisTitleOptions.rotation || 0,
					align:
						axisTitleOptions.textAlign ||
						{ low: 'left', middle: 'center', high: 'right' }[axisTitleOptions.align]
				})
				.css(axisTitleOptions.style)
				.add(axis.axisGroup);
				axis.axisTitle.isNew = true;
			}

			if (showAxis) {
				titleOffset = axis.axisTitle.getBBox()[horiz ? 'height' : 'width'];
				titleMargin = pick(axisTitleOptions.margin, horiz ? 5 : 10);
				titleOffsetOption = axisTitleOptions.offset;
			}

			// hide or show the title depending on whether showEmpty is set
			axis.axisTitle[showAxis ? 'show' : 'hide']();
		}
		
		// handle automatic or user set offset
		axis.offset = directionFactor * pick(options.offset, axisOffset[side]);
		
		axis.axisTitleMargin =
			pick(titleOffsetOption,
				labelOffset + titleMargin +
				(side !== 2 && labelOffset && directionFactor * options.labels[horiz ? 'y' : 'x'])
			);

		axisOffset[side] = mathMax(
			axisOffset[side],
			axis.axisTitleMargin + titleOffset + directionFactor * axis.offset
		);
		clipOffset[invertedSide] = mathMax(clipOffset[invertedSide], options.lineWidth);

	},
	
	/**
	 * Get the path for the axis line
	 */
	getLinePath: function (lineWidth) {
		var chart = this.chart,
			opposite = this.opposite,
			offset = this.offset,
			horiz = this.horiz,
			lineLeft = this.left + (opposite ? this.width : 0) + offset,
			lineTop = chart.chartHeight - this.bottom - (opposite ? this.height : 0) + offset;
			
		this.lineTop = lineTop; // used by flag series
		if (!opposite) {
			lineWidth *= -1; // crispify the other way - #1480
		}

		return chart.renderer.crispLine([
				M,
				horiz ?
					this.left :
					lineLeft,
				horiz ?
					lineTop :
					this.top,
				L,
				horiz ?
					chart.chartWidth - this.right :
					lineLeft,
				horiz ?
					lineTop :
					chart.chartHeight - this.bottom
			], lineWidth);
	},
	
	/**
	 * Position the title
	 */
	getTitlePosition: function () {
		// compute anchor points for each of the title align options
		var horiz = this.horiz,
			axisLeft = this.left,
			axisTop = this.top,
			axisLength = this.len,
			axisTitleOptions = this.options.title,			
			margin = horiz ? axisLeft : axisTop,
			opposite = this.opposite,
			offset = this.offset,
			fontSize = pInt(axisTitleOptions.style.fontSize || 12),
			
			// the position in the length direction of the axis
			alongAxis = {
				low: margin + (horiz ? 0 : axisLength),
				middle: margin + axisLength / 2,
				high: margin + (horiz ? axisLength : 0)
			}[axisTitleOptions.align],
	
			// the position in the perpendicular direction of the axis
			offAxis = (horiz ? axisTop + this.height : axisLeft) +
				(horiz ? 1 : -1) * // horizontal axis reverses the margin
				(opposite ? -1 : 1) * // so does opposite axes
				this.axisTitleMargin +
				(this.side === 2 ? fontSize : 0);

		return {
			x: horiz ?
				alongAxis :
				offAxis + (opposite ? this.width : 0) + offset +
					(axisTitleOptions.x || 0), // x
			y: horiz ?
				offAxis - (opposite ? this.height : 0) + offset :
				alongAxis + (axisTitleOptions.y || 0) // y
		};
	},
	
	/**
	 * Render the axis
	 */
	render: function () {
		var axis = this,
			chart = axis.chart,
			renderer = chart.renderer,
			options = axis.options,
			isLog = axis.isLog,
			isLinked = axis.isLinked,
			tickPositions = axis.tickPositions,
			axisTitle = axis.axisTitle,
			stacks = axis.stacks,
			ticks = axis.ticks,
			minorTicks = axis.minorTicks,
			alternateBands = axis.alternateBands,
			stackLabelOptions = options.stackLabels,
			alternateGridColor = options.alternateGridColor,
			tickmarkOffset = axis.tickmarkOffset,
			lineWidth = options.lineWidth,
			linePath,
			hasRendered = chart.hasRendered,
			slideInTicks = hasRendered && defined(axis.oldMin) && !isNaN(axis.oldMin),
			hasData = axis.hasData,
			showAxis = axis.showAxis,
			from,
			to;

		// Mark all elements inActive before we go over and mark the active ones
		each([ticks, minorTicks, alternateBands], function (coll) {
			var pos;
			for (pos in coll) {
				coll[pos].isActive = false;
			}
		});

		// If the series has data draw the ticks. Else only the line and title
		if (hasData || isLinked) {

			// minor ticks
			if (axis.minorTickInterval && !axis.categories) {
				each(axis.getMinorTickPositions(), function (pos) {
					if (!minorTicks[pos]) {
						minorTicks[pos] = new Tick(axis, pos, 'minor');
					}

					// render new ticks in old position
					if (slideInTicks && minorTicks[pos].isNew) {
						minorTicks[pos].render(null, true);
					}

					minorTicks[pos].render(null, false, 1);
				});
			}

			// Major ticks. Pull out the first item and render it last so that
			// we can get the position of the neighbour label. #808.
			if (tickPositions.length) { // #1300
				each(tickPositions.slice(1).concat([tickPositions[0]]), function (pos, i) {
	
					// Reorganize the indices
					i = (i === tickPositions.length - 1) ? 0 : i + 1;
	
					// linked axes need an extra check to find out if
					if (!isLinked || (pos >= axis.min && pos <= axis.max)) {
	
						if (!ticks[pos]) {
							ticks[pos] = new Tick(axis, pos);
						}
	
						// render new ticks in old position
						if (slideInTicks && ticks[pos].isNew) {
							ticks[pos].render(i, true);
						}
	
						ticks[pos].render(i, false, 1);
					}
	
				});
				// In a categorized axis, the tick marks are displayed between labels. So
				// we need to add a tick mark and grid line at the left edge of the X axis.
				if (tickmarkOffset && axis.min === 0) {
					if (!ticks[-1]) {
						ticks[-1] = new Tick(axis, -1, null, true);
					}
					ticks[-1].render(-1);
				}
				
			}

			// alternate grid color
			if (alternateGridColor) {
				each(tickPositions, function (pos, i) {
					if (i % 2 === 0 && pos < axis.max) {
						if (!alternateBands[pos]) {
							alternateBands[pos] = new PlotLineOrBand(axis);
						}
						from = pos + tickmarkOffset; // #949
						to = tickPositions[i + 1] !== UNDEFINED ? tickPositions[i + 1] + tickmarkOffset : axis.max;
						alternateBands[pos].options = {
							from: isLog ? lin2log(from) : from,
							to: isLog ? lin2log(to) : to,
							color: alternateGridColor
						};
						alternateBands[pos].render();
						alternateBands[pos].isActive = true;
					}
				});
			}

			// custom plot lines and bands
			if (!axis._addedPlotLB) { // only first time
				each((options.plotLines || []).concat(options.plotBands || []), function (plotLineOptions) {
					axis.addPlotBandOrLine(plotLineOptions);
				});
				axis._addedPlotLB = true;
			}

		} // end if hasData

		// Remove inactive ticks
		each([ticks, minorTicks, alternateBands], function (coll) {
			var pos, 
				i,
				forDestruction = [],
				delay = globalAnimation ? globalAnimation.duration || 500 : 0,
				destroyInactiveItems = function () {
					i = forDestruction.length;
					while (i--) {
						// When resizing rapidly, the same items may be destroyed in different timeouts,
						// or the may be reactivated
						if (coll[forDestruction[i]] && !coll[forDestruction[i]].isActive) {
							coll[forDestruction[i]].destroy();
							delete coll[forDestruction[i]];
						}
					}
					
				};

			for (pos in coll) {

				if (!coll[pos].isActive) {
					// Render to zero opacity
					coll[pos].render(pos, false, 0);
					coll[pos].isActive = false;
					forDestruction.push(pos);
				}
			}

			// When the objects are finished fading out, destroy them
			if (coll === alternateBands || !chart.hasRendered || !delay) {
				destroyInactiveItems();
			} else if (delay) {
				setTimeout(destroyInactiveItems, delay);
			}
		});

		// Static items. As the axis group is cleared on subsequent calls
		// to render, these items are added outside the group.
		// axis line
		if (lineWidth) {
			linePath = axis.getLinePath(lineWidth);
			if (!axis.axisLine) {
				axis.axisLine = renderer.path(linePath)
					.attr({
						stroke: options.lineColor,
						'stroke-width': lineWidth,
						zIndex: 7
					})
					.add(axis.axisGroup);
			} else {
				axis.axisLine.animate({ d: linePath });
			}

			// show or hide the line depending on options.showEmpty
			axis.axisLine[showAxis ? 'show' : 'hide']();
		}

		if (axisTitle && showAxis) {
			
			axisTitle[axisTitle.isNew ? 'attr' : 'animate'](
				axis.getTitlePosition()
			);
			axisTitle.isNew = false;
		}

		// Stacked totals:
		if (stackLabelOptions && stackLabelOptions.enabled) {
			var stackKey, oneStack, stackCategory,
				stackTotalGroup = axis.stackTotalGroup;

			// Create a separate group for the stack total labels
			if (!stackTotalGroup) {
				axis.stackTotalGroup = stackTotalGroup =
					renderer.g('stack-labels')
						.attr({
							visibility: VISIBLE,
							zIndex: 6
						})
						.add();
			}

			// plotLeft/Top will change when y axis gets wider so we need to translate the
			// stackTotalGroup at every render call. See bug #506 and #516
			stackTotalGroup.translate(chart.plotLeft, chart.plotTop);

			// Render each stack total
			for (stackKey in stacks) {
				oneStack = stacks[stackKey];
				for (stackCategory in oneStack) {
					oneStack[stackCategory].render(stackTotalGroup);
				}
			}
		}
		// End stacked totals

		axis.isDirty = false;
	},

	/**
	 * Remove a plot band or plot line from the chart by id
	 * @param {Object} id
	 */
	removePlotBandOrLine: function (id) {
		var plotLinesAndBands = this.plotLinesAndBands,
			i = plotLinesAndBands.length;
		while (i--) {
			if (plotLinesAndBands[i].id === id) {
				plotLinesAndBands[i].destroy();
			}
		}
	},

	/**
	 * Update the axis title by options
	 */
	setTitle: function (newTitleOptions, redraw) {
		this.update({ title: newTitleOptions }, redraw);
	},

	/**
	 * Redraw the axis to reflect changes in the data or axis extremes
	 */
	redraw: function () {
		var axis = this,
			chart = axis.chart,
			pointer = chart.pointer;

		// hide tooltip and hover states
		if (pointer.reset) {
			pointer.reset(true);
		}

		// render the axis
		axis.render();

		// move plot lines and bands
		each(axis.plotLinesAndBands, function (plotLine) {
			plotLine.render();
		});

		// mark associated series as dirty and ready for redraw
		each(axis.series, function (series) {
			series.isDirty = true;
		});

	},

	/**
	 * Set new axis categories and optionally redraw
	 * @param {Array} categories
	 * @param {Boolean} redraw
	 */
	setCategories: function (categories, redraw) {
		this.update({ categories: categories }, redraw);
	},

	/**
	 * Destroys an Axis instance.
	 */
	destroy: function () {
		var axis = this,
			stacks = axis.stacks,
			stackKey;

		// Remove the events
		removeEvent(axis);

		// Destroy each stack total
		for (stackKey in stacks) {
			destroyObjectProperties(stacks[stackKey]);

			stacks[stackKey] = null;
		}

		// Destroy collections
		each([axis.ticks, axis.minorTicks, axis.alternateBands, axis.plotLinesAndBands], function (coll) {
			destroyObjectProperties(coll);
		});

		// Destroy local variables
		each(['stackTotalGroup', 'axisLine', 'axisGroup', 'gridGroup', 'labelGroup', 'axisTitle'], function (prop) {
			if (axis[prop]) {
				axis[prop] = axis[prop].destroy();
			}
		});
	}

	
}; // end Axis
<|MERGE_RESOLUTION|>--- conflicted
+++ resolved
@@ -525,70 +525,6 @@
 						seriesExtremes = series.getExtremes();
 						seriesDataMax = seriesExtremes.dataMax;
 						seriesDataMin = seriesExtremes.dataMin;
-
-<<<<<<< HEAD
-=======
-					// loop over the non-null y values and read them into a local array
-					for (i = 0; i < yDataLength; i++) {
-						x = xData[i];
-						y = yData[i];
-						
-						// Read stacked values into a stack based on the x value,
-						// the sign of y and the stack key. Stacking is also handled for null values (#739)
-						if (stacking) {
-							isNegative = y < threshold;
-							pointStack = isNegative ? negPointStack : posPointStack;
-							key = isNegative ? negKey : stackKey;
-
-							// Set the stack value and y for extremes
-							if (defined(pointStack[x])) { // we're adding to the stack
-								pointStack[x] = correctFloat(pointStack[x] + y);
-								y = [y, pointStack[x]]; // consider both the actual value and the stack (#1376)
-
-							} else { // it's the first point in the stack
-								pointStack[x] = y;
-							}
-
-							// add the series
-							if (!stacks[key]) {
-								stacks[key] = {};
-							}
-
-							// If the StackItem is there, just update the values,
-							// if not, create one first
-							if (!stacks[key][x]) {
-								stacks[key][x] = new StackItem(axis, axis.options.stackLabels, isNegative, x, stackOption, stacking);
-							}
-							stacks[key][x].setTotal(pointStack[x]);
-							stacks[key][x].touched = stacksTouched;
-						}
-						
-						// Handle non null values
-						if (y !== null && y !== UNDEFINED && (!axis.isLog || (y.length || y > 0))) {							
-
-							// general hook, used for Highstock compare values feature
-							if (hasModifyValue) {
-								y = series.modifyValue(y);
-							}
-
-							// For points within the visible range, including the first point outside the
-							// visible range, consider y extremes
-							if (series.getExtremesFromAll || cropped || ((xData[i + 1] || x) >= xExtremes.min && 
-								(xData[i - 1] || x) <= xExtremes.max)) {
-
-								j = y.length;
-								if (j) { // array, like ohlc or range data
-									while (j--) {
-										if (y[j] !== null) {
-											activeYData[activeCounter++] = y[j];
-										}
-									}
-								} else {
-									activeYData[activeCounter++] = y;
-								}
-							}
-						}
->>>>>>> f058c07a
 					}
 
 					// Get the dataMin and dataMax so far. If percentage is used, the min and max are
