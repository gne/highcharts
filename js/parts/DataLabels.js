--- conflicted
+++ resolved
@@ -197,16 +197,11 @@
 		plotX = pick(point.plotX, -9999),
 		plotY = pick(point.plotY, -9999),
 		bBox = dataLabel.getBBox(),
-<<<<<<< HEAD
 		fontSize,
 		baseline,
-=======
-		baseline = chart.renderer.fontMetrics(options.style.fontSize).b,
 		rotation = options.rotation,
 		normRotation,
 		negRotation,
-		align = options.align,
->>>>>>> e251c56b
 		rotCorr, // rotation correction
 		// Math.round for rounding errors (#2683), alignTo to allow column labels (#2700)
 		visible = this.visible && (point.series.forceDL || chart.isInsidePlot(plotX, Math.round(plotY), inverted) ||
