--- conflicted
+++ resolved
@@ -299,21 +299,12 @@
  * `nullFormat` can be applied only to series which support
  * displaying null points.
  *
-<<<<<<< HEAD
  * @see {@link https://jsfiddle.net/gh/get/library/pure/highcharts/highcharts/tree/master/samples/highcharts/plotoptions/series-datalabels-format/|Highmaps-Demo:}
  *      Format data label and tooltip for null point.
  *
  * @name Highcharts.DataLabelsOptionsObject#nullFormat
  * @type {string|boolean|undefined}
  * @since 7.1.0
-=======
- * @name Highcharts.DataLabelsOptionsObject#nullFormat
- * @default undefined
- * @since 7.1.0
- * @see {@link https://jsfiddle.net/gh/get/library/pure/highcharts/highcharts/tree/master/samples/highcharts/plotoptions/series-datalabels-format/|Highmaps-Demo:}
- *         Format data label and tooltip for null point.
- * @type {string|boolean}
->>>>>>> e2b28a84
  *//**
  * Callback JavaScript function that defines formatting for points
  * with the value of null. Works analogously to
@@ -321,21 +312,12 @@
  * `nullPointFormatter` can be applied only to series which support
  * displaying null points.
  *
-<<<<<<< HEAD
  * @see {@link https://jsfiddle.net/gh/get/library/pure/highcharts/highcharts/tree/master/samples/highcharts/plotoptions/series-datalabels-format/|Highmaps-Demo:}
  *      Format data label and tooltip for null point.
  *
  * @name Highcharts.DataLabelsOptionsObject#nullFormatter
  * @type {Highcharts.DataLabelsFormatterCallbackFunction|undefined}
  * @since 7.1.0
-=======
- * @name Highcharts.DataLabelsOptionsObject#nullFormatter
- * @default undefined
- * @since 7.1.0
- * @see {@link https://jsfiddle.net/gh/get/library/pure/highcharts/highcharts/tree/master/samples/highcharts/plotoptions/series-datalabels-format/|Highmaps-Demo:}
- *         Format data label and tooltip for null point.
- * @type {Highcharts.DataLabelsFormatterCallbackFunction|undefined}
->>>>>>> e2b28a84
  *//**
  * How to handle data labels that flow outside the plot area. The default is
  * `"justify"`, which aligns them inside the plot area. For columns and bars,
