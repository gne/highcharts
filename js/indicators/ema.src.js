
'use strict';

import H from '../parts/Globals.js';
import '../parts/Utilities.js';

var isArray = H.isArray,
    seriesType = H.seriesType,
    correctFloat = H.correctFloat;

/**
 * The EMA series type.
 *
 * @private
 * @class
 * @name Highcharts.seriesTypes.ema
 *
 * @augments Highcharts.Series
 */
seriesType('ema', 'sma',
    /**
     * Exponential moving average indicator (EMA). This series requires the
     * `linkedTo` option to be set.
     *
     * @sample stock/indicators/ema
     *         Exponential moving average indicator
     *
     * @extends      plotOptions.sma
     * @since        6.0.0
     * @product      highstock
     * @optionparent plotOptions.ema
     */
    {
        params: {
            /**
             * The point index which indicator calculations will base. For
             * example using OHLC data, index=2 means the indicator will be
             * calculated using Low values.
             *
             * By default index value used to be set to 0. Since Highstock 7
             * by default index is set to 3 which means that the ema
             * indicator will be calculated using Close values.
             */
            index: 3,
<<<<<<< HEAD
            period: 9
        }
    }, {
        accumulatePeriodPoints: function (
          period,
          index,
          yVal
        ) {
=======
            period: 14
        }
    }, {
        accumulatePeriodPoints: function (period, index, yVal) {
>>>>>>> aa967c07
            var sum = 0,
                i = 0,
                y = 0;
            while (i < period) {
                y = index < 0 ? yVal[i] : yVal[i][index];
                sum = sum + y;
                i++;
            }

            return sum;
        },
<<<<<<< HEAD
        calculateEma: function (
          xVal,
          yVal,
          i,
          EMApercent,
          calEMA,
          index,
          SMA
      ) {
=======
        calculateEma: function (xVal, yVal, i, EMApercent, calEMA, index, SMA) {
>>>>>>> aa967c07
            var x = xVal[i - 1],
                yValue = index < 0 ? yVal[i - 1] : yVal[i - 1][index],
                y;

            y = calEMA === undefined ?
              SMA : correctFloat((yValue * EMApercent) +
              (calEMA * (1 - EMApercent)));

            return [x, y];
        },
        getValues: function (series, params) {
            var period = params.period,
                xVal = series.xData,
                yVal = series.yData,
                yValLen = yVal ? yVal.length : 0,
                EMApercent = 2 / (period + 1),
                sum = 0,
                EMA = [],
                xData = [],
                yData = [],
                index = -1,
                SMA = 0,
                calEMA,
                EMAPoint,
                i;

            // Check period, if bigger than points length, skip
            if (yValLen < period) {
                return false;
            }

            // Switch index for OHLC / Candlestick / Arearange
            if (isArray(yVal[0])) {
                index = params.index ? params.index : 0;
            }

            // Accumulate first N-points
            sum = this.accumulatePeriodPoints(
              period,
              index,
              yVal
            );

            // first point
            SMA = sum / period;

            // Calculate value one-by-one for each period in visible data
            for (i = period; i < yValLen + 1; i++) {
                EMAPoint = this.calculateEma(
                      xVal,
                      yVal,
                      i,
                      EMApercent,
                      calEMA,
                      index,
                      SMA
                  );
                EMA.push(EMAPoint);
                xData.push(EMAPoint[0]);
                yData.push(EMAPoint[1]);
                calEMA = EMAPoint[1];
            }

            return {
                values: EMA,
                xData: xData,
                yData: yData
            };
        }
    });

/**
 * A `EMA` series. If the [type](#series.ema.type) option is not
 * specified, it is inherited from [chart.type](#chart.type).
 *
 * @extends   series,plotOptions.ema
 * @since     6.0.0
 * @excluding data, dataParser, dataURL
 * @product   highstock
 * @apioption series.ema
 */

/**
 * @extends   series.sma.data
 * @since     6.0.0
 * @product   highstock
 * @apioption series.ema.data
 */<|MERGE_RESOLUTION|>--- conflicted
+++ resolved
@@ -17,140 +17,130 @@
  *
  * @augments Highcharts.Series
  */
-seriesType('ema', 'sma',
-    /**
-     * Exponential moving average indicator (EMA). This series requires the
-     * `linkedTo` option to be set.
-     *
-     * @sample stock/indicators/ema
-     *         Exponential moving average indicator
-     *
-     * @extends      plotOptions.sma
-     * @since        6.0.0
-     * @product      highstock
-     * @optionparent plotOptions.ema
-     */
-    {
-        params: {
-            /**
-             * The point index which indicator calculations will base. For
-             * example using OHLC data, index=2 means the indicator will be
-             * calculated using Low values.
-             *
-             * By default index value used to be set to 0. Since Highstock 7
-             * by default index is set to 3 which means that the ema
-             * indicator will be calculated using Close values.
-             */
-            index: 3,
-<<<<<<< HEAD
-            period: 9
+seriesType('ema', 'sma'
+
+/**
+ * Exponential moving average indicator (EMA). This series requires the
+ * `linkedTo` option to be set.
+ *
+ * @sample stock/indicators/ema
+ *         Exponential moving average indicator
+ *
+ * @extends      plotOptions.sma
+ * @since        6.0.0
+ * @product      highstock
+ * @optionparent plotOptions.ema
+ */
+, {
+    params: {
+        /**
+         * The point index which indicator calculations will base. For
+         * example using OHLC data, index=2 means the indicator will be
+         * calculated using Low values.
+         *
+         * By default index value used to be set to 0. Since Highstock 7
+         * by default index is set to 3 which means that the ema
+         * indicator will be calculated using Close values.
+         */
+        index: 3,
+        period: 9 // @merge 14 in v6.2
+    }
+}, {
+    accumulatePeriodPoints: function (
+        period,
+        index,
+        yVal
+    ) {
+        var sum = 0,
+            i = 0,
+            y = 0;
+        while (i < period) {
+            y = index < 0 ? yVal[i] : yVal[i][index];
+            sum = sum + y;
+            i++;
         }
-    }, {
-        accumulatePeriodPoints: function (
-          period,
-          index,
-          yVal
-        ) {
-=======
-            period: 14
+
+        return sum;
+    },
+    calculateEma: function (
+        xVal,
+        yVal,
+        i,
+        EMApercent,
+        calEMA,
+        index,
+        SMA
+    ) {
+        var x = xVal[i - 1],
+            yValue = index < 0 ? yVal[i - 1] : yVal[i - 1][index],
+            y;
+
+        y = calEMA === undefined ?
+            SMA : correctFloat((yValue * EMApercent) +
+            (calEMA * (1 - EMApercent)));
+
+        return [x, y];
+    },
+    getValues: function (series, params) {
+        var period = params.period,
+            xVal = series.xData,
+            yVal = series.yData,
+            yValLen = yVal ? yVal.length : 0,
+            EMApercent = 2 / (period + 1),
+            sum = 0,
+            EMA = [],
+            xData = [],
+            yData = [],
+            index = -1,
+            SMA = 0,
+            calEMA,
+            EMAPoint,
+            i;
+
+        // Check period, if bigger than points length, skip
+        if (yValLen < period) {
+            return false;
         }
-    }, {
-        accumulatePeriodPoints: function (period, index, yVal) {
->>>>>>> aa967c07
-            var sum = 0,
-                i = 0,
-                y = 0;
-            while (i < period) {
-                y = index < 0 ? yVal[i] : yVal[i][index];
-                sum = sum + y;
-                i++;
-            }
 
-            return sum;
-        },
-<<<<<<< HEAD
-        calculateEma: function (
-          xVal,
-          yVal,
-          i,
-          EMApercent,
-          calEMA,
-          index,
-          SMA
-      ) {
-=======
-        calculateEma: function (xVal, yVal, i, EMApercent, calEMA, index, SMA) {
->>>>>>> aa967c07
-            var x = xVal[i - 1],
-                yValue = index < 0 ? yVal[i - 1] : yVal[i - 1][index],
-                y;
+        // Switch index for OHLC / Candlestick / Arearange
+        if (isArray(yVal[0])) {
+            index = params.index ? params.index : 0;
+        }
 
-            y = calEMA === undefined ?
-              SMA : correctFloat((yValue * EMApercent) +
-              (calEMA * (1 - EMApercent)));
+        // Accumulate first N-points
+        sum = this.accumulatePeriodPoints(
+            period,
+            index,
+            yVal
+        );
 
-            return [x, y];
-        },
-        getValues: function (series, params) {
-            var period = params.period,
-                xVal = series.xData,
-                yVal = series.yData,
-                yValLen = yVal ? yVal.length : 0,
-                EMApercent = 2 / (period + 1),
-                sum = 0,
-                EMA = [],
-                xData = [],
-                yData = [],
-                index = -1,
-                SMA = 0,
-                calEMA,
-                EMAPoint,
-                i;
+        // first point
+        SMA = sum / period;
 
-            // Check period, if bigger than points length, skip
-            if (yValLen < period) {
-                return false;
-            }
+        // Calculate value one-by-one for each period in visible data
+        for (i = period; i < yValLen + 1; i++) {
+            EMAPoint = this.calculateEma(
+                    xVal,
+                    yVal,
+                    i,
+                    EMApercent,
+                    calEMA,
+                    index,
+                    SMA
+                );
+            EMA.push(EMAPoint);
+            xData.push(EMAPoint[0]);
+            yData.push(EMAPoint[1]);
+            calEMA = EMAPoint[1];
+        }
 
-            // Switch index for OHLC / Candlestick / Arearange
-            if (isArray(yVal[0])) {
-                index = params.index ? params.index : 0;
-            }
-
-            // Accumulate first N-points
-            sum = this.accumulatePeriodPoints(
-              period,
-              index,
-              yVal
-            );
-
-            // first point
-            SMA = sum / period;
-
-            // Calculate value one-by-one for each period in visible data
-            for (i = period; i < yValLen + 1; i++) {
-                EMAPoint = this.calculateEma(
-                      xVal,
-                      yVal,
-                      i,
-                      EMApercent,
-                      calEMA,
-                      index,
-                      SMA
-                  );
-                EMA.push(EMAPoint);
-                xData.push(EMAPoint[0]);
-                yData.push(EMAPoint[1]);
-                calEMA = EMAPoint[1];
-            }
-
-            return {
-                values: EMA,
-                xData: xData,
-                yData: yData
-            };
-        }
-    });
+        return {
+            values: EMA,
+            xData: xData,
+            yData: yData
+        };
+    }
+});
 
 /**
  * A `EMA` series. If the [type](#series.ema.type) option is not
