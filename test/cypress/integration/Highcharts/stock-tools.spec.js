--- conflicted
+++ resolved
@@ -50,131 +50,15 @@
     });
 });
 
-<<<<<<< HEAD
-describe('Popup for the pivot point indicator and the selection box, #15497.', () => {
-    beforeEach(() => {
-        cy.viewport(1000, 800);
-=======
 describe('Adding custom indicator on a separate axis through indicator popup, #15804.', () => {
     beforeEach(() => {
         cy.viewport(1000, 500);
->>>>>>> a04cfc3d
     });
 
     before(() => {
         cy.visit('/stock/demo/stock-tools-gui');
     });
 
-<<<<<<< HEAD
-    it('Popup for the Pivot Point indicator should contain a selection box for the algorithm, #15497.', () => {
-        cy.openIndicators();
-
-        cy.get('.highcharts-indicator-list')
-            .eq(27)
-            .click(); // Pivot Point
-
-        cy.contains('label', 'Algorithm')            
-            .should('be.visible');
-
-        cy.get('select[name="highcharts-params.algorithm-type-pivotpoints"]')
-            .should('be.visible')
-            .select('fibonacci');
-        cy.get('.highcharts-popup-rhs-col')
-            .children('.highcharts-popup button')
-            .eq(0)
-            .click(); // Add indicator with fibonacci algorythm.
-    });
-
-    it('Two indicators with different algorithms should have different points, #15497.', () => {
-        cy.openIndicators();
-
-        cy.get('.highcharts-indicator-list')
-            .eq(27)
-            .click(); // Pivot Point
-
-        cy.get('.highcharts-popup-rhs-col')
-            .children('.highcharts-popup button')
-            .eq(0)
-            .click(); // Add indicator with standard algorythm.
-
-        cy.chart().should(chart =>
-            assert.notStrictEqual(
-                chart.series[2].points[0].R3,
-                chart.series[3].points[0].R3
-            )
-        );
-    });
-
-    it('Changing the algorithm to the same as the second series should result in identical points, #15497.', () => {
-        cy.openIndicators();
-
-        cy.get('.highcharts-tab-item')
-            .eq(1)
-            .click(); // Open EDIT bookmark.
-
-        cy.get('select[name="highcharts-params.algorithm-type-pivotpoints"]')
-            .should('have.value', 'fibonacci')
-            .select('standard');
-
-        cy.get('.highcharts-popup-rhs-col')
-            .children('.highcharts-popup button')
-            .eq(1)
-            .click();
-
-        cy.chart().should(chart =>
-            assert.strictEqual(
-                chart.series[2].points[0].R3,
-                chart.series[3].points[0].R3
-            )
-        );
-    });
-
-    it('Series and volume in the indicator popup should have a dropdown with series to choose from, #15497. ', () => {
-        cy.openIndicators();
-
-        cy.get('.highcharts-indicator-list')
-            .eq(2)
-            .click(); // Accumulation/Distribution
-
-        cy.get('#highcharts-select-series')
-            .select('aapl-ohlc')
-            .select('aapl-volume')
-
-        cy.get('#highcharts-select-volume')
-            .select('aapl-ohlc')
-            .select('aapl-volume')
-    });
-
-    it(
-        'In the case of indicators where parameters are declared in array, inputs should nott be duplicated. #15497. ',
-        () => {
-        cy.openIndicators();
-
-        cy.get('.highcharts-indicator-list')
-            .eq(34)
-            .click(); // Stochastic
-        
-        cy.get('input[name="highcharts-stochastic-0"]')
-            .should('have.value', '14');
-        cy.get('input[name="highcharts-stochastic-1"]')
-            .should('have.value', '3');
-        cy.get('input[name="highcharts-stochastic-periods"]')
-            .should('not.exist');
-
-         cy.get('.highcharts-popup-rhs-col')
-            .children('.highcharts-popup button')
-            .eq(0)
-            .click(); // Add indicator.
-
-        cy.openIndicators();
-        cy.get('.highcharts-indicator-list')
-            .eq(34)
-            .click(); // Stochastic
-        cy.get('input[name="highcharts-stochastic-0"]')
-            .eq(0)
-            .clear()
-            .type('20');
-=======
     it('#15730: Should close popup after hiding annotation', () => {
         // Add custom indicator which should use another axis.
         cy.window().then((win) => {
@@ -199,27 +83,133 @@
         cy.get('.highcharts-indicator-list')
             .contains('CUSTOMINDICATORBASEDONRSI')
             .click();
-
->>>>>>> a04cfc3d
-        cy.get('.highcharts-popup-rhs-col')
-            .children('.highcharts-popup button')
-            .eq(0)
-            .click(); // Add indicator.
-<<<<<<< HEAD
-
-        cy.chart().should(chart =>
-            assert.notStrictEqual(
-                chart.series[3].points[0].x,
-                chart.series[4].points[0].x,
-                'With diferent periods, indicators should start from diferent place.'
-=======
+        cy.addIndicator();
+
         cy.chart().should(chart =>
             assert.strictEqual(
                 chart.yAxis.length,
                 4,
                 `After adding a custom indicator that is based on other oscillators,
                 another axis should be added.`
->>>>>>> a04cfc3d
+            )
+        );
+    });
+});
+
+describe('Popup for the pivot point indicator and the selection box, #15497.', () => {
+    beforeEach(() => {
+        cy.viewport(1000, 800);
+    });
+
+    before(() => {
+        cy.visit('/stock/demo/stock-tools-gui');
+    });
+
+    it('Popup for the Pivot Point indicator should contain a selection box for the algorithm, #15497.', () => {
+        cy.openIndicators();
+
+        cy.get('.highcharts-indicator-list')
+            .contains('Pivot Points')
+            .click();
+
+        cy.contains('label', 'Algorithm')            
+            .should('be.visible');
+
+        cy.get('select[name="highcharts-params.algorithm-type-pivotpoints"]')
+            .should('be.visible')
+            .select('fibonacci');
+        cy.addIndicator(); // Add indicator with fibonacci algorythm.
+    });
+
+    it('Two indicators with different algorithms should have different points, #15497.', () => {
+        cy.openIndicators();
+
+        cy.get('.highcharts-indicator-list')
+            .contains('Pivot Points')
+            .click();
+
+        cy.addIndicator(); // Add indicator with standard algorythm.
+
+        cy.chart().should(chart =>
+            assert.notStrictEqual(
+                chart.series[2].points[0].R3,
+                chart.series[3].points[0].R3
+            )
+        );
+    });
+
+    it('Changing the algorithm to the same as the second series should result in identical points, #15497.', () => {
+        cy.openIndicators();
+
+        cy.get('.highcharts-tab-item')
+            .eq(1)
+            .click(); // Open EDIT bookmark.
+
+        cy.get('select[name="highcharts-params.algorithm-type-pivotpoints"]')
+            .should('have.value', 'fibonacci')
+            .select('standard');
+
+        cy.get('.highcharts-popup-rhs-col')
+            .children('.highcharts-popup button')
+            .eq(1)
+            .click();
+
+        cy.chart().should(chart =>
+            assert.strictEqual(
+                chart.series[2].points[0].R3,
+                chart.series[3].points[0].R3
+            )
+        );
+    });
+
+    it('Series and volume in the indicator popup should have a dropdown with series to choose from, #15497. ', () => {
+        cy.openIndicators();
+
+        cy.get('.highcharts-indicator-list')
+            .contains('Accumulation/Distribution')
+            .click();
+
+        cy.get('#highcharts-select-series')
+            .select('aapl-ohlc')
+            .select('aapl-volume')
+
+        cy.get('#highcharts-select-volume')
+            .select('aapl-ohlc')
+            .select('aapl-volume')
+    });
+
+    it(
+        'In the case of indicators where parameters are declared in array, inputs should nott be duplicated. #15497. ',
+        () => {
+        cy.openIndicators();
+
+        cy.get('.highcharts-indicator-list')
+            .eq(34)
+            .click(); // Stochastic
+
+        cy.get('input[name="highcharts-stochastic-0"]')
+            .should('have.value', '14');
+        cy.get('input[name="highcharts-stochastic-1"]')
+            .should('have.value', '3');
+        cy.get('input[name="highcharts-stochastic-periods"]')
+            .should('not.exist');
+        cy.addIndicator();
+
+        cy.openIndicators();
+        cy.get('.highcharts-indicator-list')
+            .contains('Stochastic')
+            .click();
+        cy.get('input[name="highcharts-stochastic-0"]')
+            .eq(0)
+            .clear()
+            .type('20');
+        cy.addIndicator()
+
+        cy.chart().should(chart =>
+            assert.notStrictEqual(
+                chart.series[3].points[0].x,
+                chart.series[4].points[0].x,
+                'With diferent periods, indicators should start from diferent place.'
             )
         );
     });
