--- conflicted
+++ resolved
@@ -93,11 +93,7 @@
     "semver": "^5.6.0",
     "semver-sort": "0.0.4",
     "taffydb": "^2.7.3",
-<<<<<<< HEAD
-    "typescript": "^3.3.3",
-=======
     "typescript": "latest",
->>>>>>> dd06b3a8
     "vinyl-ftp": "^0.6.1",
     "webpack": "^1.15.0",
     "xml2js": "^0.4.19",
