--- conflicted
+++ resolved
@@ -8,10 +8,7 @@
     "url": "https://github.com/highslide-software/highcharts.com.git"
   },
   "devDependencies": {
-<<<<<<< HEAD
-=======
     "browserify": "^12.0.1",
->>>>>>> 5e5634b7
     "colors": "~1.1.2",
     "grunt": "^0.4.5",
     "grunt-jslint": "^1.1.12",
