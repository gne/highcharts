--- conflicted
+++ resolved
@@ -49,14 +49,9 @@
     "@octokit/rest": "^18.10.0",
     "@types/jquery": "^3.5.6",
     "@types/qunit": "^2.11.2",
-<<<<<<< HEAD
     "@types/sass": "^1.43.0",
-    "@typescript-eslint/eslint-plugin": "^2.34.0",
-    "@typescript-eslint/parser": "^2.34.0",
-=======
     "@typescript-eslint/eslint-plugin": "^5.3.0",
     "@typescript-eslint/parser": "^5.3.0",
->>>>>>> ffc7ed44
     "aws-sdk": "^2.981.0",
     "browserify": "^17.0.0",
     "colors": "^1.4.0",
