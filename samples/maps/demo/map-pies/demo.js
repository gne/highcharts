--- conflicted
+++ resolved
@@ -1,140 +1,7 @@
-<<<<<<< HEAD
-const data = [
-        // state, demVotes, repVotes, libVotes, grnVotes, sumVotes, winner, offset config for pies
-        ['Alabama', 729547, 1318255, 44467, 9391, 2101660, -1],
-        ['Alaska', 116454, 163387, 18725, 5735, 304301, -1],
-        ['Arizona', 1161167, 1252401, 106327, 34345, 2554240, -1],
-        ['Arkansas', 380494, 684782, 29829, 9473, 1104578, -1],
-        ['California', 8577206, 4390272, 467370, 271047, 13705895, 1, { lon: -1, drawConnector: false }],
-        ['Colorado', 1338870, 1202484, 144121, 38437, 2723912, 1],
-        ['Connecticut', 897572, 673215, 48676, 22841, 1642304, 1, { lat: -1.5, lon: 1 }],
-        ['Delaware', 235603, 185127, 14757, 6103, 441590, 1, { lat: -1.3, lon: 2 }],
-        ['District of Columbia', 282830, 12723, 4906, 4258, 304717, 1, { lat: -2, lon: 2 }],
-        ['Florida', 4504975, 4617886, 207043, 64399, 9394303, -1],
-        ['Georgia', 1877963, 2089104, 125306, 0, 4092373, -1],
-        ['Hawaii', 266891, 128847, 15954, 12737, 424429, 1, { lat: -0.5, lon: 0.5, drawConnector: false }],
-        ['Idaho', 189765, 409055, 28331, 8496, 635647, -1],
-        ['Illinois', 2977498, 2118179, 208682, 74112, 5378471, 1],
-        ['Indiana', 1039126, 1557286, 133993, 7841, 2738246, -1],
-        ['Iowa', 653669, 800983, 59186, 11479, 1525317, -1],
-        ['Kansas', 427005, 671018, 55406, 23506, 1176935, -1],
-        ['Kentucky', 628854, 1202971, 53752, 13913, 1899490, -1],
-        ['Louisiana', 780154, 1178638, 37978, 14031, 2010801, -1],
-        ['Maine', 352156, 332418, 37578, 13995, 736147, 1],
-        ['Maryland', 1502820, 878615, 78225, 33380, 2493040, 1, { lon: 0.6, drawConnector: false }],
-        ['Massachusetts', 1995196, 1090893, 138018, 47661, 3271768, 1, { lon: 3 }],
-        ['Michigan', 2268839, 2279543, 172136, 51463, 4771981, -1],
-        ['Minnesota', 1367716, 1322951, 112972, 36985, 2840624, 1, { lon: -1, drawConnector: false }],
-        ['Mississippi', 462127, 678284, 14411, 3595, 1158417, -1],
-        ['Missouri', 1054889, 1585753, 96404, 25086, 2762132, -1],
-        ['Montana', 174281, 273879, 28036, 7868, 484064, -1],
-        ['Nebraska', 273185, 485372, 38746, 8337, 805640, -1],
-        ['Nevada', 539260, 512058, 37384, 0, 1088702, 1],
-        ['New Hampshire', 348526, 345790, 30694, 6465, 731475, 1],
-        ['New Jersey', 1967444, 1509688, 72143, 37131, 3586406, 1, { lat: -1, lon: 1.2 }],
-        ['New Mexico', 380923, 316134, 74544, 9797, 781398, 1],
-        ['New York', 4145376, 2638135, 162273, 100110, 7045894, 1],
-        ['North Carolina', 2169496, 2345235, 130021, 1038, 4645790, -1],
-        ['North Dakota', 93758, 216794, 21434, 378, 332364, -1],
-        ['Ohio', 2320596, 2776683, 174266, 44310, 5315855, -1],
-        ['Oklahoma', 420375, 949136, 83481, 0, 1452992, -1],
-        ['Oregon', 991580, 774080, 93875, 49247, 1908782, 1],
-        ['Pennsylvania', 2874136, 2945302, 144826, 49334, 6013598, -1],
-        ['Rhode Island', 227062, 166454, 14700, 6171, 414387, 1, { lat: -0.7, lon: 1.7 }],
-        ['South Carolina', 855373, 1155389, 49204, 13034, 2073000, -1],
-        ['South Dakota', 117442, 227701, 20845, 0, 365988, -1],
-        ['Tennessee', 868853, 1519926, 70286, 15952, 2475017, -1],
-        ['Texas', 3877868, 4685047, 283492, 71558, 8917965, -1],
-        ['Utah', 222858, 375006, 39608, 7695, 645167, -1],
-        ['Vermont', 178573, 95369, 10078, 6758, 290778, 1, { lat: 2 }],
-        ['Virginia', 1981473, 1769443, 118274, 27638, 3896828, 1],
-        ['Washington', 1727840, 1210370, 160356, 57571, 3156137, 1],
-        ['West Virginia', 187519, 486304, 22958, 8016, 704797, -1],
-        ['Wisconsin', 1382947, 1407028, 106470, 31016, 2927461, -1],
-        ['Wyoming', 55973, 174419, 13287, 2515, 246194, -1]
-    ],
-    demColor = 'rgba(74,131,240,0.80)',
-    repColor = 'rgba(220,71,71,0.80)',
-    libColor = 'rgba(240,190,50,0.80)',
-    grnColor = 'rgba(90,200,90,0.80)';
-=======
 (async () => {
-
     const mapData = await fetch(
         'https://code.highcharts.com/mapdata/countries/us/us-all.topo.json'
     ).then(response => response.json());
-
-    // New map-pie series type that also allows lat/lon as center option.
-    // Also adds a sizeFormatter option to the series, to allow dynamic sizing
-    // of the pies.
-    Highcharts.seriesType('mappie', 'pie', {
-        center: null, // Can't be array by default anymore
-        states: {
-            hover: {
-                halo: {
-                    size: 5
-                }
-            }
-        },
-        linkedMap: null, // id of linked map
-        dataLabels: {
-            enabled: false
-        }
-    }, {
-        init: function () {
-            Highcharts.Series.prototype.init.apply(this, arguments);
-            // Respond to zooming and dragging the base map
-            Highcharts.addEvent(this.chart.mapView, 'afterSetView', () => {
-                this.isDirty = true;
-            });
-        },
-        render: function () {
-            const series = this,
-                chart = series.chart,
-                linkedSeries = chart.get(series.options.linkedMap);
-            Highcharts.seriesTypes.pie.prototype.render.apply(
-                series,
-                arguments
-            );
-            if (series.group && linkedSeries && linkedSeries.is('map')) {
-                series.group.add(linkedSeries.group);
-            }
-        },
-        getCenter: function () {
-            const options = this.options,
-                chart = this.chart,
-                slicingRoom = 2 * (options.slicedOffset || 0);
-            if (!options.center) {
-                options.center = [null, null]; // Do the default here instead
-            }
-            // Handle lat/lon support
-            if (options.center.lat !== undefined) {
-                const projectedPos = chart.fromLatLonToPoint(options.center),
-                    pixelPos = chart.mapView.projectedUnitsToPixels(
-                        projectedPos
-                    );
-
-                options.center = [pixelPos.x, pixelPos.y];
-            }
-            // Handle dynamic size
-            if (options.sizeFormatter) {
-                options.size = options.sizeFormatter.call(this);
-            }
-            // Call parent function
-            const result = Highcharts.seriesTypes.pie.prototype.getCenter
-                .call(this);
-            // Must correct for slicing room to get exact pixel pos
-            result[0] -= slicingRoom;
-            result[1] -= slicingRoom;
-            return result;
-        },
-        translate: function (p) {
-            this.options.center = this.userOptions.center;
-            this.center = this.getCenter();
-            return Highcharts.seriesTypes.pie.prototype.translate.call(this, p);
-        }
-    });
-
 
     const data = [
             // state, demVotes, repVotes, libVotes, grnVotes, sumVotes, winner, offset config for pies
@@ -194,7 +61,6 @@
         repColor = 'rgba(220,71,71,0.80)',
         libColor = 'rgba(240,190,50,0.80)',
         grnColor = 'rgba(90,200,90,0.80)';
->>>>>>> be9e354d
 
 
     // Compute max votes to find relative sizes of bubbles
@@ -206,15 +72,13 @@
             text: 'USA 2016 Presidential Election Results'
         },
 
-<<<<<<< HEAD
-    mapNavigation: {
-        enabled: true
-    },
-=======
-        chart: {
-            animation: false // Disable animation, especially for zooming
-        },
->>>>>>> be9e354d
+        mapNavigation: {
+            enabled: true
+        },
+
+        // chart: {
+        //     animation: false // Disable animation, especially for zooming
+        // },
 
         colorAxis: {
             dataClasses: [{
@@ -240,93 +104,27 @@
             }]
         },
 
-<<<<<<< HEAD
-    // Default options for the pies
-    plotOptions: {
-        pie: {
-            borderColor: 'rgba(255,255,255,0.4)',
-            borderWidth: 1,
-            dataLabels: {
-                enabled: false
-            },
-            states: {
-                hover: {
-                    halo: {
-                        size: 5
-                    }
-                }
-            },
-            tooltip: {
-                headerFormat: ''
-            }
-        }
-    },
-=======
-        mapNavigation: {
-            enabled: true
-        },
-        // Limit zoom range
-        yAxis: {
-            minRange: 2300
-        },
->>>>>>> be9e354d
-
-        tooltip: {
-<<<<<<< HEAD
-            headerFormat: '',
-            pointFormatter() {
-                const hoverVotes = this.hoverVotes; // Used by pie only
-                return '<b>' + this.id + ' votes</b><br/>' +
-                    [
-                        ['Democrats', this.demVotes, demColor],
-                        ['Republicans', this.repVotes, repColor],
-                        ['Libertarians', this.libVotes, libColor],
-                        ['Green', this.grnVotes, grnColor]
-                    ]
-                        .sort((a, b) => b[1] - a[1]) // Sort tooltip by most votes
-                        .map(line => '<span style="color:' + line[2] +
-                            // Colorized bullet
-                            '">\u25CF</span> ' +
-                            // Party and votes
-                            (line[0] === hoverVotes ? '<b>' : '') +
-                            line[0] + ': ' +
-                            Highcharts.numberFormat(line[1], 0) +
-                            (line[0] === hoverVotes ? '</b>' : '') +
-                            '<br/>')
-                        .join('') +
-                    '<hr/>Total: ' + Highcharts.numberFormat(this.sumVotes, 0);
-=======
-            useHTML: true
-        },
-
         // Default options for the pies
         plotOptions: {
-            mappie: {
+            pie: {
                 borderColor: 'rgba(255,255,255,0.4)',
                 borderWidth: 1,
+                dataLabels: {
+                    enabled: false
+                },
+                states: {
+                    hover: {
+                        halo: {
+                            size: 5
+                        }
+                    }
+                },
                 tooltip: {
                     headerFormat: ''
                 }
->>>>>>> be9e354d
             }
         },
 
-<<<<<<< HEAD
-// When clicking legend items, also toggle connectors and pies
-chart.legend.allItems.forEach(item => {
-    const setVisible = item.setVisible;
-    item.setVisible = function () {
-        const legendItem = this;
-        setVisible.call(legendItem);
-        chart.series[0].points.forEach(point => {
-            if (
-                chart.colorAxis[0].dataClasses[point.dataClass].name ===
-                legendItem.name
-            ) {
-                // Find this state's pie and set visibility
-                Highcharts.find(chart.series, item => item.name === point.id)
-                    .setVisible(legendItem.visible, false);
-=======
         series: [{
             mapData,
             data: data,
@@ -338,7 +136,7 @@
                 'sumVotes', 'value', 'pieOffset'],
             tooltip: {
                 headerFormat: '',
-                pointFormatter: function () {
+                pointFormatter() {
                     const hoverVotes = this.hoverVotes; // Used by pie only
                     return '<b>' + this.id + ' votes</b><br/>' +
                         [
@@ -347,26 +145,20 @@
                             ['Libertarians', this.libVotes, libColor],
                             ['Green', this.grnVotes, grnColor]
                         ]
-                            .sort(function (a, b) {
-                                // Sort tooltip by most votes
-                                return b[1] - a[1];
-                            })
-                            .map(function (line) {
-                                return '<span style="color:' + line[2] +
-                                    // Colorized bullet
-                                    '">\u25CF</span> ' +
-                                    // Party and votes
-                                    (line[0] === hoverVotes ? '<b>' : '') +
-                                    line[0] + ': ' +
-                                    Highcharts.numberFormat(line[1], 0) +
-                                    (line[0] === hoverVotes ? '</b>' : '') +
-                                    '<br/>';
-                            })
+                            .sort((a, b) => b[1] - a[1]) // Sort tooltip by most votes
+                            .map(line => '<span style="color:' + line[2] +
+                                // Colorized bullet
+                                '">\u25CF</span> ' +
+                                // Party and votes
+                                (line[0] === hoverVotes ? '<b>' : '') +
+                                line[0] + ': ' +
+                                Highcharts.numberFormat(line[1], 0) +
+                                (line[0] === hoverVotes ? '</b>' : '') +
+                                '<br/>')
                             .join('') +
                         '<hr/>Total: ' + Highcharts.numberFormat(this.sumVotes, 0);
                 }
->>>>>>> be9e354d
-            }
+            },
         }, {
             name: 'Connectors',
             type: 'mapline',
@@ -377,65 +169,6 @@
         }]
     });
 
-<<<<<<< HEAD
-// Add the pies after chart load, optionally with offset and connectors
-chart.series[0].points.forEach(state => {
-    // Add the pie for this state
-    chart.addSeries({
-        type: 'pie',
-        name: state.id,
-        zIndex: 6, // Keep pies above connector lines
-        minSize: 15,
-        maxSize: 55,
-        onPoint: {
-            id: state.id,
-            z: (function () {
-                const zoomFactor = chart.mapView.zoom / chart.mapView.minZoom;
-
-                return Math.max(
-                    chart.chartWidth / 45 * zoomFactor, // Min size
-                    chart.chartWidth /
-                    11 * zoomFactor * state.sumVotes / maxVotes
-                );
-            }())
-        },
-        tooltip: {
-            // Use the state tooltip for the pies as well
-            pointFormatter() {
-                return state.series.tooltipOptions.pointFormatter.call({
-                    id: state.id,
-                    hoverVotes: this.name,
-                    demVotes: state.demVotes,
-                    repVotes: state.repVotes,
-                    libVotes: state.libVotes,
-                    grnVotes: state.grnVotes,
-                    sumVotes: state.sumVotes
-                });
-            }
-        },
-        data: [{
-            name: 'Democrats',
-            y: state.demVotes,
-            color: demColor
-        }, {
-            name: 'Republicans',
-            y: state.repVotes,
-            color: repColor
-        }, {
-            name: 'Libertarians',
-            y: state.libVotes,
-            color: libColor
-        }, {
-            name: 'Green',
-            y: state.grnVotes,
-            color: grnColor
-        }]
-    }, false);
-});
-
-// Only redraw once all pies and connectors have been added
-chart.redraw();
-=======
     // When clicking legend items, also toggle connectors and pies
     chart.legend.allItems.forEach(function (item) {
         const setVisible = item.setVisible;
@@ -466,33 +199,29 @@
     });
 
     // Add the pies after chart load, optionally with offset and connectors
-    chart.series[0].points.forEach(function (state) {
-        if (!state.id) {
-            return; // Skip points with no data, if any
-        }
-
-        const pieOffset = state.pieOffset || {},
-            centerLat = parseFloat(state.properties.latitude),
-            centerLon = parseFloat(state.properties.longitude);
-
+    chart.series[0].points.forEach(state => {
         // Add the pie for this state
         chart.addSeries({
-            type: 'mappie',
+            type: 'pie',
             name: state.id,
-            linkedMap: 'us-all',
             zIndex: 6, // Keep pies above connector lines
-            sizeFormatter: function () {
-                const zoomFactor = chart.mapView.zoom / chart.mapView.minZoom;
-
-                return Math.max(
-                    this.chart.chartWidth / 45 * zoomFactor, // Min size
-                    this.chart.chartWidth /
+            minSize: 15,
+            maxSize: 55,
+            onPoint: {
+                id: state.id,
+                z: (function () {
+                    const zoomFactor = chart.mapView.zoom / chart.mapView.minZoom;
+
+                    return Math.max(
+                        chart.chartWidth / 45 * zoomFactor, // Min size
+                        chart.chartWidth /
                         11 * zoomFactor * state.sumVotes / maxVotes
-                );
+                    );
+                }())
             },
             tooltip: {
                 // Use the state tooltip for the pies as well
-                pointFormatter: function () {
+                pointFormatter() {
                     return state.series.tooltipOptions.pointFormatter.call({
                         id: state.id,
                         hoverVotes: this.name,
@@ -520,34 +249,10 @@
                 name: 'Green',
                 y: state.grnVotes,
                 color: grnColor
-            }],
-            center: {
-                lat: centerLat + (pieOffset.lat || 0),
-                lon: centerLon + (pieOffset.lon || 0)
-            }
+            }]
         }, false);
-
-        // Draw connector to state center if the pie has been offset
-        if (pieOffset.drawConnector !== false) {
-            const centerPoint = chart.fromLatLonToPoint({
-                    lat: centerLat,
-                    lon: centerLon
-                }),
-                offsetPoint = chart.fromLatLonToPoint({
-                    lat: centerLat + (pieOffset.lat || 0),
-                    lon: centerLon + (pieOffset.lon || 0)
-                });
-            chart.series[2].addPoint({
-                name: state.id,
-                path: [
-                    ['M', offsetPoint.x, offsetPoint.y],
-                    ['L', centerPoint.x, centerPoint.y]
-                ]
-            }, false);
-        }
     });
+
     // Only redraw once all pies and connectors have been added
     chart.redraw();
-
-})();
->>>>>>> be9e354d
+})();