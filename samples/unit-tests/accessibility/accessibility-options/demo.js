--- conflicted
+++ resolved
@@ -19,12 +19,6 @@
     });
 
     QUnit.test('No data', function (assert) {
-<<<<<<< HEAD
-        var chart = Highcharts.chart('container', {
-            series: [{}]
-        });
-        assert.ok(chart.screenReaderRegion && chart.screenReaderRegion.getAttribute('aria-label'), 'There be screen reader region');
-=======
         var chart;
 
         chart = Highcharts.chart('container', {
@@ -48,7 +42,6 @@
             chart.screenReaderRegion && chart.screenReaderRegion.getAttribute('aria-label'),
             'There be screen reader region, no series items'
         );
->>>>>>> aae89f65
     });
 
     QUnit.test('pointDescriptionThreshold', function (assert) {
