--- conflicted
+++ resolved
@@ -1,19 +1,3 @@
-<<<<<<< HEAD
-QUnit.test("tickInterval option should take precedence over data range(#4184)", function (assert) {
-    var chart = $("#container").highcharts({
-        xAxis: {
-            min: 0,
-            max: 12,
-            tickInterval: 1
-        },
-        series: [{
-            type: 'column',
-            //pointRange: 1,
-            data: [
-                [7, 7],
-                [10, 8]
-            ]
-=======
 QUnit.test('Ticks were drawn in break(#4485)', function (assert) {
 
     $('#container').highcharts({
@@ -72,25 +56,39 @@
         series: [{
             data: [991, 455],
             yAxis: 1
->>>>>>> 2f8ed3f8
         }]
     }).highcharts();
 
     assert.strictEqual(
-<<<<<<< HEAD
+        chart.series[0].data[0].plotY,
+        0,
+        'Without extra padding'
+    );
+});
+
+QUnit.test("tickInterval option should take precedence over data range(#4184)", function (assert) {
+    var chart = $("#container").highcharts({
+        xAxis: {
+            min: 0,
+            max: 12,
+            tickInterval: 1
+        },
+        series: [{
+            type: 'column',
+            //pointRange: 1,
+            data: [
+                [7, 7],
+                [10, 8]
+            ]
+        }]
+    }).highcharts();
+
+    assert.strictEqual(
         chart.xAxis[0].tickInterval,
         1,
         'Actual tick interval is as option'
     );
-=======
-        chart.series[0].data[0].plotY,
-        0,
-        'Without extra padding'
-    );
-
->>>>>>> 2f8ed3f8
-});
-
+});
 QUnit.test('Prevent dense ticks(#4477)', function (assert) {
 
 
