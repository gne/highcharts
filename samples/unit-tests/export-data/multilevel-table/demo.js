--- conflicted
+++ resolved
@@ -777,130 +777,8 @@
             .getTable()
             // Remove the extra attributes from accessibility module, needed if
             // running as "gulp test".
-<<<<<<< HEAD
-            .replace(/<table[^>]+>/g, '<table>')
-            .replace(/>/g, '>\n'),
-        `<table>
-<caption class=\"highcharts-table-caption\">
-Annotation labels in export-data table.</caption>
-<thead>
-<tr>
-<th class=\"text\" scope=\"col\">
-Category</th>
-<th class=\"text\" scope=\"col\">
-Series 1</th>
-<th class=\"text\" scope=\"col\">
-Series 2</th>
-<th class=\"text\" scope=\"col\">
-Annotations 1</th>
-<th class=\"text\" scope=\"col\">
-Annotations 2</th>
-</tr>
-</thead>
-<tbody>
-<tr>
-<th class=\"number\" scope=\"row\">
-0</th>
-<td class=\"number\">
-29</td>
-<td class=\"number\">
-2</td>
-<td class=\"empty\">
-</td>
-<td class=\"empty\">
-</td>
-</tr>
-<tr>
-<th class=\"number\" scope=\"row\">
-1</th>
-<td class=\"number\">
-71</td>
-<td class=\"number\">
-11</td>
-<td class=\"text\">
-Annotation I for pointI</td>
-<td class=\"text\">
-Annotation II connected with axis</td>
-</tr>
-<tr>
-<th class=\"number\" scope=\"row\">
-2</th>
-<td class=\"number\">
-106</td>
-<td class=\"number\">
-60</td>
-<td class=\"empty\">
-</td>
-<td class=\"empty\">
-</td>
-</tr>
-<tr>
-<th class=\"number\" scope=\"row\">
-3</th>
-<td class=\"number\">
-129</td>
-<td class=\"number\">
-44</td>
-<td class=\"text\">
-Annotation II for pointII</td>
-<td class=\"empty\">
-</td>
-</tr>
-<tr>
-<th class=\"number\" scope=\"row\">
-4</th>
-<td class=\"number\">
-144</td>
-<td class=\"number\">
-44</td>
-<td class=\"empty\">
-</td>
-<td class=\"empty\">
-</td>
-</tr>
-<tr>
-<th class=\"number\" scope=\"row\">
-1.5</th>
-<td class=\"empty\">
-</td>
-<td class=\"empty\">
-</td>
-<td class=\"text\">
-Annotation I connected with axis</td>
-<td class=\"empty\">
-</td>
-</tr>
-<tr>
-<th class=\"empty\" scope=\"row\">
-</th>
-<td class=\"empty\">
-</td>
-<td class=\"empty\">
-</td>
-<td class=\"text\">
-Freestanding annotation</td>
-<td class=\"empty\">
-</td>
-</tr>
-<tr>
-<th class=\"number\" scope=\"row\">
-2.5</th>
-<td class=\"empty\">
-</td>
-<td class=\"empty\">
-</td>
-<td class=\"text\">
-Annotation I connected with axis, and having the same point as other annotation.</td>
-<td class=\"empty\">
-</td>
-</tr>
-</tbody>
-</table>
-`,
-=======
             .replace(/<table[^>]+>/g, '<table>'),
         '<table><caption class=\"highcharts-table-caption\">Annotation labels in export-data table.</caption><thead><tr><th class=\"highcharts-text\" scope=\"col\">Category</th><th class=\"highcharts-text\" scope=\"col\">Series 1</th><th class=\"highcharts-text\" scope=\"col\">Series 2</th><th class=\"highcharts-text\" scope=\"col\">Annotations 1</th><th class=\"highcharts-text\" scope=\"col\">Annotations 2</th></tr></thead><tbody><tr><th class=\"highcharts-number\" scope=\"row\">0</th><td class=\"highcharts-number\">29</td><td class=\"highcharts-number\">2</td><td class=\"highcharts-empty\"></td><td class=\"highcharts-empty\"></td></tr><tr><th class=\"highcharts-number\" scope=\"row\">1</th><td class=\"highcharts-number\">71</td><td class=\"highcharts-number\">11</td><td class=\"highcharts-text\">Annotation I for pointI</td><td class=\"highcharts-text\">Annotation II connected with axis</td></tr><tr><th class=\"highcharts-number\" scope=\"row\">2</th><td class=\"highcharts-number\">106</td><td class=\"highcharts-number\">60</td><td class=\"highcharts-empty\"></td><td class=\"highcharts-empty\"></td></tr><tr><th class=\"highcharts-number\" scope=\"row\">3</th><td class=\"highcharts-number\">129</td><td class=\"highcharts-number\">44</td><td class=\"highcharts-text\">Annotation II for pointII</td><td class=\"highcharts-empty\"></td></tr><tr><th class=\"highcharts-number\" scope=\"row\">4</th><td class=\"highcharts-number\">144</td><td class=\"highcharts-number\">44</td><td class=\"highcharts-empty\"></td><td class=\"highcharts-empty\"></td></tr><tr><th class=\"highcharts-number\" scope=\"row\">1.5</th><td class=\"highcharts-empty\"></td><td class=\"highcharts-empty\"></td><td class=\"highcharts-text\">Annotation I connected with axis</td><td class=\"highcharts-empty\"></td></tr><tr><th class=\"highcharts-empty\" scope=\"row\"></th><td class=\"highcharts-empty\"></td><td class=\"highcharts-empty\"></td><td class=\"highcharts-text\">Freestanding annotation</td><td class=\"highcharts-empty\"></td></tr><tr><th class=\"highcharts-number\" scope=\"row\">2.5</th><td class=\"highcharts-empty\"></td><td class=\"highcharts-empty\"></td><td class=\"highcharts-text\">Annotation I connected with axis, and having the same point as other annotation.</td><td class=\"highcharts-empty\"></td></tr></tbody></table>',
->>>>>>> 1bacd678
         'Table should look like this with annotations (12789).'
     );
 
@@ -937,82 +815,8 @@
             .getTable()
             // Remove the extra attributes from accessibility module, needed if
             // running as "gulp test".
-<<<<<<< HEAD
-            .replace(/<table[^>]+>/g, '<table>')
-            .replace(/>/g, '>\n'),
-        `<table>
-<caption class=\"highcharts-table-caption\">
-Annotation labels in export-data table.</caption>
-<thead>
-<tr>
-<th class=\"text\" scope=\"col\">
-Category</th>
-<th class=\"text\" scope=\"col\">
-Series 1</th>
-<th class=\"text\" scope=\"col\">
-Series 2</th>
-<th class=\"text\" scope=\"col\">
-Annotations 1</th>
-</tr>
-</thead>
-<tbody>
-<tr>
-<th class=\"number\" scope=\"row\">
-0</th>
-<td class=\"number\">
-29</td>
-<td class=\"number\">
-2</td>
-<td class=\"empty\">
-</td>
-</tr>
-<tr>
-<th class=\"number\" scope=\"row\">
-1</th>
-<td class=\"number\">
-71</td>
-<td class=\"number\">
-11</td>
-<td class=\"text\">
-This is my annotation I</td>
-</tr>
-<tr>
-<th class=\"number\" scope=\"row\">
-2</th>
-<td class=\"number\">
-106</td>
-<td class=\"number\">
-60</td>
-<td class=\"empty\">
-</td>
-</tr>
-<tr>
-<th class=\"number\" scope=\"row\">
-3</th>
-<td class=\"number\">
-129</td>
-<td class=\"number\">
-44</td>
-<td class=\"empty\">
-</td>
-</tr>
-<tr>
-<th class=\"number\" scope=\"row\">
-4</th>
-<td class=\"number\">
-144</td>
-<td class=\"number\">
-44</td>
-<td class=\"empty\">
-</td>
-</tr>
-</tbody>
-</table>
-`,
-=======
             .replace(/<table[^>]+>/g, '<table>'),
         '<table><caption class=\"highcharts-table-caption\">Annotation labels in export-data table.</caption><thead><tr><th class=\"highcharts-text\" scope=\"col\">Category</th><th class=\"highcharts-text\" scope=\"col\">Series 1</th><th class=\"highcharts-text\" scope=\"col\">Series 2</th><th class=\"highcharts-text\" scope=\"col\">Annotations 1</th></tr></thead><tbody><tr><th class=\"highcharts-number\" scope=\"row\">0</th><td class=\"highcharts-number\">29</td><td class=\"highcharts-number\">2</td><td class=\"highcharts-empty\"></td></tr><tr><th class=\"highcharts-number\" scope=\"row\">1</th><td class=\"highcharts-number\">71</td><td class=\"highcharts-number\">11</td><td class=\"highcharts-text\">This is my annotation I</td></tr><tr><th class=\"highcharts-number\" scope=\"row\">2</th><td class=\"highcharts-number\">106</td><td class=\"highcharts-number\">60</td><td class=\"highcharts-empty\"></td></tr><tr><th class=\"highcharts-number\" scope=\"row\">3</th><td class=\"highcharts-number\">129</td><td class=\"highcharts-number\">44</td><td class=\"highcharts-empty\"></td></tr><tr><th class=\"highcharts-number\" scope=\"row\">4</th><td class=\"highcharts-number\">144</td><td class=\"highcharts-number\">44</td><td class=\"highcharts-empty\"></td></tr></tbody></table>',
->>>>>>> 1bacd678
         'Table should look like this with includeInDataExport set (12789).'
     );
 
@@ -1053,82 +857,8 @@
             .getTable()
             // Remove the extra attributes from accessibility module, needed if
             // running as "gulp test".
-<<<<<<< HEAD
-            .replace(/<table[^>]+>/g, '<table>')
-            .replace(/>/g, '>\n'),
-        `<table>
-<caption class=\"highcharts-table-caption\">
-Annotation labels in export-data table.</caption>
-<thead>
-<tr>
-<th class=\"text\" scope=\"col\">
-Category</th>
-<th class=\"text\" scope=\"col\">
-Series 1</th>
-<th class=\"text\" scope=\"col\">
-Series 2</th>
-<th class=\"text\" scope=\"col\">
-Annotations 1</th>
-</tr>
-</thead>
-<tbody>
-<tr>
-<th class=\"number\" scope=\"row\">
-0</th>
-<td class=\"number\">
-29</td>
-<td class=\"number\">
-2</td>
-<td class=\"empty\">
-</td>
-</tr>
-<tr>
-<th class=\"number\" scope=\"row\">
-1</th>
-<td class=\"number\">
-71</td>
-<td class=\"number\">
-11</td>
-<td class=\"text\">
-This is my annotation I for point I / This is my annotation II for point I</td>
-</tr>
-<tr>
-<th class=\"number\" scope=\"row\">
-2</th>
-<td class=\"number\">
-106</td>
-<td class=\"number\">
-60</td>
-<td class=\"empty\">
-</td>
-</tr>
-<tr>
-<th class=\"number\" scope=\"row\">
-3</th>
-<td class=\"number\">
-129</td>
-<td class=\"number\">
-44</td>
-<td class=\"text\">
-This is my annotation I for point II</td>
-</tr>
-<tr>
-<th class=\"number\" scope=\"row\">
-4</th>
-<td class=\"number\">
-144</td>
-<td class=\"number\">
-44</td>
-<td class=\"empty\">
-</td>
-</tr>
-</tbody>
-</table>
-`,
-=======
             .replace(/<table[^>]+>/g, '<table>'),
         '<table><caption class=\"highcharts-table-caption\">Annotation labels in export-data table.</caption><thead><tr><th class=\"highcharts-text\" scope=\"col\">Category</th><th class=\"highcharts-text\" scope=\"col\">Series 1</th><th class=\"highcharts-text\" scope=\"col\">Series 2</th><th class=\"highcharts-text\" scope=\"col\">Annotations 1</th></tr></thead><tbody><tr><th class=\"highcharts-number\" scope=\"row\">0</th><td class=\"highcharts-number\">29</td><td class=\"highcharts-number\">2</td><td class=\"highcharts-empty\"></td></tr><tr><th class=\"highcharts-number\" scope=\"row\">1</th><td class=\"highcharts-number\">71</td><td class=\"highcharts-number\">11</td><td class=\"highcharts-text\">This is my annotation I for point I / This is my annotation II for point I</td></tr><tr><th class=\"highcharts-number\" scope=\"row\">2</th><td class=\"highcharts-number\">106</td><td class=\"highcharts-number\">60</td><td class=\"highcharts-empty\"></td></tr><tr><th class=\"highcharts-number\" scope=\"row\">3</th><td class=\"highcharts-number\">129</td><td class=\"highcharts-number\">44</td><td class=\"highcharts-text\">This is my annotation I for point II</td></tr><tr><th class=\"highcharts-number\" scope=\"row\">4</th><td class=\"highcharts-number\">144</td><td class=\"highcharts-number\">44</td><td class=\"highcharts-empty\"></td></tr></tbody></table>',
->>>>>>> 1bacd678
         'Table should look like this with set join and itemDelimiter (12789).'
     );
 });