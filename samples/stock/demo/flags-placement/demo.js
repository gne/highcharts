--- conflicted
+++ resolved
@@ -1,9 +1,5 @@
-<<<<<<< HEAD
 
 $.getJSON('https://cdn.jsdelivr.net/gh/highcharts/highcharts@v7.0.0/samples/data/usdeur.json', function (data) {
-=======
-$.getJSON('https://cdn.rawgit.com/highcharts/highcharts/057b672172ccc6c08fe7dbb27fc17ebca3f5b770/samples/data/usdeur.json', function (data) {
->>>>>>> e7747384
 
     var lastDate = data[data.length - 1][0],  // Get year of last data point
         days = 24 * 36e5; // Milliseconds in a day
