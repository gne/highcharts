// Workaround to modify the data table.
// The default format is a bit messy for this dataset.
Highcharts.Chart.prototype.callbacks.push(function (chart) {
    // We wrap the specific instance after the chart has been created to make
    // sure we don't interfere with the table mutation of the accessibility
    // module.
    Highcharts.wrap(chart, 'viewData', function (proceed) {
        if (this.dataTableDiv) {
            return;
        }

        proceed.apply(this); // Run original method

        var tableDiv = document.getElementById('highcharts-data-table-' + this.index),
            thead = tableDiv.getElementsByTagName('thead')[0],
            tbody = tableDiv.getElementsByTagName('tbody')[0],
            first = [],
            second = [],
            third = [],
            fourth = [];

        // Remove first column from head
        Highcharts.each(thead.children, function (row) {
            row.deleteCell(0);
        });

        Highcharts.each(tbody.children, function (row) {
            // Remove first column from body
            row.deleteCell(0);

            // Split rows into columns
            if (row.firstChild.innerHTML.length) {
                first.push([row.firstChild.innerHTML, row.children[1].innerHTML]);
            } else if (row.children[2] && row.children[2].innerHTML.length) {
                second.push([row.children[2].innerHTML, row.children[3].innerHTML]);
            } else if (row.children[4] && row.children[4].innerHTML.length) {
                third.push([row.children[4].innerHTML, row.children[5].innerHTML]);
            } else if (row.children[6] && row.children[6].innerHTML.length) {
                fourth.push([row.children[6].innerHTML, row.children[7].innerHTML]);
            }
        });

        // Remove existing table body
        tbody.innerHTML = '';

        for (var i = 0; i < Math.max(
            first.length, second.length, third.length, fourth.length
        ); ++i) {
            tbody.insertAdjacentHTML(
                'beforeend',
                '<tr>' +
                (first[i] ?
                    '<td>' + first[i][0] + '</td>' +
                    '<td class="number">' + first[i][1] + '</td>' :
                    '<td></td><td></td>'
                ) +
                (second[i] ?
                    '<td>' + second[i][0] + '</td>' +
                    '<td class="number">' + second[i][1] + '</td>' :
                    '<td></td><td></td>'
                ) +
                (third[i] ?
                    '<td>' + third[i][0] + '</td>' +
                    '<td class="number">' + third[i][1] + '</td>' :
                    '<td></td><td></td>'
                ) +
                (fourth[i] ?
                    '<td>' + fourth[i][0] + '</td>' +
                    '<td class="number">' + fourth[i][1] + '</td>' :
                    '<td></td><td></td>'
                ) +
                '</tr>'
            );
        }
    });

    // Remove click events on container to avoid having "clickable" announced by AT
    // These events are needed for custom click events, drag to zoom, and navigator
    // support.
    chart.container.onmousedown = null;
    chart.container.onclick = null;
});


// Function to run on series show/hide to update the pointStart settings of
// all series. We do this to avoid gaps on the xAxis when hiding series.
function updatePointStart() {
    var allSeries = this.chart.series;
    Highcharts.each(allSeries, function (series) {
        var i = series.index,
            pointStart = 0;
        if (series.type === 'column') {
            while (i--) {
                if (allSeries[i].visible && allSeries[i].type === 'column') {
                    pointStart += allSeries[i].points.length + 1;
                }
            }
        } else {
            pointStart = allSeries[i - 1].options.pointStart;
        }
        series.update({
            pointStart: pointStart
        });
    });
}

function dollarFormat(x) {
    return '$' + Highcharts.numberFormat(x, -1);
}

var colors = Highcharts.getOptions().colors;

Highcharts.setOptions({
    lang: {
        thousandsSep: ','
    }
});

Highcharts.chart('container', {
    chart: {
        type: 'column',
        description: 'Chart displaying art grants in 2016, grouped by grant category. ' +
        'Cultural Center grants have significantly higher individual grant amounts than the other categories. ' +
        'The largest grant amount went to SOMArts Cultural Centers, and was $630,191.36. ' +
        'The chart leaves out all grants below $50,000. ' +
        'The chart displays one column series for each of the 4 grant categories, ' +
        'as well as a line series for each of the grant category totals.'
    },

    accessibility: {
        seriesDescriptionFormatter: function (series) {
            return series.type !== 'line' ? series.buildSeriesInfoString() :
                series.name + ', ' + dollarFormat(series.points[0].y);
        },
        keyboardNavigation: {
            mode: 'serialize'
        }
    },

    exporting: {
        csv: {
            columnHeaderFormatter: function (item, key) {
                if (key === 'name') {
                    return 'Grant applicant';
                }
                if (key === 'y') {
                    return 'Grant amount';
                }
                return key;
            }
        }
    },

    title: {
        text: 'San Francisco Arts Commission Grants',
        margin: 35
    },

    subtitle: {
        text: 'Grants in 2016 from $50,000 upwards'
    },

    xAxis: {
        visible: false,
        description: 'Grant applicants'
    },

    yAxis: [{
        min: 0,
        max: 800000,
        labels: {
            formatter: function () {
                return '$' + (this.value / 1000) + (this.value ? 'k' : '');
            }
        },
        title: {
            text: 'Grant amount'
        },
        gridLineWidth: 1
    }, {
        description: 'Grant category totals',
        opposite: true,
        min: 0,
        max: 2400000,
        gridLineWidth: 0,
        labels: {
            formatter: function () {
                return '$' + (this.value / 1000) + (this.value ? 'k' : '');
            },
            style: {
                color: '#a88'
            }
        },
        title: {
            text: 'Category total',
            style: {
                color: '#a88'
            }
        }
    }],

    plotOptions: {
        column: {
            keys: ['name', 'y'],
            grouping: false,
            pointPadding: 0.05,
            groupPadding: 0,
            events: {
                hide: updatePointStart,
                show: updatePointStart
            },
            tooltip: {
                headerFormat: '<span style="font-size: 10px"><span style="color:{point.color}">\u25CF</span> {series.name}</span><br/>',
                pointFormat: '{point.name}: <b>${point.y}</b><br/>'
            },
            pointDescriptionFormatter: function (point) {
                return (point.index + 1) + '. ' + point.name + ' ' +
                    dollarFormat(point.y) + '.' +
                    (point.description ? ' ' + point.description : '');
            }
        },
        line: {
            yAxis: 1,
            lineWidth: 5,
            marker: {
                enabled: false
            },
            enableMouseTracking: false,
            skipKeyboardNavigation: true,
            includeInDataExport: false,
            exposeElementToA11y: true,
            linkedTo: ':previous',
            dataLabels: {
                enabled: true,
                verticalAlign: 'bottom',
                style: {
                    color: '#777',
                    fontWeight: 'normal'
                },
                formatter: function () {
                    var format = '';
                    if (this.point === this.series.points[Math.floor(
                        this.series.points.length / 2
                    )]) {
                        format = 'Total: $' + Highcharts.numberFormat(this.y, 0);
                    }
<<<<<<< HEAD
                    return format;
=======
>>>>>>> 7aefc371
                }
            }
        }
    },

    series: [{
        name: 'Creative Space (CRSP)',
        color: colors[0],
        data: [
            ['509 Cultural Center / the luggage store', 50000],
            ['826 Valencia', 50000],
            ['Acción Latina', 50000],
            ['American Indian Community Cultural Center for the Arts SF (AICCCA-SF)', 50000],
            ['Cutting Ball Theatre Company', 50000],
            ['EXIT Theater', 50000],
            ['New Conservatory Theatre Center', 50000],
            ['Brava Theater Center/Brava! For Women in the Arts', 100000],
            ['Root Division', 100000]
        ]
    }, {
        type: 'line',
        name: 'Creative Space (CRSP) totals',
        data: [
            550000, 550000, 550000, 550000, 550000, 550000, 550000, 550000, 550000
        ],
        color: colors[0]
    }, {
        name: 'Cultural Center',
        color: colors[1],
        data: [
            ['Asian Pacific Islander Cultural Center', 104252.36],
            ['Queer Cultural Center', 104252.36],
            ['Bayview Opera House Ruth Williams Memorial Theater', 336103.08],
            ['African American Art & Culture Complex', 534628.08],
            ['Mission Cultural Center for Latino American Arts', 563938.76],
            ['SOMArts Cultural Centers', 630191.36]
        ],
        pointStart: 10
    }, {
        type: 'line',
        name: 'Cultural Center totals',
        data: [
            2273366, 2273366, 2273366, 2273366, 2273366, 2273366
        ],
        pointStart: 10,
        color: colors[1]
    }, {
        name: 'Cultural Equity Initiative',
        color: colors[2],
        data: [
            ['Acción Latina', 50000],
            ['Anne Bluethenthal and Dancers (ABD Productions)', 50000],
            ['Asian American Women Artists Association (AAWAA)', 50000],
            ['Asian Pacific Islander Cultural Center', 50000],
            ['Circo Zero / Zero Performances', 50000],
            ['CubaCaribe', 50000],
            ['Flyaway Productions', 50000],
            ['Jess Curtis/Gravity', 50000],
            ['Loco Bloco Drum and Dance Ensemble', 50000],
            ['Queer Women of Color Media Arts Project', 50000],
            ['Women’s Audio Mission', 50000],
            ['ABADA Capoeira San Francisco', 100000],
            ['Alliance for California Traditional Arts', 100000],
            ['Fresh Meat Productions', 100000],
            ['World Arts West', 100000],
            ['Yerba Buena Gardens Festival', 100000]
        ],
        pointStart: 17
    }, {
        type: 'line',
        name: 'Cultural Equity Initiative totals',
        data: [
            1050000, 1050000, 1050000, 1050000, 1050000, 1050000, 1050000,
            1050000, 1050000, 1050000, 1050000, 1050000, 1050000, 1050000,
            1050000, 1050000
        ],
        pointStart: 17,
        color: colors[2]
    }, {
        name: 'Special Grant',
        color: colors[3],
        data: [
            ['Arts Education Alliance of the Bay Area (AEABA)', 50000],
            ['ArtSpan', 50000],
            ['Bindlestiff Studio', 70000],
            ['Queer Cultural Center', 80000],
            ['Korean War Memorial Foundation', 110000],
            ['Bayview Opera House Ruth Williams Memorial Theater', 150000],
            ['Bayview Opera House Ruth Williams Memorial Theater', 150000]
        ],
        pointStart: 34
    }, {
        type: 'line',
        name: 'Special Grant totals',
        data: [
            660000, 660000, 660000, 660000, 660000, 660000, 660000
        ],
        pointStart: 34,
        color: colors[3]
    }]
});<|MERGE_RESOLUTION|>--- conflicted
+++ resolved
@@ -238,16 +238,11 @@
                     fontWeight: 'normal'
                 },
                 formatter: function () {
-                    var format = '';
                     if (this.point === this.series.points[Math.floor(
                         this.series.points.length / 2
                     )]) {
-                        format = 'Total: $' + Highcharts.numberFormat(this.y, 0);
+                        return 'Total: $' + Highcharts.numberFormat(this.y, 0);
                     }
-<<<<<<< HEAD
-                    return format;
-=======
->>>>>>> 7aefc371
                 }
             }
         }
