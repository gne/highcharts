--- conflicted
+++ resolved
@@ -82,152 +82,7 @@
     build({
         base: base,
         debug: debug,
-<<<<<<< HEAD
-        fileOptions: {
-            'modules/accessibility.src.js': {
-                exclude: new RegExp(folders.parts),
-                umd: false
-            },
-            'modules/annotations.src.js': {
-                exclude: new RegExp(folders.parts),
-                umd: false
-            },
-            'modules/boost.src.js': {
-                exclude: new RegExp(folders.parts),
-                umd: false
-            },
-            'modules/broken-axis.src.js': {
-                exclude: new RegExp(folders.parts),
-                umd: false
-            },
-            'modules/canvasrenderer.experimental.src.js': {
-                exclude: new RegExp(folders.parts),
-                umd: false
-            },
-            'modules/canvgrenderer-extended.src.js': {
-                exclude: new RegExp(folders.parts),
-                umd: false
-            },
-            'modules/current-date-indicator.src.js': {
-                exclude: new RegExp(folders.parts),
-                umd: false
-            },
-            'modules/data.src.js': {
-                exclude: new RegExp(folders.parts),
-                umd: false
-            },
-            'modules/drilldown.src.js': {
-                exclude: new RegExp(folders.parts),
-                umd: false
-            },
-            'modules/exporting.src.js': {
-                exclude: new RegExp(folders.parts),
-                umd: false
-            },
-            'modules/funnel.src.js': {
-                exclude: new RegExp(folders.parts),
-                umd: false
-            },
-            'modules/gantt.src.js': {
-                exclude: new RegExp(folders.parts),
-                umd: false
-            },
-            'modules/grid-axis.src.js': {
-                exclude: new RegExp(folders.parts),
-                umd: false
-            },
-            'modules/heatmap.src.js': {
-                exclude: new RegExp(folders.parts),
-                umd: false
-            },
-            'modules/map.src.js': {
-                exclude: new RegExp(folders.parts),
-                umd: false,
-                product: 'Highmaps'
-            },
-            'modules/map-parser.src.js': {
-                exclude: new RegExp([folders.parts, 'data\.src\.js$'].join('|')),
-                umd: false,
-                product: 'Highmaps'
-            },
-            'modules/no-data-to-display.src.js': {
-                exclude: new RegExp(folders.parts),
-                umd: false
-            },
-            'modules/offline-exporting.src.js': {
-                exclude: new RegExp(folders.parts),
-                umd: false
-            },
-            'modules/overlapping-datalabels.src.js': {
-                exclude: new RegExp(folders.parts),
-                umd: false
-            },
-            'modules/series-label.src.js': {
-                exclude: new RegExp(folders.parts),
-                umd: false
-            },
-            'modules/solid-gauge.src.js': {
-                exclude: new RegExp([folders.parts, 'GaugeSeries\.js$'].join('|')),
-                umd: false
-            },
-            'modules/treemap.src.js': {
-                exclude: new RegExp(folders.parts),
-                umd: false
-            },
-            'modules/xrange-series.src.js': {
-                exclude: new RegExp(folders.parts),
-                umd: false
-            },
-            'themes/dark-blue.js': {
-                exclude: new RegExp(folders.parts),
-                umd: false
-            },
-            'themes/dark-green.js': {
-                exclude: new RegExp(folders.parts),
-                umd: false
-            },
-            'themes/dark-unica.js': {
-                exclude: new RegExp(folders.parts),
-                umd: false
-            },
-            'themes/gray.js': {
-                exclude: new RegExp(folders.parts),
-                umd: false
-            },
-            'themes/grid-light.js': {
-                exclude: new RegExp(folders.parts),
-                umd: false
-            },
-            'themes/grid.js': {
-                exclude: new RegExp(folders.parts),
-                umd: false
-            },
-            'themes/skies.js': {
-                exclude: new RegExp(folders.parts),
-                umd: false
-            },
-            'themes/sand-signika.js': {
-                exclude: new RegExp(folders.parts),
-                umd: false
-            },
-            'highcharts-more.src.js': {
-                exclude: new RegExp(folders.parts),
-                umd: false
-            },
-            'highcharts-3d.src.js': {
-                exclude: new RegExp(folders.parts),
-                umd: false
-            },
-            'highmaps.src.js': {
-                product: 'Highmaps'
-            },
-            'highstock.src.js': {
-                product: 'Highstock'
-            }
-        },
-=======
         fileOptions: fileOptions,
->>>>>>> 67f1bfab
         files: files,
         output: './code/',
         type: type,
